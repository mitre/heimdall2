# Heimdall

![Run E2E Backend + Frontend Tests](https://github.com/mitre/heimdall2/workflows/Run%20E2E%20Backend%20+%20Frontend%20Tests/badge.svg) ![Run Frontend Tests](https://github.com/mitre/heimdall2/workflows/Run%20Frontend%20Tests/badge.svg) ![Run Backend Tests](https://github.com/mitre/heimdall2/workflows/Run%20Backend%20Tests/badge.svg)

This repository contains the source code for Heimdall's [Backend](https://github.com/mitre/heimdall2/tree/master/apps/backend), [Frontend (AKA Heimdall Lite)](https://github.com/mitre/heimdall2/tree/master/apps/frontend), [OHDF Converters](https://github.com/mitre/heimdall2/tree/master/libs/hdf-converters), and [InSpecJS](https://github.com/mitre/heimdall2/tree/master/libs/inspecjs).

## Contents

- [Heimdall](#heimdall)
  - [Contents](#contents)
  - [Demos](#demos)
    - [Video](#video)
    - [Hosted](#hosted)
      - [*These demos are only intended to show the functionality of Heimdall, please do not upload any sensitive data to them.*](#these-demos-are-only-intended-to-show-the-functionality-of-heimdall-please-do-not-upload-any-sensitive-data-to-them)
      - [Released Previews](#released-previews)
      - [Current *Development Master Branch* Preview](#current-development-master-branch-preview)
  - [Heimdall (Lite) vs Heimdall with Backend (Server)](#heimdall-lite-vs-heimdall-with-backend-server)
    - [Heimdall-Lite](#heimdall-lite)
    - [Heimdall with Backend (Server)](#heimdall-with-backend-server)
    - [Features](#features)
    - [Use Cases](#use-cases)
  - [Getting Started / Installation](#getting-started--installation)
    - [Heimdall Lite](#heimdall-lite-1)
      - [Running via npm](#running-via-npm)
      - [Running via Docker](#running-via-docker)
    - [Heimdall Server - Docker](#heimdall-server---docker)
      - [Setup Docker Container (Clean Install)](#setup-docker-container-clean-install)
      - [Updating Docker Container](#updating-docker-container)
      - [Stopping the Container](#stopping-the-container)
      - [Helm Chart](#helm-chart)
      - [Running via Cloud.gov](#running-via-cloudgov)
  - [External Data Sources (Interfaces)](#external-data-sources-interfaces)
    - [AWS S3](#aws-s3)
    - [Splunk](#splunk)
    - [Tenable.SC](#tenablesc)
  - [API Usage](#api-usage)
  - [For Developers](#for-developers)
    - [How to Install](#how-to-install)
    - [Debugging Heimdall Server](#debugging-heimdall-server)
    - [Developing Heimdall Lite Standalone](#developing-heimdall-lite-standalone)
    - [Lint and fix files](#lint-and-fix-files)
    - [Compile and minify the frontend and backend for production](#compile-and-minify-the-frontend-and-backend-for-production)
    - [Run tests](#run-tests)
      - [Run Cypress End to End Tests](#run-cypress-end-to-end-tests)
    - [Creating a Release](#creating-a-release)
  - [Versioning and State of Development](#versioning-and-state-of-development)
  - [Contributing, Issues and Support](#contributing-issues-and-support)
    - [Contributing](#contributing)
    - [Issues and Support](#issues-and-support)

## Demos

### Video

![](https://github.com/mitre/docs-mitre-inspec/raw/master/images/Heimdall_demo.gif)

### Hosted

#### *These demos are only intended to show the functionality of Heimdall, please do not upload any sensitive data to them.*

#### Released Previews
[Heimdall Lite](https://heimdall-lite.mitre.org) | [Heimdall Server](https://heimdall-demo.mitre.org/) &nbsp;&nbsp;
<a href="https://pages.github.com/">
<picture>
   <source media="(prefers-color-scheme: dark)" srcset="apps/frontend/src/assets/GitHub-Mark-Light-64px.png">
   <source media="(prefers-color-scheme: light)" srcset="apps/frontend/src/assets/GitHub-Mark-64px.png">
    <img alt="Github Logo" src="apps/frontend/src/assets/GitHub-Mark-64px.png" height="25">
</picture>
</a>


#### Current *Development Master Branch* Preview
[Heimdall Lite](https://heimdall-lite.netlify.com/) &nbsp;&nbsp; <a href="https://www.netlify.com">
<picture>
   <source media="(prefers-color-scheme: dark)" srcset="https://www.netlify.com/v3/img/components/full-logo-dark-simple.svg">
   <source media="(prefers-color-scheme: light)" srcset="https://www.netlify.com/v3/img/components/full-logo-light-simple.svg">
   <img alt="Netlify Logo" src="https://www.netlify.com/v3/img/components/full-logo-dark-simple.svg" height="25">
</picture>
</a> 
<br />

[Heimdall Server](https://mitre-heimdall-staging.herokuapp.com/) &nbsp;&nbsp; <a href="https://www.heroku.com/"><img src="https://www.herokucdn.com/deploy/button.svg" height="25"/></a>

## Heimdall (Lite) vs Heimdall with Backend (Server)

There are two ways to deploy the MITRE Heimdall application - Heimdall-Lite and the full Heimdall with Backend Server. Both share the same frontend but have been produced to meet different needs and use-cases.

### Heimdall-Lite

As a single-page javascript app - you can run Heimdall-Lite from any web-server, a _secured_ S3 bucket or directly via GitHub Pages (as it is here). Heimdall-Lite gives you the ability to easily review and produce reports about your InSpec run, filter the results for easy review and hot-wash, print out reports, and much more.

### Heimdall with Backend (Server)

Heimdall with Backend, or Heimdall Server runs the same front end as Heimdall-Lite, but is supported with a backend database to store persistent data overtime.

### Features
| Features                                                                       |   Heimdall-Lite    |                                    Heimdall with Backend                                    |
| :----------------------------------------------------------------------------- | :----------------: | :-----------------------------------------------------------------------------------------: |
| Additional Installation Requirements                                           |                    |                                       PostgreSQL Server                                       |
| Overview Dashboard & Counts                                                    | :white_check_mark: |                                     :white_check_mark:                                      |
| Deep Dive View of Security Control Results and Metadata                        | :white_check_mark: |                                     :white_check_mark:                                      |
| 800-53 Partition and TreeMap View                                              | :white_check_mark: |                                     :white_check_mark:                                      |
| Comparison View                                                                | :white_check_mark: |                                     :white_check_mark:                                      |
| Advanced Data / Filters for Reports and Viewing                                | :white_check_mark: |                                     :white_check_mark:                                      |
| Multiple Report Output<br />(DISA Checklist XML, CAT, XCCDF-Results, and more) | :white_check_mark: |                                     :white_check_mark:                                      |
| View Multiple Guidance Formats (InSpec profile, Checklist, DISA & CIS XCCDF)   | :white_check_mark: |                                     :white_check_mark:                                      |
| Automatic Conversion of [Various Security Formats](https://saf-cli.mitre.org/) | :white_check_mark: |                                     :white_check_mark:                                      |
| Authenticated REST API                                                         |                    |                                     :white_check_mark:                                      |
| CRUD Capabilities                                                              |                    |                                     :white_check_mark:                                      |
| Users & Roles & multi-team support                                             |                    |                                     :white_check_mark:                                      |
| Authentication & Authorization                                                 | Hosting Webserver  | Hosting Webserver<br />LDAP<br />OAuth Support for:<br /> GitHub, GitLab, Google, and Okta. |

### Use Cases

|             Heimdall-Lite             |    Heimdall with Backend     |
| :-----------------------------------: | :--------------------------: |
|           Just-in-Time Use            |        Multiple Teams        |
|  Minimal Footprint & Deployment Time  | Timeline and Report History  |
|       Local or Disconnected Use       | Centralized Deployment Model |
| Minimal Authorization & Approval Time |                              |

## Getting Started / Installation

### Heimdall Lite

Heimdall Lite is published to npmjs.org and is available [here](https://www.npmjs.com/package/heimdall-lite).

#### Running via npm

To run Heimdall Lite locally, just use the `npm` built-in utility `npx`:

```bash
npx @mitre/heimdall-lite
```

If you use this tool often and want to have it installed locally, use the following command:

```bash
npm install -g @mitre/heimdall-lite
```

Then, any subsequent `npx @mitre/heimdall-lite` will use the local version and load much more quickly.

#### Running via Docker

It is also possible to run Heimdall-Lite using Docker, using the following command:

```bash
docker run -d -p 8080:80 mitre/heimdall-lite:release-latest
```

You can then access Heimdall-Lite at [`http://localhost:8080`](http://localhost:8080).

If you would prefer to run the bleeding edge version of Heimdall-Lite, replace `mitre/heimdall-lite:release-latest` with `mitre/heimdall-lite:latest`.

---

### Heimdall Server - Docker

Given that Heimdall requires at least a database service, we use Docker and Docker Compose to provide a simple deployment experience. This process will also deploy an NGINX webserver in front of Heimdall to handle TLS.

Heimdall's frontend container image is distributed on [DockerHub](https://hub.docker.com/r/mitre/heimdall2), and on [Iron Bank](https://ironbank.dso.mil/repomap/details;registry1Path=mitre%252Fsaf%252Fheimdall2).

#### Setup Docker Container (Clean Install)

1. Install Docker

2. Download and extract the most recent Heimdall release from our [releases page](https://github.com/mitre/heimdall2/releases). Alternatively, you can clone this repository and navigate to the `heimdall2` folder.

3. Navigate to the base folder where `docker-compose.yml` is located

4. By default Heimdall will generate self-signed certificates that will last for 7 days. For production use, place your certificate files in `./nginx/certs/` with the names `ssl_certificate.crt` and `ssl_certificate_key.key` respectively. For development use, you can use the default generated certificates which means you do not need to put any certificate files in the `./nginx/certs/` folder.

  *NGINX Configuration Note: You can configure NGINX settings by changing values in the `nginx/conf/default.conf` file.*

5. Run the following commands in a terminal window from the Heimdall source directory. For more information on the .env file, visit [Environment Variables Configuration.](https://github.com/mitre/heimdall2/wiki/Environment-Variables-Configuration)
   ```bash
   # For Linux or Mac
   ./setup-docker-env.sh
   
   # For Windows
   ./setup-docker-env.bat
   ```

> [!TIP]
> If you would like to further configure your Docker-based Heimdall deployment, edit the .env file located in the root directory generated after running the `setup-docker-env.sh` or `setup-docker-env.bat` scripts

6. Heimdall might need certificates to access the open internet or internal resources (ex. an LDAP server).  Please convert any certificates into PEM files and place them in `./certs/` where they will be automatically ingested.  Alternatively, you can place a shell script that will retrieve those certs in that directory, and modify the `command` attribute underneath the `certs` service in the `docker-compose.yml` to run that script.
  ```bash
  # Below is an example of what may be in the ./certs directory, including any scripts or certificates.
  # ./certs/
  # ├── dodcerts.sh
  # └── my_certificates.pem

  # For the given example, the ./docker-compose.yml should look like the following:
  services:
    ...
    certs:
      ...
      command: sh -c "sh /etc/pki/ca-trust/source/anchors/dodcerts.sh && update-ca-trust && tail -f /dev/null"
      # NOTE: The `command` attribute only needs to know about scripts not any particular certificates.
      ...
    ...
  ```
  To make the `docker-compose.yml` aware of additional scripts, add `sh /etc/pki/ca-trust/source/anchors/NAME_OF_SCRIPT.sh && ` to the beginning of the section in quotes.
  NOTE: The script should make sure to place the certs within `/etc/pki/ca-trust/source/anchors/` since it will be run from the container, not the host.

7. Start Heimdall Server by running this command:
  ```bash
  docker-compose up
  ```

8. Navigate to [`https://127.0.0.1`](http://127.0.0.1). You should see the application's login page. (Note that if you used the option to generate your own self-signed certs, you will get warnings about them from your browser.)

#### Updating Docker Container

> **Starting with version 2.5.0, Heimdall on Docker uses SSL by default. Place your certificate files in `./nginx/certs/` with the names `ssl_certificate.crt` and `ssl_certificate_key.key` respectively.**

A new version of the docker container can be retrieved by running:

```bash
docker-compose pull
docker-compose up -d
```

This will fetch the latest version of the container, redeploy if a newer version exists, and then apply any database migrations if applicable. No data should be lost by this operation.

#### Stopping the Container

From the source directory you started from run:

```bash
docker-compose down
```
---

#### Helm Chart

<https://github.com/mitre/heimdall2-helm>

#### Running via Cloud.gov

Cloud.gov is a [FEDRAMP moderate Platform-as-a-Service (PaaS)](https://marketplace.fedramp.gov/#!/product/18f-cloudgov?sort=productName). This repository includes a sample [manifest.yml.example](manifest.yml.example) file ready to be pushed and run the latest version of Heimdall2 as a container. Make a copy of the example file and update the key values as appropriate.
`$ cp manifest.yml.example manifest.yml`

1. Setup a cloud.gov account - https://cloud.gov/docs/getting-started/accounts/ 

2. Install the cf-cli - https://cloud.gov/docs/getting-started/setup/

3. Run the following commands in a terminal window from the Heimdall source directory.
```
$ cd ~/Documents/Github/Heimdall2
$ cf login -a api.fr.cloud.gov  --sso 
# Follow the link to copy the Temporary Authentication Code when prompted
```

4. Setup a demo application space
```
$ cf target -o sandbox-rename create-space heimdall2-rename
```

5. Create a PostgreSQL database
```
# Update manifest.yml file to rename application and database key name
$ cf marketplace
$ cf create-service aws-rds medium-psql heimdall2-rename
$ cf create-service-key heimdall2-db-rename heimdall2-db-test-key
$ cf push
```

**You should be returned the URL for your new test instance to navigate to.**

> Note: This is only for demonstration purposes, in order to run a production level federal/FISMA system. You will need to contact the [cloud.gov program](https://cloud.gov) and consult your organization's security team (for risk assessment and an Authority to Operate).

## External Data Sources (Interfaces)

Heimdall currently provides connectivity to the following services for importing and visualizing scans:
  - AWS S3
  - Splunk
  - Tenable.SC

### AWS S3

For detail information on how to setup and connect to an `AWS S3` bucket see the [Heimdall Interface Connection - AWS S3 Wiki](https://github.com/mitre/heimdall2/wiki/Heimdall-Interface-Connections#aws-s3)

### Splunk

For detail information on how to setup and connect to an `Splunk` instances (logical or virtual) see the [Heimdall Interface Connection - Splunk Wiki](https://github.com/mitre/heimdall2/wiki/Heimdall-Interface-Connections#splunk)

### Tenable.SC

For detail information on how to setup and connect to an `Tenable.SC` instance see the [Heimdall Interface Connection - Tenable.SC Wiki](https://github.com/mitre/heimdall2/wiki/Heimdall-Interface-Connections#tenablesc)


## API Usage

API usage only works when using Heimdall Enterprise Server (AKA "Server Mode").

Heimdall API documentation is being compiled and it is located in this  [wiki](https://github.com/mitre/heimdall2/wiki/Heimdall-API-Documentation) page. In the meantime here are quick instructions for uploading evaluations to Heimdall Server.

```sh
# To use API Keys, ensure you have set the API_KEY_SECRET environment variable. To create a secret run: openssl rand -hex 33
# Create an API key using the Heimdall frontend (within the edit user profile modal) and upload an evaluation with the following command
curl -F "data=@<Path to Evaluation File>" -F "filename=<Filename To Show in Heimdall>" -F "public=true/false" -F "evaluationTags=<tag-name>,<another-tag-name>..." -H "Authorization: Api-Key apikeygoeshere" "http://localhost:3000/evaluations"
# You can upload multiple files at once (up to 100)
curl -F "data=@<Path to first evaluation File>" -F "data=@<Path to second evaluation File>" ... -F "public=true/false" -F "evaluationTags=<tag-name>,<another-tag-name>..." -H "Authorization: Api-Key apikeygoeshere" "http://localhost:3000/evaluations"
```

## For Developers

### How to Install

If you would like to change Heimdall to your needs, you can use Heimdall's 'Development Mode' to ease the development process. The benefit to using this mode is that it will automatically rebuild itself and use those changes as soon as you make them. Please note that you should not run development mode when deploying Heimdall for general usage.

1. Install system dependencies with your system's package manager. NodeJS is required and can be installed via your system's package manager, or an alternative method if desired. Documented below is the installation via your system's package manager.

   Ubuntu:

   - The installation scripts setup_XX.x are no longer supported and are not needed anymore, as the installation process is straightforward for any RPM and DEB distro.
   - See the [Debian and Ubuntu based distributions](https://github.com/nodesource/distributions#debian-and-ubuntu-based-distributions) nodesource for nodejs supported version and additional installation information
   - ```bash
     # grab nodesource for recent version of nodejs (see note about scripts setup_XX.x above)
     sudo curl -sL https://deb.nodesource.com/setup_18.x -o /tmp/nodesource_setup.sh
     sudo bash /tmp/nodesource_setup.sh

     # use apt to install dependencies
     sudo apt install postgresql nodejs git
     sudo apt install nano                        # recommended installation
     sudo npm install -g yarn
     ```

   **NOTES** 

     - The installation scripts setup_XX.x are no longer supported and are not needed anymore, as the installation process is straightforward for any RPM and DEB distro.
     - See the [Debian and Ubuntu based distributions](https://github.com/nodesource/distributions#debian-and-ubuntu-based-distributions) nodesource for nodejs supported version and additional installation information.
   OSX:

   - ```bash
     brew install postgresql node@18 git      
     brew install nano                        # recommended installation
     sudo npm install -g yarn
     ```
   WINDOWS:

   - Use `Windows Subsystem for Linux (WSL)` - (use Ubuntu as the distro, and then follow the instructions listed for Ubuntu); alternatively you could do the following steps:

   - Install Node.js via MSI Installer
     - Download the node release 18.xx installer (msi) from the [nodejs site](https://nodejs.org/en/blog/release)
     - Open and run (double-click) the .msi file, the installation process begins, follow the installation instructions
     - Node.js offers you options to install tools for native modules, we recommend checking the Automatically install the necessary tools check box.
     - Verify the Node and npm version
     ```shell
     node --version 
     npm --version
     ```

   - Install Yarn via MSI Installer
     - Download the Yarn installation file from [GitHub](https://github.com/yarnpkg/yarn/releases/)
     - Open and run the installation file, follow the installation instructions
     - Run the following command in the PowerShell to verify the installation:
     ```shell
     yarn --version
     ```

2. Clone this repository:

   - ```bash
     git clone https://github.com/mitre/heimdall2
     ```

3. Setup the PostgreSQL server:

   Ubuntu:

   - ```sql
     # Switch to the OS postgres user
     sudo -u postgres -i

     # Start the Postgres terminal
     psql postgres

     # Create the database user
     CREATE USER <username> with encrypted password '<password>';
     ALTER USER <username> CREATEDB;
     \q

     # Switch back to your original OS user
     exit
     ```
   OSX:

    - ```sql
      # Start the postgres server corresponding to your installation method
      pg_ctl -D /opt/homebrew/var/postgres start
      # Alternatively, you may find postgres in another location like the following:
      pg_ctl -D /usr/local/var/postgres start
      # Brew method
      brew services start postgresql@13

      # Start the Postgres terminal
      psql postgres

      # Create the database user
      CREATE USER <username> with encrypted password '<password>';
      ALTER USER <username> CREATEDB;
      \q

      # Switch back to your original OS user
      exit
      ```

   WINDOWS:

   - Use `Windows Subsystem for Linux (WSL)` - (use Ubuntu as the distro, and then follow the instructions listed for Ubuntu); alternatively you could do the following steps:

   - Start the postgres server base on the installation method
     - Starting Postgres Server Using `net start`
       ```sql
       net start postgresql-[x32 or x64]-[version]
       ```
     - Starting Postgres Server Using `pg_ctl`
       ```sql 
       pg_ctl -D "C:\[path-to-postgres-installation]\PostgreSQL\[version]\data" start
       ```
     - Starting Postgres Server Using Services Manager
       - Press the `win key + R` to launch the `Run` window.
       - Type `services.msc` and hit the `OK` button to open the Services Manager:
       - Search for `Postgresql-[x32 or x64]-[version]`, select the service, and hit the `Start/play` button to start

   - Create the database user
     - Recommend using pgAdmin and follow instruction listed here 
     - Open a postgres shell terminal (path to postgres executable directory must be set)
       ```sql
       # Start the terminal
       psql -U postgres
       # Create the database user
       CREATE USER <username> with encrypted password '<password>';
       ALTER USER <username> CREATEDB;
       \q
       ```

4. Install project dependencies:

   - ```bash
     cd heimdall2
     yarn install  # you may need to run yarn install --registry https://registry.npmjs.org
     ```

<<<<<<< HEAD
5. Edit your apps/backend/.env file using the provided `setup-dev-env.sh or setup-dev-env.bat` script.
   - Make sure that the script is executed in the Heimdall `heimdall2` root directory. Use one of the following commands:
     ```bash
     ./setup-dev-env.sh # bash
     setup-dev-env.bat  # Windows
     ```
   - Make sure to set a DATABASE_USERNAME and DATABASE_PASSWORD that match what you set for the PostgresDB in step 3.

   You can also open the apps/backend/.env file in a text editor and set additional optional configuration values. For more info on configuration values see [Enviroment Variables Configuration](https://github.com/mitre/heimdall2/wiki/Environment-Variables-Configuration).
=======
5. Edit or generate the database environment configuration file (apps/backend/.env) using the provided `setup-dev-env.sh or setup-dev-env.bat` script. Make sure to set the DATABASE_USERNAME and DATABASE_PASSWORD variables with values used in step 3.

You can also edit, if exists, the apps/backend/.env file using a text editor and set additional optional configuration values. For more info on configuration values see [Environment Variables Configuration](https://github.com/mitre/heimdall2/wiki/Environment-Variables-Configuration).

> [!NOTE]
> The .env file in the root repository is for the Docker deployment of the Heimdall application. Running a local build will use the .env file in the `apps/backend` directory for the database configurations.
>>>>>>> a7bb04b0

6. Create and seed the database:

   - ```bash
     # Windows
     yarn backend sequelize-cli-windows db:create
     yarn backend sequelize-cli-windows db:migrate
     yarn backend sequelize-cli-windows db:seed:all

     # All other OSs
     yarn backend sequelize-cli db:create
     yarn backend sequelize-cli db:migrate
     yarn backend sequelize-cli db:seed:all
     ```

7. Start Heimdall:

   - ```bash
     yarn start:dev
     ```

This will start both the frontend and backend in development mode, meaning any changes you make to the source code will take effect immediately. Please note we already have a Visual Studio Code workspace file you can use to organize your workspace.

### Debugging Heimdall Server

If you are using Visual Studio Code, it is very simple to debug this application locally. First open up the Visual Studio Code workspace and ensure the [Node debugger Auto Attach](https://code.visualstudio.com/docs/nodejs/nodejs-debugging#_auto-attach) feature in Visual Studio Code is enabled. Next, open the integrated Visual Studio Code terminal and run:

```
yarn backend start:debug
```

Visual Studio Code will then automatically attach a debugger and stop and any breakpoints you place in the application.

### Developing Heimdall Lite Standalone

If you only want to make changes to the frontend (heimdall-lite) use the following command:

    yarn frontend start:dev

### Lint and fix files

To validate and lint your code run:

    yarn run lint

### Compile and minify the frontend and backend for production

    yarn build

### Run tests

To test your code to make sure everything still works:

    # Run Frontend Vue Tests
    yarn frontend test
    # Run Backend Nest Tests (see note)
    yarn backend test:ci-cov

<span style="color:red">**NOTE:**</span> The `Backend Nest Tests` will remove (BULKDELETE) all entries in the configured PostgreSQL server for the following tables:
 - EvaluationTags
 - Evaluations
 - Users
 - GroupEvaluations
 - Groups
 - GroupUsers


#### Run Cypress End to End Tests

The application includes an End-to-End (E2E) frontend and Backend tests (built using the [cypress.io](https://www.cypress.io/) framework). The E2E tests performed is to validate  that Heimdall Server is running as intended. In order to run these tests, a running instance of the application is required.

    CYPRESS_TESTING=true yarn start:dev
    CYPRESS_BASE_URL=http://localhost:8080 yarn test:ui:open

The first command will start an instance of Heimdall Server and exposes additional routes required to allow the tests to run. The second will open the Cypress UI which will run the tests any time code changes are made.

> [!NOTE] 
> When running the tests locally, tests that integrate with external services such as LDAP or Splunk will fail without having that external service running and configured. If these failures occur locally and local development does not impact the code relevant to those tests, you may consider permitting these failing tests locally and check that they pass in the pipeline in lieu of standing up local services only for testing purposes.

### Creating a Release

**Note:** This action requires appropriate privileges on the repository to perform.

The steps to create a release are now on the [wiki](https://github.com/mitre/heimdall2/wiki/How-to-create-a-Heimdall2-release).

## Versioning and State of Development

This project uses the [Semantic Versioning Policy](https://semver.org/)

## Contributing, Issues and Support

### Contributing

Please feel free to look through our issues, make a fork and submit _PRs_ and improvements. We love hearing from our end-users and the community and will be happy to engage with you on suggestions, updates, fixes or new capabilities.

### Issues and Support

Please feel free to contact us by **opening an issue** on the issue board, or, at [inspec@mitre.org](mailto:inspec@mitre.org) should you have any suggestions, questions or issues. If you have more general questions about the use of our software or other concerns, please contact us at [opensource@mitre.org](mailto:opensource@mitre.org).<|MERGE_RESOLUTION|>--- conflicted
+++ resolved
@@ -446,24 +446,18 @@
      yarn install  # you may need to run yarn install --registry https://registry.npmjs.org
      ```
 
-<<<<<<< HEAD
-5. Edit your apps/backend/.env file using the provided `setup-dev-env.sh or setup-dev-env.bat` script.
-   - Make sure that the script is executed in the Heimdall `heimdall2` root directory. Use one of the following commands:
+5. Edit or generate the `apps/backend/.env` file using the provided `setup-dev-env.sh or setup-dev-env.bat` script.
+   - Make sure that the script is executed in the root directory of the repository. Use one of the following commands:
      ```bash
      ./setup-dev-env.sh # bash
      setup-dev-env.bat  # Windows
      ```
-   - Make sure to set a DATABASE_USERNAME and DATABASE_PASSWORD that match what you set for the PostgresDB in step 3.
-
-   You can also open the apps/backend/.env file in a text editor and set additional optional configuration values. For more info on configuration values see [Enviroment Variables Configuration](https://github.com/mitre/heimdall2/wiki/Environment-Variables-Configuration).
-=======
-5. Edit or generate the database environment configuration file (apps/backend/.env) using the provided `setup-dev-env.sh or setup-dev-env.bat` script. Make sure to set the DATABASE_USERNAME and DATABASE_PASSWORD variables with values used in step 3.
-
-You can also edit, if exists, the apps/backend/.env file using a text editor and set additional optional configuration values. For more info on configuration values see [Environment Variables Configuration](https://github.com/mitre/heimdall2/wiki/Environment-Variables-Configuration).
+   - Make sure to set the DATABASE_USERNAME and DATABASE_PASSWORD fields with the values you set for PostgresDB in step 3.
+
+   You can also manually edit the `apps/backend/.env` file in a text editor and set additional optional configuration values. For more info on configuration values see [Enviroment Variables Configuration](https://github.com/mitre/heimdall2/wiki/Environment-Variables-Configuration).
 
 > [!NOTE]
 > The .env file in the root repository is for the Docker deployment of the Heimdall application. Running a local build will use the .env file in the `apps/backend` directory for the database configurations.
->>>>>>> a7bb04b0
 
 6. Create and seed the database:
 
