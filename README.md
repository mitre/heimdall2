# Heimdall

![Run E2E Backend + Frontend Tests](https://github.com/mitre/heimdall2/workflows/Run%20E2E%20Backend%20+%20Frontend%20Tests/badge.svg) ![Run Frontend Tests](https://github.com/mitre/heimdall2/workflows/Run%20Frontend%20Tests/badge.svg) ![Run Backend Tests](https://github.com/mitre/heimdall2/workflows/Run%20Backend%20Tests/badge.svg)

This repository contains the source code for Heimdall's [Backend](https://github.com/mitre/heimdall2/tree/master/apps/backend), [Frontend (AKA Heimdall Lite)](https://github.com/mitre/heimdall2/tree/master/apps/frontend), [OHDF Converters](https://github.com/mitre/heimdall2/tree/master/libs/hdf-converters), and [InSpecJS](https://github.com/mitre/heimdall2/tree/master/libs/inspecjs).

## Contents

- [Heimdall](#heimdall)
  - [Contents](#contents)
  - [Demos](#demos)
    - [Video](#video)
    - [Hosted](#hosted)
      - [*These demos are only intended to show the functionality of Heimdall, please do not upload any sensitive data to them.*](#these-demos-are-only-intended-to-show-the-functionality-of-heimdall-please-do-not-upload-any-sensitive-data-to-them)
      - [Released Previews](#released-previews)
      - [Current *Development Master Branch* Preview](#current-development-master-branch-preview)
  - [Heimdall (Lite) vs Heimdall with Backend (Server)](#heimdall-lite-vs-heimdall-with-backend-server)
    - [Heimdall-Lite](#heimdall-lite)
    - [Heimdall with Backend (Server)](#heimdall-with-backend-server)
    - [Features](#features)
    - [Use Cases](#use-cases)
  - [Getting Started / Installation](#getting-started-installation)
    - [Heimdall Lite](#heimdall-lite-1)
      - [Running via npm](#running-via-npm)
      - [Running via Docker](#running-via-docker)
    - [Heimdall Server - Docker](#heimdall-server-docker)
      - [Setup Docker Container (Clean Install)](#setup-docker-container-clean-install)
      - [Updating Docker Container](#updating-docker-container)
      - [Stopping the Container](#stopping-the-container)
      - [Helm Chart](#helm-chart)
      - [Running via Cloud.gov](#running-via-cloudgov)
  - [External Data Sources (Interfaces)](#external-data-sources-interfaces)
    - [AWS S3](#aws-s3)
    - [Splunk](#splunk)
    - [Tenable.SC](#tenablesc)
  - [API Usage](#api-usage)
  - [For Developers](#for-developers)
    - [How to Install](#how-to-install)
    - [Debugging Heimdall Server](#debugging-heimdall-server)
    - [Developing Heimdall Lite Standalone](#developing-heimdall-lite-standalone)
    - [Lint and fix files](#lint-and-fix-files)
    - [Compile and minify the frontend and backend for production](#compile-and-minify-the-frontend-and-backend-for-production)
    - [Run tests](#run-tests)
      - [Run Cypress End to End Tests](#run-cypress-end-to-end-tests)
    - [Creating a Release](#creating-a-release)
  - [Versioning and State of Development](#versioning-and-state-of-development)
  - [Contributing, Issues and Support](#contributing-issues-and-support)
    - [Contributing](#contributing)
    - [Issues and Support](#issues-and-support)

## Demos

### Video

![](https://github.com/mitre/docs-mitre-inspec/raw/master/images/Heimdall_demo.gif)

### Hosted

#### *These demos are only intended to show the functionality of Heimdall, please do not upload any sensitive data to them.*

#### Released Previews
[Heimdall Lite](https://heimdall-lite.mitre.org) | [Heimdall Server](https://heimdall-demo.mitre.org/) &nbsp;&nbsp;
<a href="https://pages.github.com/">
<picture>
   <source media="(prefers-color-scheme: dark)" srcset="apps/frontend/src/assets/GitHub-Mark-Light-64px.png">
   <source media="(prefers-color-scheme: light)" srcset="apps/frontend/src/assets/GitHub-Mark-64px.png">
    <img alt="Github Logo" src="apps/frontend/src/assets/GitHub-Mark-64px.png" height="25">
</picture>
</a>


#### Current *Development Master Branch* Preview
[Heimdall Lite](https://heimdall-lite.netlify.com/) &nbsp;&nbsp; <a href="https://www.netlify.com">
<picture>
   <source media="(prefers-color-scheme: dark)" srcset="https://www.netlify.com/v3/img/components/full-logo-dark-simple.svg">
   <source media="(prefers-color-scheme: light)" srcset="https://www.netlify.com/v3/img/components/full-logo-light-simple.svg">
   <img alt="Netlify Logo" src="https://www.netlify.com/v3/img/components/full-logo-dark-simple.svg" height="25">
</picture>
</a> 
<br />

[Heimdall Server](https://mitre-heimdall-staging.herokuapp.com/) &nbsp;&nbsp; <a href="https://www.heroku.com/"><img src="https://www.herokucdn.com/deploy/button.svg" height="25"/></a>

## Heimdall (Lite) vs Heimdall with Backend (Server)

There are two ways to deploy the MITRE Heimdall application - Heimdall-Lite and the full Heimdall with Backend Server. Both share the same frontend but have been produced to meet different needs and use-cases.

### Heimdall-Lite

As a single-page javascript app - you can run Heimdall-Lite from any web-server, a _secured_ S3 bucket or directly via GitHub Pages (as it is here). Heimdall-Lite gives you the ability to easily review and produce reports about your InSpec run, filter the results for easy review and hot-wash, print out reports, and much more.

### Heimdall with Backend (Server)

Heimdall with Backend, or Heimdall Server runs the same front end as Heimdall-Lite, but is supported with a backend database to store persistent data overtime.

### Features
| Features                                                                       |   Heimdall-Lite    |                                    Heimdall with Backend                                    |
| :----------------------------------------------------------------------------- | :----------------: | :-----------------------------------------------------------------------------------------: |
| Additional Installation Requirements                                           |                    |                                       Postgres Server                                       |
| Overview Dashboard & Counts                                                    | :white_check_mark: |                                     :white_check_mark:                                      |
| Deep Dive View of Security Control Results and Metadata                        | :white_check_mark: |                                     :white_check_mark:                                      |
| 800-53 Partition and TreeMap View                                              | :white_check_mark: |                                     :white_check_mark:                                      |
| Comparison View                                                                | :white_check_mark: |                                     :white_check_mark:                                      |
| Advanced Data / Filters for Reports and Viewing                                | :white_check_mark: |                                     :white_check_mark:                                      |
| Multiple Report Output<br />(DISA Checklist XML, CAT, XCCDF-Results, and more) | :white_check_mark: |                                     :white_check_mark:                                      |
| View Multiple Guidance Formats (InSpec profile, Checklist, DISA & CIS XCCDF)   | :white_check_mark: |                                     :white_check_mark:                                      |
| Automatic Conversion of [Various Security Formats](https://saf-cli.mitre.org/) | :white_check_mark: |                                     :white_check_mark:                                      |
| Authenticated REST API                                                         |                    |                                     :white_check_mark:                                      |
| CRUD Capabilities                                                              |                    |                                     :white_check_mark:                                      |
| Users & Roles & multi-team support                                             |                    |                                     :white_check_mark:                                      |
| Authentication & Authorization                                                 | Hosting Webserver  | Hosting Webserver<br />LDAP<br />OAuth Support for:<br /> GitHub, GitLab, Google, and Okta. |

### Use Cases

|             Heimdall-Lite             |    Heimdall with Backend     |
| :-----------------------------------: | :--------------------------: |
|           Just-in-Time Use            |        Multiple Teams        |
|  Minimal Footprint & Deployment Time  | Timeline and Report History  |
|       Local or Disconnected Use       | Centralized Deployment Model |
| Minimal Authorization & Approval Time |                              |

## Getting Started / Installation

### Heimdall Lite

Heimdall Lite is published to npmjs.org and is available [here](https://www.npmjs.com/package/heimdall-lite).

#### Running via npm

To run Heimdall Lite locally, just use the `npm` built-in utility `npx`:

```bash
npx @mitre/heimdall-lite
```

If you use this tool often and want to have it installed locally, use the following command:

```bash
npm install -g @mitre/heimdall-lite
```

Then, any subsequent `npx @mitre/heimdall-lite` will use the local version and load much more quickly.

#### Running via Docker

It is also possible to run Heimdall-Lite using Docker, using the following command:

```bash
docker run -d -p 8080:80 mitre/heimdall-lite:release-latest
```

You can then access Heimdall-Lite at [`http://localhost:8080`](http://localhost:8080).

If you would prefer to run the bleeding edge version of Heimdall-Lite, replace `mitre/heimdall-lite:release-latest` with `mitre/heimdall-lite:latest`.

---

### Heimdall Server - Docker

Given that Heimdall requires at least a database service, we use Docker and Docker Compose to provide a simple deployment experience. This process will also deploy an NGINX webserver in front of Heimdall to handle TLS.

Heimdall's frontend container image is distributed on [DockerHub](https://hub.docker.com/r/mitre/heimdall2), and on [Iron Bank](https://ironbank.dso.mil/repomap/details;registry1Path=mitre%252Fsaf%252Fheimdall2).

#### Setup Docker Container (Clean Install)

1. Install Docker

2. Download and extract the most recent Heimdall release from our [releases page](https://github.com/mitre/heimdall2/releases). Alternatively, you can clone this repository and navigate to the `heimdall2` folder.

3. Navigate to the base folder where `docker-compose.yml` is located

4. By default Heimdall will generate self-signed certificates that will last for 7 days. For production use, place your certificate files in `./nginx/certs/` with the names `ssl_certificate.crt` and `ssl_certificate_key.key` respectively. For development use, you can use the default generated certificates which means you do not need to put any certificate files in the `./nginx/certs/` folder.

*NGINX Configuration Note: You can configure NGINX settings by changing values in the `nginx/conf/default.conf` file.*

5. Run the following commands in a terminal window from the Heimdall source directory. For more information on the .env file, visit [Environment Variables Configuration.](https://github.com/mitre/heimdall2/wiki/Environment-Variables-Configuration)
   - ```bash
     ./setup-docker-env.sh
     # If you would like to further configure your Heimdall instance, edit the .env file generated after running the previous line
     docker-compose up
     ```

6. Navigate to [`https://127.0.0.1`](http://127.0.0.1). You should see the application's login page. (Note that if you used the option to generate your own self-signed certs, you will get warnings about them from your browser.) 

#### Updating Docker Container

> **Starting with version 2.5.0, Heimdall on Docker uses SSL by default. Place your certificate files in `./nginx/certs/` with the names `ssl_certificate.crt` and `ssl_certificate_key.key` respectively.**

A new version of the docker container can be retrieved by running:

```bash
docker-compose pull
docker-compose up -d
```

This will fetch the latest version of the container, redeploy if a newer version exists, and then apply any database migrations if applicable. No data should be lost by this operation.

#### Stopping the Container

From the source directory you started from run:

```bash
docker-compose down
```
---

#### Helm Chart

<https://github.com/mitre/heimdall2-helm>

#### Running via Cloud.gov

Cloud.gov is a [FEDRAMP moderate Platform-as-a-Service (PaaS)](https://marketplace.fedramp.gov/#!/product/18f-cloudgov?sort=productName). This repository includes a sample [manifest.yml.example](manifest.yml.example) file ready to be pushed and run the latest version of Heimdall2 as a container. Make a copy of the example file and update the key values as appropriate.
`$ cp manifest.yml.example manifest.yml`

1. Setup a cloud.gov account - https://cloud.gov/docs/getting-started/accounts/ 

2. Install the cf-cli - https://cloud.gov/docs/getting-started/setup/

3. Run the following commands in a terminal window from the Heimdall source directory.
```
$ cd ~/Documents/Github/Heimdall2
$ cf login -a api.fr.cloud.gov  --sso 
# Follow the link to copy the Temporary Authentication Code when prompted
```

4. Setup a demo application space
```
$ cf target -o sandbox-rename create-space heimdall2-rename
```

5. Create a postgresql database
```
# Update manifest.yml file to rename application and database key name
$ cf marketplace
$ cf create-service aws-rds medium-psql heimdall2-rename
$ cf create-service-key heimdall2-db-rename heimdall2-db-test-key
$ cf push
```

**You should be returned the URL for your new test instance to navigate to.**

> Note: This is only for demonstration purposes, in order to run a production level federal/FISMA system. You will need to contact the [cloud.gov program](https://cloud.gov) and consult your organization's security team (for risk assessment and an Authority to Operate).

## External Data Sources (Interfaces)

Heimdall currently provides connectivity to the following services for importing and visualizing scans:
  - AWS S3
  - Splunk
  - Tenable.SC

### AWS S3

For detail information on how to setup and connect to an `AWS S3` bucket see the [Heimdall Interface Connection - AWS S3 Wiki](https://github.com/mitre/heimdall2/wiki/Heimdall-Interface-Connections#aws-s3)

### Splunk

For detail information on how to setup and connect to an `Splunk` instances (logical or virtual) see the [Heimdall Interface Connection - Splunk Wiki](https://github.com/mitre/heimdall2/wiki/Heimdall-Interface-Connections#splunk)

### Tenable.SC

For detail information on how to setup and connect to an `Tenable.SC` instance see the [Heimdall Interface Connection - Tenable.SC Wiki](https://github.com/mitre/heimdall2/wiki/Heimdall-Interface-Connections#tenablesc)


## API Usage

API usage only works when using Heimdall Enterprise Server (AKA "Server Mode").

Heimdall API documentation is being compiled and it is located in this  [wiki](https://github.com/mitre/heimdall2/wiki/Heimdall-API-Documentation) page. In the meantime here are quick instructions for uploading evaluations to Heimdall Server.

```sh
# To use API Keys, ensure you have set the API_KEY_SECRET environment variable. To create a secret run: openssl rand -hex 33
# Create an API key using the Heimdall frontend (within the edit user profile modal) and upload an evaluation with the following command
curl -F "data=@<Path to Evaluation File>" -F "filename=<Filename To Show in Heimdall>" -F "public=true/false" -F "evaluationTags=<tag-name>,<another-tag-name>..." -H "Authorization: Api-Key apikeygoeshere" "http://localhost:3000/evaluations"
# You can upload multiple files at once (up to 100)
curl -F "data=@<Path to first evaluation File>" -F "data=@<Path to second evaluation File>" ... -F "public=true/false" -F "evaluationTags=<tag-name>,<another-tag-name>..." -H "Authorization: Api-Key apikeygoeshere" "http://localhost:3000/evaluations"
```

## For Developers

### How to Install

If you would like to change Heimdall to your needs, you can use Heimdall's 'Development Mode' to ease the development process. The benefit to using this mode is that it will automatically rebuild itself and use those changes as soon as you make them. Please note that you should not run development mode when deploying Heimdall for general usage.

1. Install system dependencies with your system's package manager. NodeJS is required and can be installed via your system's package manager, or an alternative method if desired. Documented below is the installation via your system's package manager.

   Ubuntu:

   - The installation scripts setup_XX.x are no longer supported and are not needed anymore, as the installation process is straightforward for any RPM and DEB distro.
   - See the [Debian and Ubuntu based distributions](https://github.com/nodesource/distributions#debian-and-ubuntu-based-distributions) nodesource for nodejs supported version and additional installation information
   - ```bash
     # grab nodesource for recent version of nodejs (see note about scripts setup_XX.x above)
     sudo curl -sL https://deb.nodesource.com/setup_18.x -o /tmp/nodesource_setup.sh
     sudo bash /tmp/nodesource_setup.sh

     # use apt to install dependencies
     sudo apt install postgresql nodejs git
     sudo apt install nano                        # recommended installation
     sudo npm install -g yarn
     ```

<<<<<<< HEAD
=======
   **NOTES** 

     - The installation scripts setup_XX.x are no longer supported and are not needed anymore, as the installation process is straightforward for any RPM and DEB distro.
    
     - See the [Debian and Ubuntu based distributions](https://github.com/nodesource/distributions#debian-and-ubuntu-based-distributions) nodesource for nodejs supported version and additional installation information
  
>>>>>>> 2c8a97ba
   OSX:

   - ```bash
     brew install postgresql node@18 git      
     brew install nano                        # recommended installation
     sudo npm install -g yarn
     ```
   WINDOWS:

   - Use `Windows Subsystem for Linux (WSL)` - recommended Ubuntu and follow the instructions listed for Ubuntu

   WINDOWS:
    - Install Node.js via MSI Installer
      - Download the node release 18.xx installer (msi) from the [nodejs site](https://nodejs.org/en/blog/release)
      - Open and run (double-click) the .msi file, the installation process begins, follow the installation instructions
      - Node.js offers you options to install tools for native modules, we recommend checking the Automatically install the necessary tools check box.
      - Verify the Node and npm version
      ```shell
      node --version 
      npm --version
      ```

    - Install Yarn via MSI Installer
      - Download the Yarn installation file from [GitHub](https://github.com/yarnpkg/yarn/releases/)
      - Open and run the installation file, follow the installation instructions
      - Run the following command in the PowerShell to verify the installation:
      ```shell
      yarn --version
      ```

2. Clone this repository:

   - ```bash
     git clone https://github.com/mitre/heimdall2
     ```

3. Run the Postgres server:

   Ubuntu:

   - ```sql
     # Switch to the OS postgres user
     sudo -u postgres -i

     # Start the Postgres terminal
     psql postgres

     # Create the database user
     CREATE USER <username> with encrypted password '<password>';
     ALTER USER <username> CREATEDB;
     \q

     # Switch back to your original OS user
     exit
     ```
   OSX:

    - ```sql
      # Start the postgres server corresponding to your installation method
      pg_ctl -D /opt/homebrew/var/postgres start
      # Alternatively, you may find postgres in another location like the following:
      pg_ctl -D /usr/local/var/postgres start
      # Brew method
      brew services start postgresql@13

      # Start the Postgres terminal
      psql postgres

      # Create the database user
      CREATE USER <username> with encrypted password '<password>';
      ALTER USER <username> CREATEDB;
      \q

      # Switch back to your original OS user
      exit
<<<<<<< HEAD
      ```

   WINDOWS:

   - Use `Windows Subsystem for Linux (WSL)` - recommended Ubuntu and follow the instructions listed for Ubuntu

=======
      ```   
   WINDOWS:
   - Start the postgres server base on the installation method
     - Starting Postgres Server Using `net start`
       ```sql
       net start postgresql-[x32 or x64]-[version]
       ```
     - Starting Postgres Server Using `pg_ctl`
       ```sql 
       pg_ctl -D "C:\[path-to-postgres-installation]\PostgreSQL\[version]\data" start
       ```
     - Starting Postgres Server Using Services Manager
       - Press the `win key + R` to launch the `Run` window.
       - Type `services.msc` and hit the `OK` button to open the Services Manager:
       - Search for `Postgresql-[x32 or x64]-[version]`, select the service, and hit the `Start/play` button to start
   - Create the database user 
     - Recommend using pgAdmin and follow instruction listed here 
     - Open a postgres shell terminal (path to postgres executable directory must be set)
       ```sql
       # Start the terminal
       psql -U postgres  
       # Create the database user
       CREATE USER <username> with encrypted password '<password>';
       ALTER USER <username> CREATEDB;
       \q
       ```
   
>>>>>>> 2c8a97ba
4. Install project dependencies:

   - ```bash
     cd heimdall2
     yarn install
     ```

<<<<<<< HEAD
5. Edit your apps/backend/.env file using the provided `setup-dev-env.sh` or `setup-dev-env.bat` script.
   - Make sure that the script is executed in the Heimdall `heimdall2` root directory. Use one of the following commands:
     ```bash
     ./setup-dev-env.sh # bash
     setup-dev-env.bat  # Windows
     ```
   - Make sure to set a DATABASE_USERNAME and DATABASE_PASSWORD that match what you set for the PostgresDB in step 3.

   You can also open the apps/backend/.env file in a text editor and set additional optional configuration values. For more info on configuration values see [Enviroment Variables Configuration](https://github.com/mitre/heimdall2/wiki/Environment-Variables-Configuration).
=======
5. Edit your apps/backend/.env file using the provided `setup-dev-env.sh or setup-dev-env.bat` script. Make sure to set a DATABASE_USERNAME and DATABASE_PASSWORD that match what you set for the PostgresDB in step 3.

You can also open the apps/backend/.env file in a text editor and set additional optional configuration values. For more info on configuration values see [Environment Variables Configuration](https://github.com/mitre/heimdall2/wiki/Environment-Variables-Configuration).
>>>>>>> 2c8a97ba

6. Create the database:

   - ```bash
     # Windows
     yarn backend sequelize-cli-windows db:create
     yarn backend sequelize-cli-windows db:migrate
     yarn backend sequelize-cli-windows db:seed:all

     # All other OSs
     yarn backend sequelize-cli db:create
     yarn backend sequelize-cli db:migrate
     yarn backend sequelize-cli db:seed:all
     ```

7. Start Heimdall:

   - ```bash
     yarn start:dev
     ```

This will start both the frontend and backend in development mode, meaning any changes you make to the source code will take effect immediately. Please note we already have a Visual Studio Code workspace file you can use to organize your workspace.

### Debugging Heimdall Server

If you are using Visual Studio Code, it is very simple to debug this application locally. First open up the Visual Studio Code workspace and ensure the [Node debugger Auto Attach](https://code.visualstudio.com/docs/nodejs/nodejs-debugging#_auto-attach) feature in Visual Studio Code is enabled. Next, open the integrated Visual Studio Code terminal and run:

```
yarn backend start:debug
```

Visual Studio Code will then automatically attach a debugger and stop and any breakpoints you place in the application.

### Developing Heimdall Lite Standalone

If you only want to make changes to the frontend (heimdall-lite) use the following command:

    yarn frontend start:dev

### Lint and fix files

To validate and lint your code run:

    yarn run lint

### Compile and minify the frontend and backend for production

    yarn build

### Run tests

To test your code to make sure everything still works:

    # Run Frontend Vue Tests
    yarn frontend test
    # Run Backend Nest Tests
    yarn backend test:ci-cov

#### Run Cypress End to End Tests

The application includes E2E frontend + Backend tests (built using the [cypress.io](https://www.cypress.io/) framework). These perform automated checking that Heimdall Server is running as intended. In order to run these tests, a running instance of the application is required.

    CYPRESS_TESTING=true yarn start:dev
    CYPRESS_BASE_URL=http://localhost:8080 yarn test:ui:open

The first command will start an instance of Heimdall Server and exposes additional routes required to allow the tests to run. The second will open the Cypress UI which will run the tests any time code changes are made.

### Creating a Release

**Note:** This action requires appropriate privileges on the repository to perform.

The steps to create a release are now on the [wiki](https://github.com/mitre/heimdall2/wiki/How-to-create-a-Heimdall2-release).

## Versioning and State of Development

This project uses the [Semantic Versioning Policy](https://semver.org/)

## Contributing, Issues and Support

### Contributing

Please feel free to look through our issues, make a fork and submit _PRs_ and improvements. We love hearing from our end-users and the community and will be happy to engage with you on suggestions, updates, fixes or new capabilities.

### Issues and Support

Please feel free to contact us by **opening an issue** on the issue board, or, at [inspec@mitre.org](mailto:inspec@mitre.org) should you have any suggestions, questions or issues. If you have more general questions about the use of our software or other concerns, please contact us at [opensource@mitre.org](mailto:opensource@mitre.org).<|MERGE_RESOLUTION|>--- conflicted
+++ resolved
@@ -299,15 +299,10 @@
      sudo npm install -g yarn
      ```
 
-<<<<<<< HEAD
-=======
    **NOTES** 
 
      - The installation scripts setup_XX.x are no longer supported and are not needed anymore, as the installation process is straightforward for any RPM and DEB distro.
-    
-     - See the [Debian and Ubuntu based distributions](https://github.com/nodesource/distributions#debian-and-ubuntu-based-distributions) nodesource for nodejs supported version and additional installation information
-  
->>>>>>> 2c8a97ba
+     - See the [Debian and Ubuntu based distributions](https://github.com/nodesource/distributions#debian-and-ubuntu-based-distributions) nodesource for nodejs supported version and additional installation information.
    OSX:
 
    - ```bash
@@ -317,26 +312,25 @@
      ```
    WINDOWS:
 
-   - Use `Windows Subsystem for Linux (WSL)` - recommended Ubuntu and follow the instructions listed for Ubuntu
-
-   WINDOWS:
-    - Install Node.js via MSI Installer
-      - Download the node release 18.xx installer (msi) from the [nodejs site](https://nodejs.org/en/blog/release)
-      - Open and run (double-click) the .msi file, the installation process begins, follow the installation instructions
-      - Node.js offers you options to install tools for native modules, we recommend checking the Automatically install the necessary tools check box.
-      - Verify the Node and npm version
-      ```shell
-      node --version 
-      npm --version
-      ```
-
-    - Install Yarn via MSI Installer
-      - Download the Yarn installation file from [GitHub](https://github.com/yarnpkg/yarn/releases/)
-      - Open and run the installation file, follow the installation instructions
-      - Run the following command in the PowerShell to verify the installation:
-      ```shell
-      yarn --version
-      ```
+   - Use `Windows Subsystem for Linux (WSL)` - (use Ubuntu as the distro, and then follow the instructions listed for Ubuntu); alternatively you could do the following steps:
+
+   - Install Node.js via MSI Installer
+     - Download the node release 18.xx installer (msi) from the [nodejs site](https://nodejs.org/en/blog/release)
+     - Open and run (double-click) the .msi file, the installation process begins, follow the installation instructions
+     - Node.js offers you options to install tools for native modules, we recommend checking the Automatically install the necessary tools check box.
+     - Verify the Node and npm version
+     ```shell
+     node --version 
+     npm --version
+     ```
+
+   - Install Yarn via MSI Installer
+     - Download the Yarn installation file from [GitHub](https://github.com/yarnpkg/yarn/releases/)
+     - Open and run the installation file, follow the installation instructions
+     - Run the following command in the PowerShell to verify the installation:
+     ```shell
+     yarn --version
+     ```
 
 2. Clone this repository:
 
@@ -383,16 +377,12 @@
 
       # Switch back to your original OS user
       exit
-<<<<<<< HEAD
       ```
 
    WINDOWS:
 
-   - Use `Windows Subsystem for Linux (WSL)` - recommended Ubuntu and follow the instructions listed for Ubuntu
-
-=======
-      ```   
-   WINDOWS:
+   - Use `Windows Subsystem for Linux (WSL)` - (use Ubuntu as the distro, and then follow the instructions listed for Ubuntu); alternatively you could do the following steps:
+
    - Start the postgres server base on the installation method
      - Starting Postgres Server Using `net start`
        ```sql
@@ -406,19 +396,19 @@
        - Press the `win key + R` to launch the `Run` window.
        - Type `services.msc` and hit the `OK` button to open the Services Manager:
        - Search for `Postgresql-[x32 or x64]-[version]`, select the service, and hit the `Start/play` button to start
-   - Create the database user 
+
+   - Create the database user
      - Recommend using pgAdmin and follow instruction listed here 
      - Open a postgres shell terminal (path to postgres executable directory must be set)
        ```sql
        # Start the terminal
-       psql -U postgres  
+       psql -U postgres
        # Create the database user
        CREATE USER <username> with encrypted password '<password>';
        ALTER USER <username> CREATEDB;
        \q
        ```
-   
->>>>>>> 2c8a97ba
+
 4. Install project dependencies:
 
    - ```bash
@@ -426,8 +416,7 @@
      yarn install
      ```
 
-<<<<<<< HEAD
-5. Edit your apps/backend/.env file using the provided `setup-dev-env.sh` or `setup-dev-env.bat` script.
+5. Edit your apps/backend/.env file using the provided `setup-dev-env.sh or setup-dev-env.bat` script.
    - Make sure that the script is executed in the Heimdall `heimdall2` root directory. Use one of the following commands:
      ```bash
      ./setup-dev-env.sh # bash
@@ -436,11 +425,6 @@
    - Make sure to set a DATABASE_USERNAME and DATABASE_PASSWORD that match what you set for the PostgresDB in step 3.
 
    You can also open the apps/backend/.env file in a text editor and set additional optional configuration values. For more info on configuration values see [Enviroment Variables Configuration](https://github.com/mitre/heimdall2/wiki/Environment-Variables-Configuration).
-=======
-5. Edit your apps/backend/.env file using the provided `setup-dev-env.sh or setup-dev-env.bat` script. Make sure to set a DATABASE_USERNAME and DATABASE_PASSWORD that match what you set for the PostgresDB in step 3.
-
-You can also open the apps/backend/.env file in a text editor and set additional optional configuration values. For more info on configuration values see [Environment Variables Configuration](https://github.com/mitre/heimdall2/wiki/Environment-Variables-Configuration).
->>>>>>> 2c8a97ba
 
 6. Create the database:
 
