#!/bin/bash

<<<<<<< HEAD
if [ -f apps/backend/.env ]; then
	echo ".env already exists, so all unset environment variables will now be filled by default values. If you would like to completely regenerate your secrets, please delete this file and then re-run the script."
else
	echo ".env does not exist, creating..."
	(umask 066; touch apps/backend/.env)
fi

if ! grep -qF "NODE_ENV" apps/backend/.env; then
	echo "NODE_ENV=development" >> apps/backend/.env
fi

if ! grep -qF "DATABASE_USERNAME" apps/backend/.env; then
	read -p "Enter DATABASE_USERNAME (leave blank to use default 'postgres'): " usr
	echo "DATABASE_USERNAME=$usr" >> apps/backend/.env
fi

if ! grep -qF "DATABASE_PASSWORD" apps/backend/.env; then
	read -s -p 'Enter DATABASE_PASSWORD (leave blank to not set a password): ' psswd
	echo ""
	echo "DATABASE_PASSWORD=$psswd" >> apps/backend/.env
fi

if ! grep -qF "JWT_EXPIRE_TIME" apps/backend/.env; then
	read -p 'Enter JWT_EXPIRE_TIME ex. 1d or 25m: ' expire
	echo "JWT_EXPIRE_TIME=$expire" >> apps/backend/.env
fi

if ! grep -qF "JWT_SECRET" apps/backend/.env; then
	echo "JWT_SECRET=$(openssl rand -hex 64)" >> apps/backend/.env
fi

if ! grep -qF "API_KEY_SECRET" apps/backend/.env; then
	read -p "apps/backend/.env does not contain API_KEY_SECRET, would you like to enable API Keys? [Y/n]" -n 1 -r
	echo ""
	if [[ $REPLY =~ ^[Yy]$ ]]
	then
		echo "API_KEY_SECRET=$(openssl rand -hex 33)" >> apps/backend/.env
=======
# Function to display help information
function display_help() {
	echo "Usage: source ./setup-dev-env.sh [OPTION]"
	echo
	echo "Set up the development environment for the application."
	echo "This script checks for necessary environment variables and prompts the user to enter values for them if they are not set."
	echo "It also generates secrets for JWT and API keys, and creates a self-signed SSL certificate if one does not exist."
	echo
	echo "Options:"
	echo "  --help        Display this help message and exit"
	echo "  --regenerate  Unset environment variables and force the recreation of the .env file"
	return 0
}

# Check if the --help option was provided
if [ "$1" = "--help" ]; then
	display_help
fi

# Check if the script is being sourced or executed
if [ "$$" = "$PPID" ]; then
    echo "This script is being executed. Please source this script instead to ensure environment variables are set correctly in your shell."
    echo "Use: 'source ./setup-dev-env.sh' or '. ./setup-dev-env.sh'"
    exit 1
fi

# Define the path to the .env file
# This is where we will store our environment variables
ENV_FILE_PATH="apps/backend/.env"

# Define the environment variables that the script uses
ENV_VARS=("NODE_ENV" "DATABASE_USERNAME" "DATABASE_PASSWORD" "JWT_EXPIRE_TIME" "JWT_SECRET" "API_KEY_SECRET" "NGINX_HOST")

# Check if the --regenerate option was provided
if [ "$1" = "--regenerate" ]; then
	echo "Regenerating .env file and unsetting environment variables..."
	rm -f $ENV_FILE_PATH
	for var in "${ENV_VARS[@]}"; do
		unset $var
	done
fi

# Function to check if a variable exists in the .env file
# Returns 1 if the variable does not exist, 0 otherwise
function check_env_var() {
	if ! grep -qF "$1" $ENV_FILE_PATH; then
		return 1
>>>>>>> 2c8a97ba
	fi
	return 0
}

# Function to ask for user input with a default value
# If the user does not provide any input, the default value is used
function ask_user_input() {
    echo -n "$1"
    read usr
    if [ -z "$usr" ]; then
        usr=$3
    fi
    echo "$2=$usr" >> $ENV_FILE_PATH
}

<<<<<<< HEAD
if ! grep -qF "NGINX_HOST" apps/backend/.env; then
	echo "apps/backend/.env does not contain NGINX_HOST..."
	read -p 'Enter your FQDN/Hostname/IP Address: ' fqdn
	echo "NGINX_HOST=$fqdn" >> apps/backend/.env
=======

# This script is used to set up the development environment for the application.
# It checks for necessary environment variables and prompts the user to enter values for them if they are not set.
# It also generates secrets for JWT and API keys, and creates a self-signed SSL certificate if one does not exist.

# Function to check if openssl is installed and install it if not
# OpenSSL is used to generate random secrets and to create a self-signed SSL certificate.
# The function first checks if openssl is installed by using the `command -v` command, which returns 0 if the command exists and 1 otherwise.
# If openssl is not installed, it attempts to install it using the appropriate package manager.
# If the package manager cannot be determined, it informs the user to install openssl manually and exits the script.
function check_and_install_openssl() {
	if ! command -v openssl &> /dev/null; then
		echo "openssl could not be found"
		echo "Attempting to install openssl..."
		if [[ "$OSTYPE" == "linux-gnu"* ]]; then
			# Assume Debian-based Linux if apt-get is available
			if command -v apt-get &> /dev/null; then
				sudo apt-get update
				sudo apt-get install -y openssl
			# Assume RHEL-based Linux if yum is available
			elif command -v yum &> /dev/null; then
				sudo yum install -y openssl
			else
				echo "Could not determine package manager. Please install openssl manually."
				exit 1
			fi
		elif [[ "$OSTYPE" == "darwin"* ]]; then
			# Assume MacOS
			if command -v brew &> /dev/null; then
				brew install openssl
			else
				echo "Homebrew is not installed. Please install openssl manually."
				exit 1
			fi
		else
			echo "Unsupported operating system. Please install openssl manually."
			exit 1
		fi
	fi
}

# Call the function to check and install openssl
check_and_install_openssl

# Function to generate a random secret
# The secret is added to the .env file
function generate_secret() {
	echo "$1=$(openssl rand -hex $2)" >> $ENV_FILE_PATH
}

# Check if .env file exists
# If it does not exist, create it
# If it does exist, inform the user that any unset environment variables will be filled with default values
if [ -f $ENV_FILE_PATH ]; then
	echo ".env already exists, so all unset environment variables will now be filled by default values. If you would like to completely regenerate your secrets, please delete this file and then re-run the script."
else
	echo ".env does not exist, creating..."
	(umask 066; touch $ENV_FILE_PATH)
>>>>>>> 2c8a97ba
fi

# Check for each environment variable and ask for user input if not found
# If the variable does not exist in the .env file, the user is asked to provide a value
# If the user does not provide a value, a default value is used
check_env_var "NODE_ENV" || echo "NODE_ENV=development" >> $ENV_FILE_PATH
check_env_var "DATABASE_USERNAME" || ask_user_input "Enter DATABASE_USERNAME (leave blank to use default 'postgres'): " "DATABASE_USERNAME" "postgres"
check_env_var "DATABASE_PASSWORD" || ask_user_input 'Enter DATABASE_PASSWORD (leave blank to not set a password): ' "DATABASE_PASSWORD" ""
check_env_var "JWT_EXPIRE_TIME" || ask_user_input 'Enter JWT_EXPIRE_TIME ex. 1d or 25m (leave blank to use default '1d'): ' "JWT_EXPIRE_TIME" "1d"
check_env_var "JWT_SECRET" || generate_secret "JWT_SECRET" 64
check_env_var "API_KEY_SECRET" || generate_secret "API_KEY_SECRET" 33
check_env_var "NGINX_HOST" || ask_user_input 'Enter your FQDN/Hostname/IP Address (leave blank to use default 'localhost'): ' "NGINX_HOST" "localhost"

# Check for SSL certificate
# If it does not exist, create a self-signed certificate
# If it does exist, inform the user that they can regenerate the certificate by deleting the existing one and re-running the script
if [ -f ./nginx/certs/ssl_certificate.crt ]; then
	echo "SSL Certificate already exists. If you would like to regenerate your certificates, please delete the files in ./nginx/certs/ and re-run this script."
else
	echo "SSL Certificate does not exist, creating self-signed certificate..."
	echo "Be sure your production environment is configured to work with your self-signed certificate."
	echo
	read -rp "Enter the number of days until the certificate expires (leave blank to use default 7): " days
	days=${days:-7}
	echo "Generating certificate (Expires in $days days)..."
	openssl req -newkey rsa:4096 \
				-x509 \
				-sha256 \
				-days $days \
				-nodes \
				-out nginx/certs/ssl_certificate.crt \
				-keyout nginx/certs/ssl_certificate_key.key \
				-subj "/C=US/ST=SelfSigned/L=SelfSigned/O=SelfSigned/OU=SelfSigned"
fi

echo "Done"
echo "learn more about what the script can do, pass the --help flag"<|MERGE_RESOLUTION|>--- conflicted
+++ resolved
@@ -1,44 +1,5 @@
 #!/bin/bash
 
-<<<<<<< HEAD
-if [ -f apps/backend/.env ]; then
-	echo ".env already exists, so all unset environment variables will now be filled by default values. If you would like to completely regenerate your secrets, please delete this file and then re-run the script."
-else
-	echo ".env does not exist, creating..."
-	(umask 066; touch apps/backend/.env)
-fi
-
-if ! grep -qF "NODE_ENV" apps/backend/.env; then
-	echo "NODE_ENV=development" >> apps/backend/.env
-fi
-
-if ! grep -qF "DATABASE_USERNAME" apps/backend/.env; then
-	read -p "Enter DATABASE_USERNAME (leave blank to use default 'postgres'): " usr
-	echo "DATABASE_USERNAME=$usr" >> apps/backend/.env
-fi
-
-if ! grep -qF "DATABASE_PASSWORD" apps/backend/.env; then
-	read -s -p 'Enter DATABASE_PASSWORD (leave blank to not set a password): ' psswd
-	echo ""
-	echo "DATABASE_PASSWORD=$psswd" >> apps/backend/.env
-fi
-
-if ! grep -qF "JWT_EXPIRE_TIME" apps/backend/.env; then
-	read -p 'Enter JWT_EXPIRE_TIME ex. 1d or 25m: ' expire
-	echo "JWT_EXPIRE_TIME=$expire" >> apps/backend/.env
-fi
-
-if ! grep -qF "JWT_SECRET" apps/backend/.env; then
-	echo "JWT_SECRET=$(openssl rand -hex 64)" >> apps/backend/.env
-fi
-
-if ! grep -qF "API_KEY_SECRET" apps/backend/.env; then
-	read -p "apps/backend/.env does not contain API_KEY_SECRET, would you like to enable API Keys? [Y/n]" -n 1 -r
-	echo ""
-	if [[ $REPLY =~ ^[Yy]$ ]]
-	then
-		echo "API_KEY_SECRET=$(openssl rand -hex 33)" >> apps/backend/.env
-=======
 # Function to display help information
 function display_help() {
 	echo "Usage: source ./setup-dev-env.sh [OPTION]"
@@ -86,7 +47,6 @@
 function check_env_var() {
 	if ! grep -qF "$1" $ENV_FILE_PATH; then
 		return 1
->>>>>>> 2c8a97ba
 	fi
 	return 0
 }
@@ -102,12 +62,6 @@
     echo "$2=$usr" >> $ENV_FILE_PATH
 }
 
-<<<<<<< HEAD
-if ! grep -qF "NGINX_HOST" apps/backend/.env; then
-	echo "apps/backend/.env does not contain NGINX_HOST..."
-	read -p 'Enter your FQDN/Hostname/IP Address: ' fqdn
-	echo "NGINX_HOST=$fqdn" >> apps/backend/.env
-=======
 
 # This script is used to set up the development environment for the application.
 # It checks for necessary environment variables and prompts the user to enter values for them if they are not set.
@@ -166,7 +120,6 @@
 else
 	echo ".env does not exist, creating..."
 	(umask 066; touch $ENV_FILE_PATH)
->>>>>>> 2c8a97ba
 fi
 
 # Check for each environment variable and ask for user input if not found
