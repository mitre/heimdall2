--- conflicted
+++ resolved
@@ -10,11 +10,7 @@
     "mock-openid": "node support/server/oidc-server.js"
   },
   "devDependencies": {
-<<<<<<< HEAD
-    "cypress": "13.6.1"
-=======
     "cypress": "13.6.2"
->>>>>>> c55660f9
   },
   "dependencies": {
     "cypress-wait-until": "^1.7.1",
