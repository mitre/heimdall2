--- conflicted
+++ resolved
@@ -10,11 +10,7 @@
     "mock-openid": "node support/server/oidc-server.js"
   },
   "devDependencies": {
-<<<<<<< HEAD
-    "cypress": "7.0.0"
-=======
     "cypress": "12.17.3"
->>>>>>> 5bdccf70
   },
   "dependencies": {
     "cypress-wait-until": "^1.7.1",
