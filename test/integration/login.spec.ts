/// <reference types="cypress" />

import {
  BAD_LDAP_AUTHENTICATION,
  BAD_LOGIN_AUTHENTICATION,
  CREATE_USER_DTO_TEST_OBJ,
  LDAP_AUTHENTICATION,
  LOGIN_AUTHENTICATION
} from '../../apps/backend/test/constants/users-test.constant';
import Dropdown from '../support/components/Dropdown';
import UploadModal from '../support/components/UploadModal';
import LoginPage from '../support/pages/LoginPage';
import RegistrationPage from '../support/pages/RegistrationPage';
import LoginPageVerifier from '../support/verifiers/LoginPageVerifier';
import ToastVerifier from '../support/verifiers/ToastVerifier';
import UserModalVerifier from '../support/verifiers/UserModalVerifier';

context('Login', () => {
  // Pages, verifiers, and modules
  const dropdown = new Dropdown();
  const loginPage = new LoginPage();
  const loginPageVerifier = new LoginPageVerifier();
  const registrationPage = new RegistrationPage();
  const toastVerifier = new ToastVerifier();
  const uploadModal = new UploadModal();
  const userModalVerifier = new UserModalVerifier();

  // Run before each test
  beforeEach(() => {
    registrationPage.register(CREATE_USER_DTO_TEST_OBJ);
    cy.visit('/login');
  });

  // The test
  describe('Login Form', () => {
    it('authenticates a user with valid credentials', () => {
      loginPageVerifier.loginFormPresent();
      loginPage.login(LOGIN_AUTHENTICATION);
      toastVerifier.toastTextContains('You have successfully signed in.');
    });
<<<<<<< HEAD
    it('authenticates a github oauth user', () => {
      loginPageVerifier.loginFormPresent();
      loginPage.loginOauth('github');
      // Load first sample
      uploadModal.loadFirstSample();
      // Open the user modal
      dropdown.openUserModal();
      // Make sure all the fields exist
      userModalVerifier.verifyFieldsExist();
=======
    it('authenticates an ldap user with valid credentials', () => {
      loginPage.switchToLDAPAuth();
      loginPageVerifier.ldapLoginFormPresent();
      loginPage.ldapLogin(LDAP_AUTHENTICATION);
      toastVerifier.toastTextContains('You have successfully signed in.');
>>>>>>> 2b002122
    });
    it('fails to authenticate a user with invalid credentials', () => {
      loginPage.login(BAD_LOGIN_AUTHENTICATION);
      toastVerifier.toastTextContains('Incorrect Username or Password');
    });
    it('fails to authenticate an ldap user with invalid credentials', () => {
      loginPage.switchToLDAPAuth();
      loginPage.ldapLogin(BAD_LDAP_AUTHENTICATION);
      toastVerifier.toastTextContains('Unauthorized');
    });
  });
});<|MERGE_RESOLUTION|>--- conflicted
+++ resolved
@@ -38,7 +38,6 @@
       loginPage.login(LOGIN_AUTHENTICATION);
       toastVerifier.toastTextContains('You have successfully signed in.');
     });
-<<<<<<< HEAD
     it('authenticates a github oauth user', () => {
       loginPageVerifier.loginFormPresent();
       loginPage.loginOauth('github');
@@ -48,13 +47,11 @@
       dropdown.openUserModal();
       // Make sure all the fields exist
       userModalVerifier.verifyFieldsExist();
-=======
     it('authenticates an ldap user with valid credentials', () => {
       loginPage.switchToLDAPAuth();
       loginPageVerifier.ldapLoginFormPresent();
       loginPage.ldapLogin(LDAP_AUTHENTICATION);
       toastVerifier.toastTextContains('You have successfully signed in.');
->>>>>>> 2b002122
     });
     it('fails to authenticate a user with invalid credentials', () => {
       loginPage.login(BAD_LOGIN_AUTHENTICATION);
