export default class LoginPage {
  login(user: {email: string; password: string}): void {
    cy.get('input[name=email]').clear().type(user.email);
    cy.get('input[name=password]').clear().type(user.password);
    cy.get('#login_button').click();
  }

<<<<<<< HEAD
  loginOauth(oauthStrategy: string): void {
    cy.get(`#oauth-${oauthStrategy}`).click({force: true});
=======
  ldapLogin(user: {username: string; password: string}): void {
    cy.get('[data-cy=ldapusername]').clear().type(user.username);
    cy.get('[data-cy=ldappassword]').clear().type(user.password);
    cy.get('[data-cy=ldapLoginButton]').click();
  }

  switchToLDAPAuth(): void {
    cy.get('#select-tab-ldap-login').click();
>>>>>>> 2b002122
  }
}<|MERGE_RESOLUTION|>--- conflicted
+++ resolved
@@ -5,10 +5,10 @@
     cy.get('#login_button').click();
   }
 
-<<<<<<< HEAD
   loginOauth(oauthStrategy: string): void {
     cy.get(`#oauth-${oauthStrategy}`).click({force: true});
-=======
+  }
+
   ldapLogin(user: {username: string; password: string}): void {
     cy.get('[data-cy=ldapusername]').clear().type(user.username);
     cy.get('[data-cy=ldappassword]').clear().type(user.password);
@@ -17,6 +17,5 @@
 
   switchToLDAPAuth(): void {
     cy.get('#select-tab-ldap-login').click();
->>>>>>> 2b002122
   }
 }