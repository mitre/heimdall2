--- conflicted
+++ resolved
@@ -5,18 +5,10 @@
     hostname: string;
   }): void {
     cy.get('[data-cy=splunkusername]').clear();
-<<<<<<< HEAD
-    cy.get('[data-cy=splunkpassword]').clear();
-    cy.get('[data-cy=splunkhostname]').clear();
-
-    cy.get('[data-cy=splunkusername]').type(user.username);
-    cy.get('[data-cy=splunkpassword]').type(user.password);
-=======
     cy.get('[data-cy=splunkusername]').type(user.username);
     cy.get('[data-cy=splunkpassword]').clear();
     cy.get('[data-cy=splunkpassword]').type(user.password);
     cy.get('[data-cy=splunkhostname]').clear();
->>>>>>> 5bdccf70
     cy.get('[data-cy=splunkhostname]').type(user.hostname);
 
     cy.get('[data-cy=splunkLoginButton]').click();
