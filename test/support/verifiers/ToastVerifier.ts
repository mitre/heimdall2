--- conflicted
+++ resolved
@@ -6,10 +6,6 @@
   }
 
   toastTextNotContains(): void {
-<<<<<<< HEAD
-    cy.get(this.snackBar).should('not.be.visible');
-=======
     cy.get(this.snackBar, {timeout: 4000}).should('not.exist');
->>>>>>> 5d5bf6b0
   }
 }