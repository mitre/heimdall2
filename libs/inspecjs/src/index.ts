// Our foreign package API.

// Export types and helper functions
export {
  ControlStatus,
  controlStatuses,
  HDFControl,
  HDFControlSegment,
  hdfWrapControl,
  LowercasedControlStatus,
  lowercasedControlStatuses,
  SegmentStatus,
  severities,
  Severity,
  titleCasedSeverities,
<<<<<<< HEAD
  TitleCasedSeverity
=======
  TitleCasedSeverity,
  convertImpactToSeverity
>>>>>>> b32f6c6e
} from './compat_wrappers';
// Export Conversion functions
export * from './context';
export * from './fileparse';
// Export nist utilities
export * from './nist';
// Export all currently handled schema types
export * from './versions/v_1_0';<|MERGE_RESOLUTION|>--- conflicted
+++ resolved
@@ -13,12 +13,8 @@
   severities,
   Severity,
   titleCasedSeverities,
-<<<<<<< HEAD
-  TitleCasedSeverity
-=======
   TitleCasedSeverity,
   convertImpactToSeverity
->>>>>>> b32f6c6e
 } from './compat_wrappers';
 // Export Conversion functions
 export * from './context';
