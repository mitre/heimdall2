export interface IStartupSettings {
  readonly banner: string;
<<<<<<< HEAD
  readonly enabledOAuth: string[];
=======
  readonly ldap: boolean;
>>>>>>> 2b002122
}<|MERGE_RESOLUTION|>--- conflicted
+++ resolved
@@ -1,8 +1,5 @@
 export interface IStartupSettings {
   readonly banner: string;
-<<<<<<< HEAD
   readonly enabledOAuth: string[];
-=======
   readonly ldap: boolean;
->>>>>>> 2b002122
 }