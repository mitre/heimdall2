--- conflicted
+++ resolved
@@ -1,13 +1,8 @@
 import {IEvaluationTag} from '..';
 
 export interface IEvaluation {
-<<<<<<< HEAD
-  id: number;
+  id: string;
   filename: string;
-=======
-  id: string;
-  readonly filename: string;
->>>>>>> 819a095d
   readonly data: Record<string, any> | undefined;
   readonly evaluationTags: IEvaluationTag[] | null;
   readonly userId: string;
