--- conflicted
+++ resolved
@@ -13,16 +13,6 @@
 6.  [**conveyor-mapper**] - Conveyor JSON file
 7.  [**dbprotect-mapper**] - DBProtect report in "Check Results Details" XML format
 8.  [**fortify-mapper**] - Fortify results FVDL file
-<<<<<<< HEAD
-9.  [**ionchannel-mapper**] - SBOM data from Ion Channel
-10. [**jfrog-xray-mapper**] - JFrog Xray results JSON file
-11. [**nessus-mapper**] - Nessus XML results file
-12. [**netsparker-mapper**] - Netsparker XML results file
-13. [**nikto-mapper**] - Nikto results JSON file
-14. [**prisma-mapper**] - Prisma Cloud Scan Report CSV file
-15. [**sarif-mapper**] - SARIF JSON file
-16. [**sbom-mapper**] - SBOM JSON file
-=======
 9.  [**gosec-mapper**] - gosec results JSON file
 10. [**ionchannel-mapper**] - SBOM data from Ion Channel
 11. [**jfrog-xray-mapper**] - JFrog Xray results JSON file
@@ -31,23 +21,16 @@
 14. [**nikto-mapper**] - Nikto results JSON file
 15. [**prisma-mapper**] - Prisma Cloud Scan Report CSV file
 16. [**sarif-mapper**] - SARIF JSON file
->>>>>>> 2d040284
-17. [**scoutsuite-mapper**] - ScoutSuite results from a Javascript object
-18. [**snyk-mapper**] - Snyk results JSON file
-19. [**sonarqube-mapper**] - SonarQube vulnerabilities for the specified project name and optional branch or pull/merge request ID name from an API
-20. [**splunk-mapper**] - Splunk instance
-<<<<<<< HEAD
-21. [**twistlock-mapper**] - Twistlock CLI output file
-22. [**veracode-mapper**] - Veracode Scan Results XML file
-23. [**xccdf-results-mapper**] - SCAP client XCCDF-Results XML report
-24. [**zap-mapper**] - OWASP ZAP results JSON
-=======
-21. [**trufflehog-mapper**] - Trufflehog results json file 
-22. [**twistlock-mapper**] - Twistlock CLI output file
-23. [**veracode-mapper**] - Veracode Scan Results XML file
-24. [**xccdf-results-mapper**] - SCAP client XCCDF-Results XML report
-25. [**zap-mapper**] - OWASP ZAP results JSON
->>>>>>> 2d040284
+17. [**sbom-mapper**] - SBOM JSON file
+18. [**scoutsuite-mapper**] - ScoutSuite results from a Javascript object
+19. [**snyk-mapper**] - Snyk results JSON file
+20. [**sonarqube-mapper**] - SonarQube vulnerabilities for the specified project name and optional branch or pull/merge request ID name from an API
+21. [**splunk-mapper**] - Splunk instance
+22. [**trufflehog-mapper**] - Trufflehog results json file 
+23. [**twistlock-mapper**] - Twistlock CLI output file
+24. [**veracode-mapper**] - Veracode Scan Results XML file
+25. [**xccdf-results-mapper**] - SCAP client XCCDF-Results XML report
+26. [**zap-mapper**] - OWASP ZAP results JSON
 
 ### NOTICE
 
