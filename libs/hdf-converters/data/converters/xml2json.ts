import fs from 'fs';
import _, {ValueIteratee} from 'lodash';
import xml2js from 'xml2js';

const parser = new xml2js.Parser();
const pathToInfile = process.argv[2];
const pathToOutfile = process.argv[3];

// XML Structure after conversion
export interface ICCIList {
  cci_list: {
    cci_items: {
      cci_item: {
        $: Record<string, string>;
        references: {
          reference: {
            $: Record<string, string>;
          }[];
        }[];
      }[];
    }[];
  };
}

if (!pathToInfile || !pathToOutfile) {
  console.error(`You must provide the path to both an input and ouput file.`);
} else {
  fs.readFile(pathToInfile, function (readFileError, data) {
    if (readFileError) {
      console.error(`Failed to read ${pathToInfile}: ${readFileError}`);
    } else {
      // Parse XML to JS Object
      parser.parseString(data, (parseFileError: any, converted: ICCIList) => {
        if (parseFileError) {
          console.error(`Failed to parse ${pathToInfile}: ${parseFileError}`);
        } else {
          // Stores our CCI->NIST mapping
          const result: Record<string, string> = {};
          // For all cci items
          converted.cci_list.cci_items[0].cci_item.forEach((cciItem) => {
            // Get the latest reference
            const newestReference = _.maxBy(
              cciItem.references[0].reference,
<<<<<<< HEAD
              '$.version' as
                | ValueIteratee<{$: Record<string, string>}>
                | undefined
=======
              (item) => _.get(item, '$.version')
>>>>>>> 5bdccf70
            );
            if (newestReference) {
              result[cciItem.$.id] = newestReference.$.index;
            } else {
              console.error(`No NIST Controls found for ${cciItem.$.id}`);
            }
          });
          fs.writeFileSync(pathToOutfile, JSON.stringify(result));
        }
      });
    }
  });
}<|MERGE_RESOLUTION|>--- conflicted
+++ resolved
@@ -41,13 +41,9 @@
             // Get the latest reference
             const newestReference = _.maxBy(
               cciItem.references[0].reference,
-<<<<<<< HEAD
               '$.version' as
                 | ValueIteratee<{$: Record<string, string>}>
                 | undefined
-=======
-              (item) => _.get(item, '$.version')
->>>>>>> 5bdccf70
             );
             if (newestReference) {
               result[cciItem.$.id] = newestReference.$.index;
