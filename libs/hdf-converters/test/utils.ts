import {ExecJSON} from 'inspecjs';
import _ from 'lodash';
import {IFindingASFF} from '../src/converters-from-hdf/asff/asff-types';

export function omitVersions(
  input: ExecJSON.Execution
): Partial<ExecJSON.Execution> & {profiles: ExecJSON.Profile} {
  return _.omit(input, [
    'version',
    'platform.release',
    'profiles[0].sha256'
  ]) as unknown as Partial<ExecJSON.Execution> & {profiles: ExecJSON.Profile};
}

// Profile information title contains a changing value
export function omitASFFTitle(
  input: Partial<IFindingASFF>[]
): Partial<IFindingASFF>[] {
  return input.map((finding) => _.omit(finding, 'Title'));
}

export function omitASFFTimes(
  input: Partial<IFindingASFF>[]
): Partial<IFindingASFF>[] {
  return input.map((finding) => _.omit(finding, ['UpdatedAt', 'CreatedAt']));
}

export function omitASFFVersions(
  input: Partial<IFindingASFF>[]
): Partial<IFindingASFF>[] {
  return input.map((finding) => {
    if (_.has(finding, 'FindingProviderFields.Types')) {
      const typesArray = _.reject(
        _.get(finding, 'FindingProviderFields.Types'),
        (type) => _.startsWith(type, 'MITRE/SAF/')
      );
      _.set(finding, 'FindingProviderFields.Types', typesArray);
    }
    return finding;
  });
}

export function omitHDFTimes(
  input: Partial<ExecJSON.Execution> & {profiles: ExecJSON.Profile[]}
) {
  return {
    ...input,
    profiles: input.profiles.map((profile) => {
      return {
        ...profile,
        controls: profile.controls.map((control) => {
          return {
            ...control,
<<<<<<< HEAD
=======
            attestation_data: _.omit(control.attestation_data, 'updated'),
>>>>>>> 7caeea17
            results: control.results.map((result) => {
              return {
                ..._.omit(result, 'start_time'),
                message: result.message?.replace(/Updated:.*\n/g, '')
              };
            })
          };
        })
      };
    })
  };
}<|MERGE_RESOLUTION|>--- conflicted
+++ resolved
@@ -51,10 +51,7 @@
         controls: profile.controls.map((control) => {
           return {
             ...control,
-<<<<<<< HEAD
-=======
             attestation_data: _.omit(control.attestation_data, 'updated'),
->>>>>>> 7caeea17
             results: control.results.map((result) => {
               return {
                 ..._.omit(result, 'start_time'),
