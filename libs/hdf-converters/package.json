--- conflicted
+++ resolved
@@ -21,13 +21,10 @@
     "xml2json": "ts-node data/converters/xml2json.ts"
   },
   "dependencies": {
-<<<<<<< HEAD
+    "@aws-sdk/client-config-service": "^3.95.0",
     "@azure/arm-policy": "^5.0.0",
     "@azure/arm-policyinsights": "^5.0.0",
     "@azure/identity": "^2.0.4",
-=======
-    "@aws-sdk/client-config-service": "^3.95.0",
->>>>>>> a7b53f4e
     "@mitre/splunk-sdk-no-env": "^1.10.0",
     "@types/csv2json": "^1.4.2",
     "@types/ms": "^0.7.31",
