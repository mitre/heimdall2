{
  "name": "@mitre/hdf-converters",
  "version": "2.6.14",
  "license": "Apache-2.0",
  "description": "Converter util library used to transform various scan results into HDF format",
  "files": [
    "lib"
  ],
  "main": "src/index.ts",
  "publishConfig": {
    "main": "lib/index.js"
  },
  "scripts": {
    "prepack": "yarn build && cp package.json package.json.orig && cat package.json.orig | jq '.main = (.publishConfig.main)' > package.json",
    "postpack": "mv package.json.orig package.json",
    "build": "tsc -p ./tsconfig.build.json && cp -R ./data ./lib",
    "lint": "eslint \"**/*.ts\" --fix",
    "lint:ci": "eslint \"**/*.ts\" --max-warnings 0",
    "test": "jest",
    "csv2json": "ts-node data/converters/csv2json.ts",
    "xml2json": "ts-node data/converters/xml2json.ts"
  },
  "dependencies": {
    "@mitre/splunk-sdk-no-env": "^1.10.0",
    "@types/csv2json": "^1.4.2",
    "@types/papaparse": "^5.3.2",
    "@types/xml2js": "^0.4.9",
    "aws-sdk": "^2.1046.0",
    "axios": "^0.26.0",
    "csv2json": "^2.0.2",
    "fast-xml-parser": "^3.21.1",
    "html-entities": "^2.3.2",
    "htmlparser2": "^7.1.2",
    "inspecjs": "^2.6.10",
    "lodash": "^4.17.21",
    "moment": "^2.29.1",
<<<<<<< HEAD
    "papaparse": "^5.3.1",
=======
    "winston": "^3.6.0",
>>>>>>> 87fe08df
    "xml2js": "^0.4.23"
  },
  "devDependencies": {
    "@types/jest": "^27.0.0",
    "@types/lodash": "^4.14.161",
    "@types/node": "^15.0.1",
    "htmlparser2": "^7.1.2",
    "jest": "^27.0.6",
    "quicktype": "^15.0.260",
    "ts-jest": "^27.0.3",
    "ts-node": "^10.0.0",
    "typedoc": "^0.22.1"
  },
  "jest": {
    "rootDir": ".",
    "testTimeout": 10000000,
    "transform": {
      "^.+\\.ts$": "ts-jest"
    }
  }
}<|MERGE_RESOLUTION|>--- conflicted
+++ resolved
@@ -34,11 +34,8 @@
     "inspecjs": "^2.6.10",
     "lodash": "^4.17.21",
     "moment": "^2.29.1",
-<<<<<<< HEAD
     "papaparse": "^5.3.1",
-=======
     "winston": "^3.6.0",
->>>>>>> 87fe08df
     "xml2js": "^0.4.23"
   },
   "devDependencies": {
