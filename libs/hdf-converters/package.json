--- conflicted
+++ resolved
@@ -26,14 +26,9 @@
   },
   "dependencies": {
     "@aws-sdk/client-config-service": "^3.95.0",
-<<<<<<< HEAD
-    "@mitre/jsonix": "^3.0.6",
-    "@mitre/splunk-sdk-no-env": "^1.10.0",
-=======
     "@e965/xlsx": "^0.20.0",
     "@mdi/js": "^7.0.96",
     "@mitre/jsonix": "^3.0.7",
->>>>>>> 51e3eb1f
     "@types/csv2json": "^1.4.2",
     "@types/ms": "^0.7.31",
     "@types/mustache": "^4.1.2",
