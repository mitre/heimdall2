--- conflicted
+++ resolved
@@ -23,12 +23,9 @@
   "dependencies": {
     "@mitre/splunk-sdk-no-env": "^1.10.0",
     "@types/csv2json": "^1.4.2",
-<<<<<<< HEAD
     "@types/mustache": "^4.1.2",
     "@types/uuid": "^8.3.4",
-=======
     "@types/papaparse": "^5.3.2",
->>>>>>> 9cee19a6
     "@types/xml2js": "^0.4.9",
     "aws-sdk": "^2.1046.0",
     "axios": "^0.26.0",
@@ -39,13 +36,10 @@
     "inspecjs": "^2.6.22",
     "lodash": "^4.17.21",
     "moment": "^2.29.1",
-<<<<<<< HEAD
     "mustache": "^4.2.0",
     "uuid": "^8.3.2",
-=======
     "papaparse": "^5.3.1",
     "winston": "^3.6.0",
->>>>>>> 9cee19a6
     "xml2js": "^0.4.23"
   },
   "devDependencies": {
