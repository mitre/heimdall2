--- conflicted
+++ resolved
@@ -26,12 +26,7 @@
   },
   "dependencies": {
     "@aws-sdk/client-config-service": "^3.95.0",
-<<<<<<< HEAD
-    "@mitre/jsonix": "^3.0.4",
-    "@mitre/splunk-sdk-no-env": "^1.10.0",
-=======
     "@mitre/jsonix": "^3.0.6",
->>>>>>> 9ce5a127
     "@types/csv2json": "^1.4.2",
     "@types/ms": "^0.7.31",
     "@types/mustache": "^4.1.2",
