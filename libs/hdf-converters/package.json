--- conflicted
+++ resolved
@@ -21,16 +21,10 @@
     "xml2json": "ts-node data/converters/xml2json.ts"
   },
   "dependencies": {
-<<<<<<< HEAD
-    "@types/axios": "^0.14.0",
-    "axios": "^0.21.1",
-    "csv-parse": "^4.16.0",
-=======
     "@types/csv2json": "^1.4.2",
     "@types/xml2js": "^0.4.9",
     "csv-parse": "^5.0.1",
     "csv2json": "^2.0.2",
->>>>>>> bc674f5d
     "fast-xml-parser": "^3.19.0",
     "html-entities": "^2.3.2",
     "htmlparser2": "^7.1.2",
