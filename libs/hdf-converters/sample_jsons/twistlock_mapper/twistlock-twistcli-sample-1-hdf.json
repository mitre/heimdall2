--- conflicted
+++ resolved
@@ -1,11 +1,10 @@
 {
-<<<<<<< HEAD
   "platform": {
     "name": "Heimdall Tools",
-    "release": "2.6.27",
+    "release": "2.6.29",
     "target_id": "registry.io/test:1a7a431a105aa04632f5f5fbe8f753bd245add0a"
   },
-  "version": "2.6.27",
+  "version": "2.6.29",
   "statistics": {},
   "profiles": [
     {
@@ -1880,8067 +1879,2015 @@
     }
   ],
   "passthrough": {
-    "raw": {
-      "results": [
-        {
-          "id": "sha256:b1c0237ebd29860066656372da10d8d7da33b34715986f74b3d5a7e4ba060d1b",
-          "name": "registry.io/test:1a7a431a105aa04632f5f5fbe8f753bd245add0a",
-          "distro": "Red Hat Enterprise Linux release 8.6 (Ootpa)",
-          "distroRelease": "RHEL8",
-          "digest": "sha256:c0274cb1e0c6e92d2ccc1e23bd19b7dddedbaa2da26861c225d4ad6cec5047f4",
-          "collections": [
-            "All",
-            "TEST-COLLECTION"
+    "auxiliary_data": [
+      {
+        "name": "Twistlock",
+        "data": {
+          "results": [
+            {
+              "id": "sha256:b1c0237ebd29860066656372da10d8d7da33b34715986f74b3d5a7e4ba060d1b",
+              "distro": "Red Hat Enterprise Linux release 8.6 (Ootpa)",
+              "distroRelease": "RHEL8",
+              "digest": "sha256:c0274cb1e0c6e92d2ccc1e23bd19b7dddedbaa2da26861c225d4ad6cec5047f4",
+              "packages": [
+                {
+                  "type": "os",
+                  "name": "tzdata",
+                  "version": "2022a-1.el8",
+                  "licenses": [
+                    "Public Domain"
+                  ]
+                },
+                {
+                  "type": "os",
+                  "name": "python3-pip-wheel",
+                  "version": "9.0.3-22.el8",
+                  "licenses": [
+                    "MIT and Python and ASL 2.0 and BSD and ISC and LGPLv2 and MPLv2.0 and (ASL 2.0 or BSD)"
+                  ]
+                },
+                {
+                  "type": "os",
+                  "name": "redhat-release",
+                  "version": "8.6-0.1.el8",
+                  "licenses": [
+                    "GPLv2"
+                  ]
+                },
+                {
+                  "type": "os",
+                  "name": "filesystem",
+                  "version": "3.8-6.el8",
+                  "licenses": [
+                    "Public Domain"
+                  ]
+                },
+                {
+                  "type": "os",
+                  "name": "publicsuffix-list-dafsa",
+                  "version": "20180723-1.el8",
+                  "licenses": [
+                    "MPLv2.0"
+                  ]
+                },
+                {
+                  "type": "os",
+                  "name": "pcre2",
+                  "version": "10.32-2.el8",
+                  "licenses": [
+                    "BSD"
+                  ]
+                },
+                {
+                  "type": "os",
+                  "name": "ncurses-libs",
+                  "version": "6.1-9.20180224.el8",
+                  "licenses": [
+                    "MIT"
+                  ]
+                },
+                {
+                  "type": "os",
+                  "name": "glibc-common",
+                  "version": "2.28-189.1.el8",
+                  "licenses": [
+                    "LGPLv2+ and LGPLv2+ with exceptions and GPLv2+ and GPLv2+ with exceptions and BSD and Inner-Net and ISC and Public Domain and GFDL"
+                  ]
+                },
+                {
+                  "type": "os",
+                  "name": "bash",
+                  "version": "4.4.20-3.el8",
+                  "licenses": [
+                    "GPLv3+"
+                  ]
+                },
+                {
+                  "type": "os",
+                  "name": "zlib",
+                  "version": "1.2.11-18.el8_5",
+                  "licenses": [
+                    "zlib and Boost"
+                  ]
+                },
+                {
+                  "type": "os",
+                  "name": "bzip2-libs",
+                  "version": "1.0.6-26.el8",
+                  "licenses": [
+                    "BSD"
+                  ]
+                },
+                {
+                  "type": "os",
+                  "name": "sqlite-libs",
+                  "version": "3.26.0-15.el8",
+                  "licenses": [
+                    "Public Domain"
+                  ]
+                },
+                {
+                  "type": "os",
+                  "name": "info",
+                  "version": "6.5-7.el8",
+                  "licenses": [
+                    "GPLv3+"
+                  ]
+                },
+                {
+                  "type": "os",
+                  "name": "libxcrypt",
+                  "version": "4.1.1-6.el8",
+                  "licenses": [
+                    "LGPLv2+ and BSD and Public Domain"
+                  ]
+                },
+                {
+                  "type": "os",
+                  "name": "popt",
+                  "version": "1.18-1.el8",
+                  "licenses": [
+                    "MIT"
+                  ]
+                },
+                {
+                  "type": "os",
+                  "name": "expat",
+                  "version": "2.2.5-8.el8",
+                  "licenses": [
+                    "MIT"
+                  ]
+                },
+                {
+                  "type": "os",
+                  "name": "libcom_err",
+                  "version": "1.45.6-4.el8",
+                  "licenses": [
+                    "MIT"
+                  ]
+                },
+                {
+                  "type": "os",
+                  "name": "libuuid",
+                  "version": "2.32.1-35.el8",
+                  "licenses": [
+                    "BSD"
+                  ]
+                },
+                {
+                  "type": "os",
+                  "name": "gmp",
+                  "version": "6.1.2-10.el8",
+                  "licenses": [
+                    "LGPLv3+ or GPLv2+"
+                  ]
+                },
+                {
+                  "type": "os",
+                  "name": "libacl",
+                  "version": "2.2.53-1.el8",
+                  "licenses": [
+                    "LGPLv2+"
+                  ]
+                },
+                {
+                  "type": "os",
+                  "name": "libblkid",
+                  "version": "2.32.1-35.el8",
+                  "licenses": [
+                    "LGPLv2+"
+                  ]
+                },
+                {
+                  "type": "os",
+                  "name": "sed",
+                  "version": "4.5-5.el8",
+                  "licenses": [
+                    "GPLv3+"
+                  ]
+                },
+                {
+                  "type": "os",
+                  "name": "libstdc++",
+                  "version": "8.5.0-10.el8",
+                  "licenses": [
+                    "GPLv3+ and GPLv3+ with exceptions and GPLv2+ with exceptions and LGPLv2+ and BSD"
+                  ]
+                },
+                {
+                  "type": "os",
+                  "name": "p11-kit",
+                  "version": "0.23.22-1.el8",
+                  "licenses": [
+                    "BSD"
+                  ]
+                },
+                {
+                  "type": "os",
+                  "name": "libunistring",
+                  "version": "0.9.9-3.el8",
+                  "licenses": [
+                    "GPLv2+ or LGPLv3+"
+                  ]
+                },
+                {
+                  "type": "os",
+                  "name": "libgcrypt",
+                  "version": "1.8.5-6.el8",
+                  "licenses": [
+                    "LGPLv2+"
+                  ]
+                },
+                {
+                  "type": "os",
+                  "name": "libcap-ng",
+                  "version": "0.7.11-1.el8",
+                  "licenses": [
+                    "LGPLv2+"
+                  ]
+                },
+                {
+                  "type": "os",
+                  "name": "lz4-libs",
+                  "version": "1.8.3-3.el8_4",
+                  "licenses": [
+                    "GPLv2+ and BSD"
+                  ]
+                },
+                {
+                  "type": "os",
+                  "name": "gdbm-libs",
+                  "version": "1.18-1.el8",
+                  "licenses": [
+                    "GPLv3+"
+                  ]
+                },
+                {
+                  "type": "os",
+                  "name": "libtasn1",
+                  "version": "4.13-3.el8",
+                  "licenses": [
+                    "GPLv3+ and LGPLv2+"
+                  ]
+                },
+                {
+                  "type": "os",
+                  "name": "pcre",
+                  "version": "8.42-6.el8",
+                  "licenses": [
+                    "BSD"
+                  ]
+                },
+                {
+                  "type": "os",
+                  "name": "systemd-libs",
+                  "version": "239-58.el8",
+                  "licenses": [
+                    "LGPLv2+ and MIT"
+                  ]
+                },
+                {
+                  "type": "os",
+                  "name": "ca-certificates",
+                  "version": "2021.2.50-80.0.el8_4",
+                  "licenses": [
+                    "Public Domain"
+                  ]
+                },
+                {
+                  "type": "os",
+                  "name": "libusbx",
+                  "version": "1.0.23-4.el8",
+                  "licenses": [
+                    "LGPLv2+"
+                  ]
+                },
+                {
+                  "type": "os",
+                  "name": "libsemanage",
+                  "version": "2.9-8.el8",
+                  "licenses": [
+                    "LGPLv2+"
+                  ]
+                },
+                {
+                  "type": "os",
+                  "name": "libutempter",
+                  "version": "1.1.6-14.el8",
+                  "licenses": [
+                    "LGPLv2+"
+                  ]
+                },
+                {
+                  "type": "os",
+                  "name": "libfdisk",
+                  "version": "2.32.1-35.el8",
+                  "licenses": [
+                    "LGPLv2+"
+                  ]
+                },
+                {
+                  "type": "os",
+                  "name": "cracklib",
+                  "version": "2.9.6-15.el8",
+                  "licenses": [
+                    "LGPLv2+"
+                  ]
+                },
+                {
+                  "type": "os",
+                  "name": "which",
+                  "version": "2.21-17.el8",
+                  "licenses": [
+                    "GPLv3"
+                  ]
+                },
+                {
+                  "type": "os",
+                  "name": "mpfr",
+                  "version": "3.1.6-1.el8",
+                  "licenses": [
+                    "LGPLv3+ and GPLv3+ and GFDL"
+                  ]
+                },
+                {
+                  "type": "os",
+                  "name": "libcomps",
+                  "version": "0.1.18-1.el8",
+                  "licenses": [
+                    "GPLv2+"
+                  ]
+                },
+                {
+                  "type": "os",
+                  "name": "brotli",
+                  "version": "1.0.6-3.el8",
+                  "licenses": [
+                    "MIT"
+                  ]
+                },
+                {
+                  "type": "os",
+                  "name": "libnghttp2",
+                  "version": "1.33.0-3.el8_2.1",
+                  "licenses": [
+                    "MIT"
+                  ]
+                },
+                {
+                  "type": "os",
+                  "name": "libseccomp",
+                  "version": "2.5.2-1.el8",
+                  "licenses": [
+                    "LGPLv2"
+                  ]
+                },
+                {
+                  "type": "os",
+                  "name": "gawk",
+                  "version": "4.2.1-4.el8",
+                  "licenses": [
+                    "GPLv3+ and GPLv2+ and LGPLv2+ and BSD"
+                  ]
+                },
+                {
+                  "type": "os",
+                  "name": "libnsl2",
+                  "version": "1.2.0-2.20180605git4a062cf.el8",
+                  "licenses": [
+                    "BSD and LGPLv2+"
+                  ]
+                },
+                {
+                  "type": "os",
+                  "name": "krb5-libs",
+                  "version": "1.18.2-14.el8",
+                  "licenses": [
+                    "MIT"
+                  ]
+                },
+                {
+                  "type": "os",
+                  "name": "crypto-policies",
+                  "version": "20211116-1.gitae470d6.el8",
+                  "licenses": [
+                    "LGPLv2+"
+                  ]
+                },
+                {
+                  "type": "os",
+                  "name": "platform-python-setuptools",
+                  "version": "39.2.0-6.el8",
+                  "licenses": [
+                    "MIT"
+                  ]
+                },
+                {
+                  "type": "os",
+                  "name": "python3-libs",
+                  "version": "3.6.8-45.el8",
+                  "licenses": [
+                    "Python"
+                  ]
+                },
+                {
+                  "type": "os",
+                  "name": "libpwquality",
+                  "version": "1.4.4-3.el8",
+                  "licenses": [
+                    "BSD or GPLv2+"
+                  ]
+                },
+                {
+                  "type": "os",
+                  "name": "python3-six",
+                  "version": "1.11.0-8.el8",
+                  "licenses": [
+                    "MIT"
+                  ]
+                },
+                {
+                  "type": "os",
+                  "name": "python3-dateutil",
+                  "version": "2.6.1-6.el8",
+                  "licenses": [
+                    "BSD"
+                  ]
+                },
+                {
+                  "type": "os",
+                  "name": "glib2",
+                  "version": "2.56.4-158.el8",
+                  "licenses": [
+                    "LGPLv2+"
+                  ]
+                },
+                {
+                  "type": "os",
+                  "name": "librhsm",
+                  "version": "0.0.3-4.el8",
+                  "licenses": [
+                    "LGPLv2+"
+                  ]
+                },
+                {
+                  "type": "os",
+                  "name": "dbus-glib",
+                  "version": "0.110-2.el8",
+                  "licenses": [
+                    "AFL and GPLv2+"
+                  ]
+                },
+                {
+                  "type": "os",
+                  "name": "gobject-introspection",
+                  "version": "1.56.1-1.el8",
+                  "licenses": [
+                    "GPLv2+, LGPLv2+, MIT"
+                  ]
+                },
+                {
+                  "type": "os",
+                  "name": "virt-what",
+                  "version": "1.18-13.el8",
+                  "licenses": [
+                    "GPLv2+"
+                  ]
+                },
+                {
+                  "type": "os",
+                  "name": "openldap",
+                  "version": "2.4.46-18.el8",
+                  "licenses": [
+                    "OpenLDAP"
+                  ]
+                },
+                {
+                  "type": "os",
+                  "name": "passwd",
+                  "version": "0.80-4.el8",
+                  "licenses": [
+                    "BSD or GPL+"
+                  ]
+                },
+                {
+                  "type": "os",
+                  "name": "libdb-utils",
+                  "version": "5.3.28-42.el8_4",
+                  "licenses": [
+                    "BSD and LGPLv2 and Sleepycat"
+                  ]
+                },
+                {
+                  "type": "os",
+                  "name": "python3-libcomps",
+                  "version": "0.1.18-1.el8",
+                  "licenses": [
+                    "GPLv2+"
+                  ]
+                },
+                {
+                  "type": "os",
+                  "name": "python3-dmidecode",
+                  "version": "3.12.2-15.el8",
+                  "licenses": [
+                    "GPLv2"
+                  ]
+                },
+                {
+                  "type": "os",
+                  "name": "python3-decorator",
+                  "version": "4.2.1-2.el8",
+                  "licenses": [
+                    "BSD"
+                  ]
+                },
+                {
+                  "type": "os",
+                  "name": "python3-inotify",
+                  "version": "0.9.6-13.el8",
+                  "licenses": [
+                    "MIT"
+                  ]
+                },
+                {
+                  "type": "os",
+                  "name": "python3-urllib3",
+                  "version": "1.24.2-5.el8",
+                  "licenses": [
+                    "MIT"
+                  ]
+                },
+                {
+                  "type": "os",
+                  "name": "python3-cloud-what",
+                  "version": "1.28.29-3.el8",
+                  "licenses": [
+                    "GPLv2"
+                  ]
+                },
+                {
+                  "type": "os",
+                  "name": "kmod-libs",
+                  "version": "25-19.el8",
+                  "licenses": [
+                    "LGPLv2+"
+                  ]
+                },
+                {
+                  "type": "os",
+                  "name": "device-mapper-libs",
+                  "version": "1.02.181-3.el8",
+                  "licenses": [
+                    "LGPLv2"
+                  ]
+                },
+                {
+                  "type": "os",
+                  "name": "elfutils-default-yama-scope",
+                  "version": "0.186-1.el8",
+                  "licenses": [
+                    "GPLv2+ or LGPLv3+"
+                  ]
+                },
+                {
+                  "type": "os",
+                  "name": "dbus-common",
+                  "version": "1.12.8-18.el8",
+                  "licenses": [
+                    "(GPLv2+ or AFL) and GPLv2+"
+                  ]
+                },
+                {
+                  "type": "os",
+                  "name": "systemd-pam",
+                  "version": "239-58.el8",
+                  "licenses": [
+                    "LGPLv2+ and MIT and GPLv2+"
+                  ]
+                },
+                {
+                  "type": "os",
+                  "name": "dbus",
+                  "version": "1.12.8-18.el8",
+                  "licenses": [
+                    "(GPLv2+ or AFL) and GPLv2+"
+                  ]
+                },
+                {
+                  "type": "os",
+                  "name": "tpm2-tss",
+                  "version": "2.3.2-4.el8",
+                  "licenses": [
+                    "BSD"
+                  ]
+                },
+                {
+                  "type": "os",
+                  "name": "libyaml",
+                  "version": "0.1.7-5.el8",
+                  "licenses": [
+                    "MIT"
+                  ]
+                },
+                {
+                  "type": "os",
+                  "name": "gnupg2",
+                  "version": "2.2.20-2.el8",
+                  "licenses": [
+                    "GPLv3+"
+                  ]
+                },
+                {
+                  "type": "os",
+                  "name": "python3-gpg",
+                  "version": "1.13.1-11.el8",
+                  "licenses": [
+                    "LGPLv2+ and GPLv3+"
+                  ]
+                },
+                {
+                  "type": "os",
+                  "name": "libssh",
+                  "version": "0.9.6-3.el8",
+                  "licenses": [
+                    "LGPLv2+"
+                  ]
+                },
+                {
+                  "type": "os",
+                  "name": "librepo",
+                  "version": "1.14.2-1.el8",
+                  "licenses": [
+                    "LGPLv2+"
+                  ]
+                },
+                {
+                  "type": "os",
+                  "name": "curl",
+                  "version": "7.61.1-22.el8",
+                  "licenses": [
+                    "MIT"
+                  ]
+                },
+                {
+                  "type": "os",
+                  "name": "rpm-libs",
+                  "version": "4.14.3-23.el8",
+                  "licenses": [
+                    "GPLv2+ and LGPLv2+ with exceptions"
+                  ]
+                },
+                {
+                  "type": "os",
+                  "name": "libsolv",
+                  "version": "0.7.20-1.el8",
+                  "licenses": [
+                    "BSD"
+                  ]
+                },
+                {
+                  "type": "os",
+                  "name": "python3-libdnf",
+                  "version": "0.63.0-8.el8",
+                  "licenses": [
+                    "LGPLv2+"
+                  ]
+                },
+                {
+                  "type": "os",
+                  "name": "rpm-build-libs",
+                  "version": "4.14.3-23.el8",
+                  "licenses": [
+                    "GPLv2+ and LGPLv2+ with exceptions"
+                  ]
+                },
+                {
+                  "type": "os",
+                  "name": "python3-subscription-manager-rhsm",
+                  "version": "1.28.29-3.el8",
+                  "licenses": [
+                    "GPLv2"
+                  ]
+                },
+                {
+                  "type": "os",
+                  "name": "dnf-data",
+                  "version": "4.7.0-8.el8",
+                  "licenses": [
+                    "GPLv2+"
+                  ]
+                },
+                {
+                  "type": "os",
+                  "name": "dnf",
+                  "version": "4.7.0-8.el8",
+                  "licenses": [
+                    "GPLv2+"
+                  ]
+                },
+                {
+                  "type": "os",
+                  "name": "dnf-plugin-subscription-manager",
+                  "version": "1.28.29-3.el8",
+                  "licenses": [
+                    "GPLv2"
+                  ]
+                },
+                {
+                  "type": "os",
+                  "name": "yum",
+                  "version": "4.7.0-8.el8",
+                  "licenses": [
+                    "GPLv2+"
+                  ]
+                },
+                {
+                  "type": "os",
+                  "name": "tar",
+                  "version": "1.30-5.el8",
+                  "licenses": [
+                    "GPLv3+"
+                  ]
+                },
+                {
+                  "type": "os",
+                  "name": "findutils",
+                  "version": "4.6.0-20.el8",
+                  "licenses": [
+                    "GPLv3+"
+                  ]
+                },
+                {
+                  "type": "os",
+                  "name": "rootfiles",
+                  "version": "8.1-22.el8",
+                  "licenses": [
+                    "Public Domain"
+                  ]
+                },
+                {
+                  "type": "os",
+                  "name": "gpg-pubkey",
+                  "version": "d4082792-5b32db75",
+                  "licenses": [
+                    "pubkey"
+                  ]
+                },
+                {
+                  "type": "os",
+                  "name": "nss-util",
+                  "version": "3.67.0-7.el8_5",
+                  "licenses": [
+                    "MPLv2.0"
+                  ]
+                },
+                {
+                  "type": "os",
+                  "name": "nss-softokn",
+                  "version": "3.67.0-7.el8_5",
+                  "licenses": [
+                    "MPLv2.0"
+                  ]
+                },
+                {
+                  "type": "os",
+                  "name": "nss",
+                  "version": "3.67.0-7.el8_5",
+                  "licenses": [
+                    "MPLv2.0"
+                  ]
+                },
+                {
+                  "type": "os",
+                  "name": "libnfnetlink",
+                  "version": "1.0.1-13.el8",
+                  "licenses": [
+                    "GPLv2+"
+                  ]
+                },
+                {
+                  "type": "os",
+                  "name": "libnftnl",
+                  "version": "1.1.5-5.el8",
+                  "licenses": [
+                    "GPLv2+"
+                  ]
+                },
+                {
+                  "type": "os",
+                  "name": "libpcap",
+                  "version": "1.9.1-5.el8",
+                  "licenses": [
+                    "BSD with advertising"
+                  ]
+                },
+                {
+                  "type": "os",
+                  "name": "iptables",
+                  "version": "1.8.4-22.el8",
+                  "licenses": [
+                    "GPLv2 and Artistic 2.0 and ISC"
+                  ]
+                },
+                {
+                  "type": "os",
+                  "name": "dotnet-hostfxr-5.0",
+                  "version": "5.0.17-1.el8_6",
+                  "licenses": [
+                    "MIT and ASL 2.0 and BSD and LGPLv2+ and CC-BY and CC0 and MS-PL and EPL-1.0 and GPL+ and GPLv2 and ISC and OFL and zlib"
+                  ]
+                },
+                {
+                  "type": "os",
+                  "name": "lttng-ust",
+                  "version": "2.8.1-11.el8",
+                  "licenses": [
+                    "LGPLv2 and GPLv2 and MIT"
+                  ]
+                },
+                {
+                  "type": "os",
+                  "name": "dotnet-runtime-5.0",
+                  "version": "5.0.17-1.el8_6",
+                  "licenses": [
+                    "MIT and ASL 2.0 and BSD and LGPLv2+ and CC-BY and CC0 and MS-PL and EPL-1.0 and GPL+ and GPLv2 and ISC and OFL and zlib"
+                  ]
+                },
+                {
+                  "type": "os",
+                  "name": "gpg-pubkey",
+                  "version": "442df0f8-4783f24a",
+                  "licenses": [
+                    "pubkey"
+                  ]
+                },
+                {
+                  "type": "os",
+                  "name": "postgresql12-libs",
+                  "version": "12.11-1PGDG.rhel8",
+                  "licenses": [
+                    "PostgreSQL"
+                  ]
+                },
+                {
+                  "type": "os",
+                  "name": "libgcc",
+                  "version": "8.5.0-10.el8",
+                  "licenses": [
+                    "GPLv3+ and GPLv3+ with exceptions and GPLv2+ with exceptions and LGPLv2+ and BSD"
+                  ]
+                },
+                {
+                  "type": "os",
+                  "name": "python3-setuptools-wheel",
+                  "version": "39.2.0-6.el8",
+                  "licenses": [
+                    "MIT"
+                  ]
+                },
+                {
+                  "type": "os",
+                  "name": "subscription-manager-rhsm-certificates",
+                  "version": "1.28.29-3.el8",
+                  "licenses": [
+                    "GPLv2"
+                  ]
+                },
+                {
+                  "type": "os",
+                  "name": "setup",
+                  "version": "2.12.2-6.el8",
+                  "licenses": [
+                    "Public Domain"
+                  ]
+                },
+                {
+                  "type": "os",
+                  "name": "basesystem",
+                  "version": "11-5.el8",
+                  "licenses": [
+                    "Public Domain"
+                  ]
+                },
+                {
+                  "type": "os",
+                  "name": "ncurses-base",
+                  "version": "6.1-9.20180224.el8",
+                  "licenses": [
+                    "MIT"
+                  ]
+                },
+                {
+                  "type": "os",
+                  "name": "libselinux",
+                  "version": "2.9-5.el8",
+                  "licenses": [
+                    "Public Domain"
+                  ]
+                },
+                {
+                  "type": "os",
+                  "name": "glibc-minimal-langpack",
+                  "version": "2.28-189.1.el8",
+                  "licenses": [
+                    "LGPLv2+ and LGPLv2+ with exceptions and GPLv2+ and GPLv2+ with exceptions and BSD and Inner-Net and ISC and Public Domain and GFDL"
+                  ]
+                },
+                {
+                  "type": "os",
+                  "name": "glibc",
+                  "version": "2.28-189.1.el8",
+                  "licenses": [
+                    "LGPLv2+ and LGPLv2+ with exceptions and GPLv2+ and GPLv2+ with exceptions and BSD and Inner-Net and ISC and Public Domain and GFDL"
+                  ]
+                },
+                {
+                  "type": "os",
+                  "name": "libsepol",
+                  "version": "2.9-3.el8",
+                  "licenses": [
+                    "LGPLv2+"
+                  ]
+                },
+                {
+                  "type": "os",
+                  "name": "xz-libs",
+                  "version": "5.2.4-3.el8",
+                  "licenses": [
+                    "Public Domain"
+                  ]
+                },
+                {
+                  "type": "os",
+                  "name": "libgpg-error",
+                  "version": "1.31-1.el8",
+                  "licenses": [
+                    "LGPLv2+"
+                  ]
+                },
+                {
+                  "type": "os",
+                  "name": "libxml2",
+                  "version": "2.9.7-13.el8",
+                  "licenses": [
+                    "MIT"
+                  ]
+                },
+                {
+                  "type": "os",
+                  "name": "libcap",
+                  "version": "2.48-2.el8",
+                  "licenses": [
+                    "BSD or GPLv2"
+                  ]
+                },
+                {
+                  "type": "os",
+                  "name": "libzstd",
+                  "version": "1.4.4-1.el8",
+                  "licenses": [
+                    "BSD and GPLv2"
+                  ]
+                },
+                {
+                  "type": "os",
+                  "name": "elfutils-libelf",
+                  "version": "0.186-1.el8",
+                  "licenses": [
+                    "GPLv2+ or LGPLv3+"
+                  ]
+                },
+                {
+                  "type": "os",
+                  "name": "json-c",
+                  "version": "0.13.1-3.el8",
+                  "licenses": [
+                    "MIT"
+                  ]
+                },
+                {
+                  "type": "os",
+                  "name": "libffi",
+                  "version": "3.1-23.el8",
+                  "licenses": [
+                    "MIT"
+                  ]
+                },
+                {
+                  "type": "os",
+                  "name": "readline",
+                  "version": "7.0-10.el8",
+                  "licenses": [
+                    "GPLv3+"
+                  ]
+                },
+                {
+                  "type": "os",
+                  "name": "libattr",
+                  "version": "2.4.48-3.el8",
+                  "licenses": [
+                    "LGPLv2+"
+                  ]
+                },
+                {
+                  "type": "os",
+                  "name": "coreutils-single",
+                  "version": "8.30-12.el8",
+                  "licenses": [
+                    "GPLv3+"
+                  ]
+                },
+                {
+                  "type": "os",
+                  "name": "libmount",
+                  "version": "2.32.1-35.el8",
+                  "licenses": [
+                    "LGPLv2+"
+                  ]
+                },
+                {
+                  "type": "os",
+                  "name": "libsmartcols",
+                  "version": "2.32.1-35.el8",
+                  "licenses": [
+                    "LGPLv2+"
+                  ]
+                },
+                {
+                  "type": "os",
+                  "name": "lua-libs",
+                  "version": "5.3.4-12.el8",
+                  "licenses": [
+                    "MIT"
+                  ]
+                },
+                {
+                  "type": "os",
+                  "name": "chkconfig",
+                  "version": "1.19.1-1.el8",
+                  "licenses": [
+                    "GPLv2"
+                  ]
+                },
+                {
+                  "type": "os",
+                  "name": "libidn2",
+                  "version": "2.2.0-1.el8",
+                  "licenses": [
+                    "(GPLv2+ or LGPLv3+) and GPLv3+"
+                  ]
+                },
+                {
+                  "type": "os",
+                  "name": "file-libs",
+                  "version": "5.33-20.el8",
+                  "licenses": [
+                    "BSD"
+                  ]
+                },
+                {
+                  "type": "os",
+                  "name": "audit-libs",
+                  "version": "3.0.7-2.el8.2",
+                  "licenses": [
+                    "LGPLv2+"
+                  ]
+                },
+                {
+                  "type": "os",
+                  "name": "libassuan",
+                  "version": "2.5.1-3.el8",
+                  "licenses": [
+                    "LGPLv2+ and GPLv3+"
+                  ]
+                },
+                {
+                  "type": "os",
+                  "name": "keyutils-libs",
+                  "version": "1.5.10-9.el8",
+                  "licenses": [
+                    "GPLv2+ and LGPLv2+"
+                  ]
+                },
+                {
+                  "type": "os",
+                  "name": "p11-kit-trust",
+                  "version": "0.23.22-1.el8",
+                  "licenses": [
+                    "BSD"
+                  ]
+                },
+                {
+                  "type": "os",
+                  "name": "grep",
+                  "version": "3.1-6.el8",
+                  "licenses": [
+                    "GPLv3+"
+                  ]
+                },
+                {
+                  "type": "os",
+                  "name": "dbus-libs",
+                  "version": "1.12.8-18.el8",
+                  "licenses": [
+                    "(GPLv2+ or AFL) and GPLv2+"
+                  ]
+                },
+                {
+                  "type": "os",
+                  "name": "dbus-tools",
+                  "version": "1.12.8-18.el8",
+                  "licenses": [
+                    "(GPLv2+ or AFL) and GPLv2+"
+                  ]
+                },
+                {
+                  "type": "os",
+                  "name": "gdbm",
+                  "version": "1.18-1.el8",
+                  "licenses": [
+                    "GPLv3+"
+                  ]
+                },
+                {
+                  "type": "os",
+                  "name": "shadow-utils",
+                  "version": "4.6-16.el8",
+                  "licenses": [
+                    "BSD and GPLv2+"
+                  ]
+                },
+                {
+                  "type": "os",
+                  "name": "libpsl",
+                  "version": "0.20.2-6.el8",
+                  "licenses": [
+                    "MIT"
+                  ]
+                },
+                {
+                  "type": "os",
+                  "name": "gzip",
+                  "version": "1.9-13.el8_5",
+                  "licenses": [
+                    "GPLv3+ and GFDL"
+                  ]
+                },
+                {
+                  "type": "os",
+                  "name": "cracklib-dicts",
+                  "version": "2.9.6-15.el8",
+                  "licenses": [
+                    "LGPLv2+"
+                  ]
+                },
+                {
+                  "type": "os",
+                  "name": "acl",
+                  "version": "2.2.53-1.el8",
+                  "licenses": [
+                    "GPLv2+"
+                  ]
+                },
+                {
+                  "type": "os",
+                  "name": "nettle",
+                  "version": "3.4.1-7.el8",
+                  "licenses": [
+                    "LGPLv3+ or GPLv2+"
+                  ]
+                },
+                {
+                  "type": "os",
+                  "name": "libksba",
+                  "version": "1.3.5-7.el8",
+                  "licenses": [
+                    "(LGPLv3+ or GPLv2+) and GPLv3+"
+                  ]
+                },
+                {
+                  "type": "os",
+                  "name": "dmidecode",
+                  "version": "3.3-4.el8",
+                  "licenses": [
+                    "GPLv2+"
+                  ]
+                },
+                {
+                  "type": "os",
+                  "name": "libnl3",
+                  "version": "3.5.0-1.el8",
+                  "licenses": [
+                    "LGPLv2"
+                  ]
+                },
+                {
+                  "type": "os",
+                  "name": "libsigsegv",
+                  "version": "2.11-5.el8",
+                  "licenses": [
+                    "GPLv2+"
+                  ]
+                },
+                {
+                  "type": "os",
+                  "name": "libverto",
+                  "version": "0.3.0-5.el8",
+                  "licenses": [
+                    "MIT"
+                  ]
+                },
+                {
+                  "type": "os",
+                  "name": "libtirpc",
+                  "version": "1.1.4-6.el8",
+                  "licenses": [
+                    "SISSL and BSD"
+                  ]
+                },
+                {
+                  "type": "os",
+                  "name": "openssl-libs",
+                  "version": "1.1.1k-6.el8_5",
+                  "licenses": [
+                    "OpenSSL and ASL 2.0"
+                  ]
+                },
+                {
+                  "type": "os",
+                  "name": "crypto-policies-scripts",
+                  "version": "20211116-1.gitae470d6.el8",
+                  "licenses": [
+                    "LGPLv2+"
+                  ]
+                },
+                {
+                  "type": "os",
+                  "name": "platform-python",
+                  "version": "3.6.8-45.el8",
+                  "licenses": [
+                    "Python"
+                  ]
+                },
+                {
+                  "type": "os",
+                  "name": "libdb",
+                  "version": "5.3.28-42.el8_4",
+                  "licenses": [
+                    "BSD and LGPLv2 and Sleepycat"
+                  ]
+                },
+                {
+                  "type": "os",
+                  "name": "pam",
+                  "version": "1.3.1-16.el8",
+                  "licenses": [
+                    "BSD and GPLv2+"
+                  ]
+                },
+                {
+                  "type": "os",
+                  "name": "util-linux",
+                  "version": "2.32.1-35.el8",
+                  "licenses": [
+                    "GPLv2 and GPLv2+ and LGPLv2+ and BSD with advertising and Public Domain"
+                  ]
+                },
+                {
+                  "type": "os",
+                  "name": "gnutls",
+                  "version": "3.6.16-4.el8",
+                  "licenses": [
+                    "GPLv3+ and LGPLv2+"
+                  ]
+                },
+                {
+                  "type": "os",
+                  "name": "json-glib",
+                  "version": "1.4.4-1.el8",
+                  "licenses": [
+                    "LGPLv2+"
+                  ]
+                },
+                {
+                  "type": "os",
+                  "name": "python3-iniparse",
+                  "version": "0.4-31.el8",
+                  "licenses": [
+                    "MIT and Python"
+                  ]
+                },
+                {
+                  "type": "os",
+                  "name": "python3-dbus",
+                  "version": "1.2.4-15.el8",
+                  "licenses": [
+                    "MIT"
+                  ]
+                },
+                {
+                  "type": "os",
+                  "name": "python3-gobject-base",
+                  "version": "3.28.3-2.el8",
+                  "licenses": [
+                    "LGPLv2+ and MIT"
+                  ]
+                },
+                {
+                  "type": "os",
+                  "name": "cyrus-sasl-lib",
+                  "version": "2.1.27-6.el8_5",
+                  "licenses": [
+                    "BSD with advertising"
+                  ]
+                },
+                {
+                  "type": "os",
+                  "name": "libuser",
+                  "version": "0.62-24.el8",
+                  "licenses": [
+                    "LGPLv2+"
+                  ]
+                },
+                {
+                  "type": "os",
+                  "name": "usermode",
+                  "version": "1.113-2.el8",
+                  "licenses": [
+                    "GPLv2+"
+                  ]
+                },
+                {
+                  "type": "os",
+                  "name": "python3-ethtool",
+                  "version": "0.14-5.el8",
+                  "licenses": [
+                    "GPLv2"
+                  ]
+                },
+                {
+                  "type": "os",
+                  "name": "python3-libxml2",
+                  "version": "2.9.7-13.el8",
+                  "licenses": [
+                    "MIT"
+                  ]
+                },
+                {
+                  "type": "os",
+                  "name": "python3-chardet",
+                  "version": "3.0.4-7.el8",
+                  "licenses": [
+                    "LGPLv2"
+                  ]
+                },
+                {
+                  "type": "os",
+                  "name": "python3-idna",
+                  "version": "2.5-5.el8",
+                  "licenses": [
+                    "BSD and Python and Unicode"
+                  ]
+                },
+                {
+                  "type": "os",
+                  "name": "python3-pysocks",
+                  "version": "1.6.8-3.el8",
+                  "licenses": [
+                    "BSD"
+                  ]
+                },
+                {
+                  "type": "os",
+                  "name": "python3-requests",
+                  "version": "2.20.0-2.1.el8_1",
+                  "licenses": [
+                    "ASL 2.0"
+                  ]
+                },
+                {
+                  "type": "os",
+                  "name": "python3-syspurpose",
+                  "version": "1.28.29-3.el8",
+                  "licenses": [
+                    "GPLv2"
+                  ]
+                },
+                {
+                  "type": "os",
+                  "name": "device-mapper",
+                  "version": "1.02.181-3.el8",
+                  "licenses": [
+                    "GPLv2"
+                  ]
+                },
+                {
+                  "type": "os",
+                  "name": "cryptsetup-libs",
+                  "version": "2.3.7-2.el8",
+                  "licenses": [
+                    "GPLv2+ and LGPLv2+"
+                  ]
+                },
+                {
+                  "type": "os",
+                  "name": "elfutils-libs",
+                  "version": "0.186-1.el8",
+                  "licenses": [
+                    "GPLv2+ or LGPLv3+"
+                  ]
+                },
+                {
+                  "type": "os",
+                  "name": "dbus-daemon",
+                  "version": "1.12.8-18.el8",
+                  "licenses": [
+                    "(GPLv2+ or AFL) and GPLv2+"
+                  ]
+                },
+                {
+                  "type": "os",
+                  "name": "systemd",
+                  "version": "239-58.el8",
+                  "licenses": [
+                    "LGPLv2+ and MIT and GPLv2+"
+                  ]
+                },
+                {
+                  "type": "os",
+                  "name": "libarchive",
+                  "version": "3.3.3-3.el8_5",
+                  "licenses": [
+                    "BSD"
+                  ]
+                },
+                {
+                  "type": "os",
+                  "name": "ima-evm-utils",
+                  "version": "1.3.2-12.el8",
+                  "licenses": [
+                    "GPLv2"
+                  ]
+                },
+                {
+                  "type": "os",
+                  "name": "npth",
+                  "version": "1.5-4.el8",
+                  "licenses": [
+                    "LGPLv2+"
+                  ]
+                },
+                {
+                  "type": "os",
+                  "name": "gpgme",
+                  "version": "1.13.1-11.el8",
+                  "licenses": [
+                    "LGPLv2+ and GPLv3+"
+                  ]
+                },
+                {
+                  "type": "os",
+                  "name": "libssh-config",
+                  "version": "0.9.6-3.el8",
+                  "licenses": [
+                    "LGPLv2+"
+                  ]
+                },
+                {
+                  "type": "os",
+                  "name": "libcurl",
+                  "version": "7.61.1-22.el8",
+                  "licenses": [
+                    "MIT"
+                  ]
+                },
+                {
+                  "type": "os",
+                  "name": "python3-librepo",
+                  "version": "1.14.2-1.el8",
+                  "licenses": [
+                    "LGPLv2+"
+                  ]
+                },
+                {
+                  "type": "os",
+                  "name": "rpm",
+                  "version": "4.14.3-23.el8",
+                  "licenses": [
+                    "GPLv2+"
+                  ]
+                },
+                {
+                  "type": "os",
+                  "name": "libmodulemd",
+                  "version": "2.13.0-1.el8",
+                  "licenses": [
+                    "MIT"
+                  ]
+                },
+                {
+                  "type": "os",
+                  "name": "libdnf",
+                  "version": "0.63.0-8.el8",
+                  "licenses": [
+                    "LGPLv2+"
+                  ]
+                },
+                {
+                  "type": "os",
+                  "name": "python3-hawkey",
+                  "version": "0.63.0-8.el8",
+                  "licenses": [
+                    "LGPLv2+"
+                  ]
+                },
+                {
+                  "type": "os",
+                  "name": "python3-rpm",
+                  "version": "4.14.3-23.el8",
+                  "licenses": [
+                    "GPLv2+"
+                  ]
+                },
+                {
+                  "type": "os",
+                  "name": "libreport-filesystem",
+                  "version": "2.9.5-15.el8",
+                  "licenses": [
+                    "GPLv2+"
+                  ]
+                },
+                {
+                  "type": "os",
+                  "name": "python3-dnf",
+                  "version": "4.7.0-8.el8",
+                  "licenses": [
+                    "GPLv2+"
+                  ]
+                },
+                {
+                  "type": "os",
+                  "name": "python3-dnf-plugins-core",
+                  "version": "4.0.21-11.el8",
+                  "licenses": [
+                    "GPLv2+"
+                  ]
+                },
+                {
+                  "type": "os",
+                  "name": "subscription-manager",
+                  "version": "1.28.29-3.el8",
+                  "licenses": [
+                    "GPLv2"
+                  ]
+                },
+                {
+                  "type": "os",
+                  "name": "gdb-gdbserver",
+                  "version": "8.2-18.el8",
+                  "licenses": [
+                    "GPLv3+ and GPLv3+ with exceptions and GPLv2+ and GPLv2+ with exceptions and GPL+ and LGPLv2+ and LGPLv3+ and BSD and Public Domain and GFDL"
+                  ]
+                },
+                {
+                  "type": "os",
+                  "name": "vim-minimal",
+                  "version": "8.0.1763-16.el8_5.13",
+                  "licenses": [
+                    "Vim and MIT"
+                  ]
+                },
+                {
+                  "type": "os",
+                  "name": "langpacks-en",
+                  "version": "1.0-12.el8",
+                  "licenses": [
+                    "GPLv2+"
+                  ]
+                },
+                {
+                  "type": "os",
+                  "name": "gpg-pubkey",
+                  "version": "fd431d51-4ae0493b",
+                  "licenses": [
+                    "pubkey"
+                  ]
+                },
+                {
+                  "type": "os",
+                  "name": "nspr",
+                  "version": "4.32.0-1.el8_4",
+                  "licenses": [
+                    "MPLv2.0"
+                  ]
+                },
+                {
+                  "type": "os",
+                  "name": "nss-softokn-freebl",
+                  "version": "3.67.0-7.el8_5",
+                  "licenses": [
+                    "MPLv2.0"
+                  ]
+                },
+                {
+                  "type": "os",
+                  "name": "nss-sysinit",
+                  "version": "3.67.0-7.el8_5",
+                  "licenses": [
+                    "MPLv2.0"
+                  ]
+                },
+                {
+                  "type": "os",
+                  "name": "libmnl",
+                  "version": "1.0.4-6.el8",
+                  "licenses": [
+                    "LGPLv2+"
+                  ]
+                },
+                {
+                  "type": "os",
+                  "name": "libnetfilter_conntrack",
+                  "version": "1.0.6-5.el8",
+                  "licenses": [
+                    "GPLv2+"
+                  ]
+                },
+                {
+                  "type": "os",
+                  "name": "libibverbs",
+                  "version": "37.2-1.el8",
+                  "licenses": [
+                    "GPLv2 or BSD"
+                  ]
+                },
+                {
+                  "type": "os",
+                  "name": "iptables-libs",
+                  "version": "1.8.4-22.el8",
+                  "licenses": [
+                    "GPLv2 and Artistic 2.0 and ISC"
+                  ]
+                },
+                {
+                  "type": "os",
+                  "name": "dotnet-host",
+                  "version": "6.0.5-1.el8_6",
+                  "licenses": [
+                    "MIT and ASL 2.0 and BSD and LGPLv2+ and CC-BY and CC0 and MS-PL and EPL-1.0 and GPL+ and GPLv2 and ISC and OFL and zlib"
+                  ]
+                },
+                {
+                  "type": "os",
+                  "name": "userspace-rcu",
+                  "version": "0.10.1-4.el8",
+                  "licenses": [
+                    "LGPLv2+"
+                  ]
+                },
+                {
+                  "type": "os",
+                  "name": "libicu",
+                  "version": "60.3-2.el8_1",
+                  "licenses": [
+                    "MIT and UCD and Public Domain"
+                  ]
+                },
+                {
+                  "type": "os",
+                  "name": "aspnetcore-runtime-5.0",
+                  "version": "5.0.17-1.el8_6",
+                  "licenses": [
+                    "MIT and ASL 2.0 and BSD and LGPLv2+ and CC-BY and CC0 and MS-PL and EPL-1.0 and GPL+ and GPLv2 and ISC and OFL and zlib"
+                  ]
+                },
+                {
+                  "type": "os",
+                  "name": "pgdg-redhat-repo",
+                  "version": "42.0-24",
+                  "licenses": [
+                    "PostgreSQL"
+                  ]
+                },
+                {
+                  "type": "os",
+                  "name": "postgresql12",
+                  "version": "12.11-1PGDG.rhel8",
+                  "licenses": [
+                    "PostgreSQL"
+                  ]
+                },
+                {
+                  "type": "python",
+                  "name": "libcomps",
+                  "version": "0.1.18",
+                  "licenses": [
+                    "GPLv2+"
+                  ]
+                },
+                {
+                  "type": "python",
+                  "name": "python-dmidecode",
+                  "version": "3.12.2",
+                  "licenses": [
+                    "GPL-2"
+                  ]
+                },
+                {
+                  "type": "python",
+                  "name": "pysocks",
+                  "version": "1.6.8",
+                  "licenses": [
+                    "BSD"
+                  ]
+                },
+                {
+                  "type": "python",
+                  "name": "python-dateutil",
+                  "version": "2.6.1",
+                  "licenses": [
+                    "Simplified BSD"
+                  ]
+                },
+                {
+                  "type": "python",
+                  "name": "setuptools",
+                  "version": "39.2.0",
+                  "licenses": [
+                    "UNKNOWN"
+                  ]
+                },
+                {
+                  "type": "python",
+                  "name": "six",
+                  "version": "1.11.0",
+                  "licenses": [
+                    "MIT"
+                  ]
+                },
+                {
+                  "type": "python",
+                  "name": "syspurpose",
+                  "version": "1.28.29",
+                  "licenses": [
+                    "GPLv2"
+                  ]
+                },
+                {
+                  "type": "python",
+                  "name": "urllib3",
+                  "version": "1.24.2",
+                  "licenses": [
+                    "MIT"
+                  ]
+                },
+                {
+                  "type": "python",
+                  "name": "dbus-python",
+                  "version": "1.2.4",
+                  "licenses": [
+                    "Expat (MIT/X11)"
+                  ]
+                },
+                {
+                  "type": "python",
+                  "name": "pygobject",
+                  "version": "3.28.3",
+                  "licenses": [
+                    "GNU LGPL"
+                  ]
+                },
+                {
+                  "type": "python",
+                  "name": "rpm",
+                  "version": "4.14.3",
+                  "licenses": [
+                    "UNKNOWN"
+                  ]
+                },
+                {
+                  "type": "python",
+                  "name": "chardet",
+                  "version": "3.0.4",
+                  "licenses": [
+                    "LGPL"
+                  ]
+                },
+                {
+                  "type": "python",
+                  "name": "idna",
+                  "version": "2.5",
+                  "licenses": [
+                    "BSD-like"
+                  ]
+                },
+                {
+                  "type": "python",
+                  "name": "pyinotify",
+                  "version": "0.9.6",
+                  "licenses": [
+                    "MIT License"
+                  ]
+                },
+                {
+                  "type": "python",
+                  "name": "gpg",
+                  "version": "1.13.1",
+                  "licenses": [
+                    "LGPL2.1+ (the library), GPL2+ (tests and examples)"
+                  ]
+                },
+                {
+                  "type": "python",
+                  "name": "decorator",
+                  "version": "4.2.1",
+                  "licenses": [
+                    "new BSD License"
+                  ]
+                },
+                {
+                  "type": "python",
+                  "name": "iniparse",
+                  "version": "0.4",
+                  "licenses": [
+                    "MIT"
+                  ]
+                },
+                {
+                  "type": "python",
+                  "name": "requests",
+                  "version": "2.20.0",
+                  "licenses": [
+                    "Apache 2.0"
+                  ]
+                },
+                {
+                  "type": "python",
+                  "name": "ethtool",
+                  "version": "0.14",
+                  "licenses": [
+                    "GPL-2.0"
+                  ]
+                },
+                {
+                  "type": "python",
+                  "name": "subscription-manager",
+                  "version": "1.28.29",
+                  "licenses": [
+                    "GPLv2"
+                  ]
+                }
+              ],
+              "applications": [
+                {
+                  "name": "asp.net-core",
+                  "version": "5.0.17",
+                  "path": "/usr/lib64/dotnet/dotnet"
+                },
+                {
+                  "name": ".net-core",
+                  "version": "5.0.17",
+                  "path": "/usr/lib64/dotnet/dotnet"
+                }
+              ],
+              "complianceScanPassed": true,
+              "vulnerabilityScanPassed": true,
+              "history": [
+                {
+                  "created": "2022-05-03T08:38:31Z"
+                },
+                {
+                  "created": "2022-05-03T08:39:27Z"
+                },
+                {
+                  "created": "2022-05-16T23:12:02Z",
+                  "instruction": "ARG GOPROXY=http://nexus-repository-manager.nexus-repository-manager.svc.cluster.local:8081/repository/goproxy/ HTTP_PROXY=http://localhost:3128 http_proxy=http://localhost:3128"
+                },
+                {
+                  "created": "2022-05-16T23:12:02Z",
+                  "instruction": "ARG GOPROXY=http://nexus-repository-manager.nexus-repository-manager.svc.cluster.local:8081/repository/goproxy/ GOSUMDB=sum.golang.org http://nexus-repository-manager.nexus-repository-manager.svc.cluster.local:8081/repository/gosum HTTP_PROXY=http://localhost:3128 http_proxy=http://localhost:3128"
+                },
+                {
+                  "created": "2022-05-16T23:12:02Z",
+                  "instruction": "COPY dir:d879ba5c4ce1365afd2d73d9ca22dde522b5bc855fa4b72bc9f756c44654db3b in /dsop-fix/ "
+                },
+                {
+                  "created": "2022-05-16T23:12:03Z",
+                  "instruction": "COPY file:bd69419b4ad4fadd7c90adb4226d57365d63f58988aaac98c246d7c5351aebcf in /etc/pki/ca-trust/source/anchors/Certificates_PKCS7_v5.9_DoD.pem "
+                },
+                {
+                  "created": "2022-05-16T23:12:03Z",
+                  "instruction": "COPY file:256923016d82be8b59dd5cf92e01537ad0a3606573ce6270b762994ad2398087 in /etc/pki/ca-trust/source/anchors/Certificates_PKCS7_v5.13_WCF.pem "
+                },
+                {
+                  "created": "2022-05-16T23:12:03Z",
+                  "instruction": "COPY file:a5fbb98dfe766c185eaf98d93a13209fa81d62fff9022eebfd5d3bb3fd3a8843 in /etc/ "
+                },
+                {
+                  "created": "2022-05-16T23:12:24Z",
+                  "instruction": "RUN |5 GOPROXY=http://nexus-repository-manager.nexus-repository-manager.svc.cluster.local:8081/repository/goproxy/ GOSUMDB=sum.golang.org http://nexus-repository-manager.nexus-repository-manager.svc.cluster.local:8081/repository/gosum HTTP_PROXY=http://localhost:3128 http_proxy=http://localhost:3128 /bin/sh -c echo Update packages and install DISA STIG fixes &&     sed -i \"s/enabled=1/enabled=0/\" /etc/dnf/plugins/subscription-manager.conf &&     echo \"exclude=filesystem-*\" >> /etc/dnf/dnf.conf &&     chmod 644 /etc/issue /etc/pki/ca-trust/source/anchors/*.pem &&     chmod +x /dsop-fix/*.sh &&     dnf repolist &&     dnf update -y &&     dnf install -y cracklib-dicts nss &&     echo \"* hard maxlogins 10\" > /etc/security/limits.d/maxlogins.conf &&     /dsop-fix/xccdf_org.ssgproject.content_rule_account_disable_post_pw_expiration.sh &&     /dsop-fix/xccdf_org.ssgproject.content_rule_accounts_logon_fail_delay.sh &&     /dsop-fix/xccdf_org.ssgproject.content_rule_accounts_max_concurrent_login_sessions.sh &&     /dsop-fix/xccdf_org.ssgproject.content_rule_accounts_maximum_age_login_defs.sh &&     /dsop-fix/xccdf_org.ssgproject.content_rule_accounts_minimum_age_login_defs.sh &&     /dsop-fix/xccdf_org.ssgproject.content_rule_accounts_password_minlen_login_defs.sh &&     /dsop-fix/xccdf_org.ssgproject.content_rule_accounts_password_pam_dcredit.sh &&     /dsop-fix/xccdf_org.ssgproject.content_rule_accounts_password_pam_dictcheck.sh &&     /dsop-fix/xccdf_org.ssgproject.content_rule_accounts_password_pam_difok.sh &&     /dsop-fix/xccdf_org.ssgproject.content_rule_accounts_password_pam_lcredit.sh &&     /dsop-fix/xccdf_org.ssgproject.content_rule_accounts_password_pam_maxclassrepeat.sh &&     /dsop-fix/xccdf_org.ssgproject.content_rule_accounts_password_pam_maxrepeat.sh &&     /dsop-fix/xccdf_org.ssgproject.content_rule_accounts_password_pam_minclass.sh &&     /dsop-fix/xccdf_org.ssgproject.content_rule_accounts_password_pam_minlen.sh &&     /dsop-fix/xccdf_org.ssgproject.content_rule_accounts_password_pam_ocredit.sh &&     /dsop-fix/xccdf_org.ssgproject.content_rule_accounts_password_pam_pwhistory_remember_password_auth.sh &&     /dsop-fix/xccdf_org.ssgproject.content_rule_accounts_password_pam_pwhistory_remember_system_auth.sh &&     /dsop-fix/xccdf_org.ssgproject.content_rule_accounts_password_pam_ucredit.sh &&     /dsop-fix/xccdf_org.ssgproject.content_rule_accounts_password_pam_unix_remember.sh &&     /dsop-fix/xccdf_org.ssgproject.content_rule_accounts_passwords_pam_faillock_deny.sh &&     /dsop-fix/xccdf_org.ssgproject.content_rule_accounts_passwords_pam_faillock_deny_root.sh &&     /dsop-fix/xccdf_org.ssgproject.content_rule_accounts_passwords_pam_faillock_interval.sh &&     /dsop-fix/xccdf_org.ssgproject.content_rule_accounts_passwords_pam_faillock_unlock_time.sh &&     /dsop-fix/xccdf_org.ssgproject.content_rule_accounts_passwords_pam_faillock.sh &&     /dsop-fix/xccdf_org.ssgproject.content_rule_accounts_umask_etc_bashrc.sh &&     /dsop-fix/xccdf_org.ssgproject.content_rule_accounts_umask_etc_csh_cshrc.sh &&     /dsop-fix/xccdf_org.ssgproject.content_rule_accounts_umask_etc_login_defs.sh &&     /dsop-fix/xccdf_org.ssgproject.content_rule_accounts_umask_etc_profile.sh &&     /dsop-fix/xccdf_org.ssgproject.content_rule_banner_etc_issue.sh &&     /dsop-fix/xccdf_org.ssgproject.content_rule_configure_kerberos_crypto_policy.sh &&     /dsop-fix/xccdf_org.ssgproject.content_rule_configure_openssl_crypto_policy.sh &&     /dsop-fix/xccdf_org.ssgproject.content_rule_coredump_disable_backtraces.sh &&     /dsop-fix/xccdf_org.ssgproject.content_rule_coredump_disable_storage.sh &&     /dsop-fix/xccdf_org.ssgproject.content_rule_disable_ctrlaltdel_burstaction.sh &&     /dsop-fix/xccdf_org.ssgproject.content_rule_disable_users_coredumps.sh &&     /dsop-fix/xccdf_org.ssgproject.content_rule_display_login_attempts.sh &&     /dsop-fix/xccdf_org.ssgproject.content_rule_ensure_gpgcheck_local_packages.sh &&     /dsop-fix/xccdf_org.ssgproject.content_rule_file_groupownership_system_commands_dirs.sh &&     /dsop-fix/xccdf_org.ssgproject.content_rule_network_configure_name_resolution.sh &&     /dsop-fix/xccdf_org.ssgproject.content_rule_no_empty_passwords.sh &&     /dsop-fix/xccdf_org.ssgproject.content_rule_openssl_use_strong_entropy.sh &&     /dsop-fix/xccdf_org.ssgproject.content_rule_package_crypto-policies_installed.sh &&     /dsop-fix/xccdf_org.ssgproject.content_rule_package_iptables_installed.sh &&     update-ca-trust &&     update-ca-trust force-enable &&     dnf clean all &&     rm -rf /dsop-fix/ /var/cache/dnf/ /var/tmp/* /tmp/* /var/tmp/.???* /tmp/.???*"
+                },
+                {
+                  "created": "2022-05-16T23:12:24Z",
+                  "instruction": "ENV container oci"
+                },
+                {
+                  "created": "2022-05-16T23:12:24Z",
+                  "instruction": "ENV PATH /usr/local/sbin:/usr/local/bin:/usr/sbin:/usr/bin:/sbin:/bin"
+                },
+                {
+                  "created": "2022-05-16T23:12:25Z",
+                  "instruction": "CMD [\"/bin/bash\"]"
+                },
+                {
+                  "created": "2022-05-16T23:46:01Z",
+                  "instruction": "ARG GOPROXY=http://nexus-repository-manager.nexus-repository-manager.svc.cluster.local:8081/repository/goproxy/ HTTP_PROXY=http://localhost:3128 http_proxy=http://localhost:3128"
+                },
+                {
+                  "created": "2022-05-16T23:46:01Z",
+                  "instruction": "ARG GOPROXY=http://nexus-repository-manager.nexus-repository-manager.svc.cluster.local:8081/repository/goproxy/ GOSUMDB=sum.golang.org http://nexus-repository-manager.nexus-repository-manager.svc.cluster.local:8081/repository/gosum HTTP_PROXY=http://localhost:3128 http_proxy=http://localhost:3128"
+                },
+                {
+                  "created": "2022-05-16T23:46:01Z",
+                  "instruction": "USER 0"
+                },
+                {
+                  "created": "2022-05-16T23:46:21Z",
+                  "instruction": "RUN |5 GOPROXY=http://nexus-repository-manager.nexus-repository-manager.svc.cluster.local:8081/repository/goproxy/ GOSUMDB=sum.golang.org http://nexus-repository-manager.nexus-repository-manager.svc.cluster.local:8081/repository/gosum HTTP_PROXY=http://localhost:3128 http_proxy=http://localhost:3128 /bin/sh -c useradd dotnet -m -d /home/dotnet -s /sbin/nologin     && mkdir -p /app     && chown -R dotnet /app     && dnf update -y     && dnf install -y aspnetcore-runtime-5.0     && dnf clean all     && rm -rf /var/cache/dnf"
+                },
+                {
+                  "created": "2022-05-16T23:46:21Z",
+                  "instruction": "USER dotnet"
+                },
+                {
+                  "created": "2022-05-16T23:46:22Z",
+                  "instruction": "HEALTHCHECK NONE"
+                },
+                {
+                  "created": "2022-05-18T12:22:43Z",
+                  "instruction": "ENV ASPNETCORE_URLS=http://*:5000"
+                },
+                {
+                  "created": "2022-05-18T12:22:44Z",
+                  "instruction": "WORKDIR /app"
+                },
+                {
+                  "created": "2022-05-18T12:22:44Z",
+                  "instruction": "USER root"
+                },
+                {
+                  "created": "2022-05-18T12:22:44Z",
+                  "instruction": "COPY dir:3fb2cd6c4462b2552bc23abd909e4376a9f2f9bf85e16faca5ca66a2e9bb8fcd in /opt/signatures "
+                },
+                {
+                  "created": "2022-05-18T12:22:44Z",
+                  "instruction": "COPY --chown=dotnet:0file:88391622e7a33c9e10af09a623b35f19ab2df0c3db5698b2355b4b6c3ae71d9c in /tmp/dragonfly-api-start.sh "
+                },
+                {
+                  "created": "2022-05-18T12:22:44Z",
+                  "instruction": "COPY --chown=dotnet:0file:d672443aac164979eef4ad77fe67a864489002fddb50064445fbcd577394f543 in ./ "
+                },
+                {
+                  "created": "2022-05-18T12:22:44Z",
+                  "instruction": "COPY --chown=dotnet:0dir:1ce8f3c08ff0e796e71e0bb8f34d68c930f5f92b0654370acbdb9446b8a6e931 in /health "
+                },
+                {
+                  "created": "2022-05-18T12:22:45Z",
+                  "instruction": "COPY --chown=dotnet:0dir:8c003f7894931f0505c882bdb6cca4cb74f0fcbfe3f503d98cc92c610e429ffd in ./ "
+                },
+                {
+                  "created": "2022-05-18T12:23:09Z",
+                  "instruction": "RUN rpm --import /opt/signatures/*     && dnf -y install https://download.postgresql.org/pub/repos/yum/reporpms/EL-8-x86_64/pgdg-redhat-repo-latest.noarch.rpm     && dnf install -y postgresql12.x86_64     && dnf clean all     && rm -rf /var/cache/dnf     && rm -rf /opt/signatures"
+                },
+                {
+                  "created": "2022-05-18T12:23:11Z",
+                  "instruction": "RUN usermod -a -G root dotnet     && chmod 775 /tmp/dragonfly-api-start.sh     && chmod 775 -R /app     && chmod 777 /health     && chmod 644 /health/*.*     && chmod 755 /health/*.sh"
+                },
+                {
+                  "created": "2022-05-18T12:23:12Z",
+                  "instruction": "USER 1000:0"
+                },
+                {
+                  "created": "2022-05-18T12:23:12Z",
+                  "instruction": "EXPOSE 5000"
+                },
+                {
+                  "created": "2022-05-18T12:23:12Z",
+                  "instruction": "HEALTHCHECK &{[\"CMD-SHELL\" \"/health/health_check.sh || exit 1\"] \"30s\" \"10s\" \"30s\" '\\x00'}"
+                },
+                {
+                  "created": "2022-05-18T12:23:12Z",
+                  "instruction": "ENTRYPOINT [\"/tmp/dragonfly-api-start.sh\"]"
+                }
+              ],
+              "scanTime": "2022-05-18T12:24:32.855444532Z",
+              "scanID": "6284e580d9600f8d0db159e2"
+            }
           ],
-          "packages": [
-            {
-              "type": "os",
-              "name": "tzdata",
-              "version": "2022a-1.el8",
-              "licenses": [
-                "Public Domain"
-              ]
-            },
-            {
-              "type": "os",
-              "name": "python3-pip-wheel",
-              "version": "9.0.3-22.el8",
-              "licenses": [
-                "MIT and Python and ASL 2.0 and BSD and ISC and LGPLv2 and MPLv2.0 and (ASL 2.0 or BSD)"
-              ]
-            },
-            {
-              "type": "os",
-              "name": "redhat-release",
-              "version": "8.6-0.1.el8",
-              "licenses": [
-                "GPLv2"
-              ]
-            },
-            {
-              "type": "os",
-              "name": "filesystem",
-              "version": "3.8-6.el8",
-              "licenses": [
-                "Public Domain"
-              ]
-            },
-            {
-              "type": "os",
-              "name": "publicsuffix-list-dafsa",
-              "version": "20180723-1.el8",
-              "licenses": [
-                "MPLv2.0"
-              ]
-            },
-            {
-              "type": "os",
-              "name": "pcre2",
-              "version": "10.32-2.el8",
-              "licenses": [
-                "BSD"
-              ]
-            },
-            {
-              "type": "os",
-              "name": "ncurses-libs",
-              "version": "6.1-9.20180224.el8",
-              "licenses": [
-                "MIT"
-              ]
-            },
-            {
-              "type": "os",
-              "name": "glibc-common",
-              "version": "2.28-189.1.el8",
-              "licenses": [
-                "LGPLv2+ and LGPLv2+ with exceptions and GPLv2+ and GPLv2+ with exceptions and BSD and Inner-Net and ISC and Public Domain and GFDL"
-              ]
-            },
-            {
-              "type": "os",
-              "name": "bash",
-              "version": "4.4.20-3.el8",
-              "licenses": [
-                "GPLv3+"
-              ]
-            },
-            {
-              "type": "os",
-              "name": "zlib",
-              "version": "1.2.11-18.el8_5",
-              "licenses": [
-                "zlib and Boost"
-              ]
-            },
-            {
-              "type": "os",
-              "name": "bzip2-libs",
-              "version": "1.0.6-26.el8",
-              "licenses": [
-                "BSD"
-              ]
-            },
-            {
-              "type": "os",
-              "name": "sqlite-libs",
-              "version": "3.26.0-15.el8",
-              "licenses": [
-                "Public Domain"
-              ]
-            },
-            {
-              "type": "os",
-              "name": "info",
-              "version": "6.5-7.el8",
-              "licenses": [
-                "GPLv3+"
-              ]
-            },
-            {
-              "type": "os",
-              "name": "libxcrypt",
-              "version": "4.1.1-6.el8",
-              "licenses": [
-                "LGPLv2+ and BSD and Public Domain"
-              ]
-            },
-            {
-              "type": "os",
-              "name": "popt",
-              "version": "1.18-1.el8",
-              "licenses": [
-                "MIT"
-              ]
-            },
-            {
-              "type": "os",
-              "name": "expat",
-              "version": "2.2.5-8.el8",
-              "licenses": [
-                "MIT"
-              ]
-            },
-            {
-              "type": "os",
-              "name": "libcom_err",
-              "version": "1.45.6-4.el8",
-              "licenses": [
-                "MIT"
-              ]
-            },
-            {
-              "type": "os",
-              "name": "libuuid",
-              "version": "2.32.1-35.el8",
-              "licenses": [
-                "BSD"
-              ]
-            },
-            {
-              "type": "os",
-              "name": "gmp",
-              "version": "6.1.2-10.el8",
-              "licenses": [
-                "LGPLv3+ or GPLv2+"
-              ]
-            },
-            {
-              "type": "os",
-              "name": "libacl",
-              "version": "2.2.53-1.el8",
-              "licenses": [
-                "LGPLv2+"
-              ]
-            },
-            {
-              "type": "os",
-              "name": "libblkid",
-              "version": "2.32.1-35.el8",
-              "licenses": [
-                "LGPLv2+"
-              ]
-            },
-            {
-              "type": "os",
-              "name": "sed",
-              "version": "4.5-5.el8",
-              "licenses": [
-                "GPLv3+"
-              ]
-            },
-            {
-              "type": "os",
-              "name": "libstdc++",
-              "version": "8.5.0-10.el8",
-              "licenses": [
-                "GPLv3+ and GPLv3+ with exceptions and GPLv2+ with exceptions and LGPLv2+ and BSD"
-              ]
-            },
-            {
-              "type": "os",
-              "name": "p11-kit",
-              "version": "0.23.22-1.el8",
-              "licenses": [
-                "BSD"
-              ]
-            },
-            {
-              "type": "os",
-              "name": "libunistring",
-              "version": "0.9.9-3.el8",
-              "licenses": [
-                "GPLv2+ or LGPLv3+"
-              ]
-            },
-            {
-              "type": "os",
-              "name": "libgcrypt",
-              "version": "1.8.5-6.el8",
-              "licenses": [
-                "LGPLv2+"
-              ]
-            },
-            {
-              "type": "os",
-              "name": "libcap-ng",
-              "version": "0.7.11-1.el8",
-              "licenses": [
-                "LGPLv2+"
-              ]
-            },
-            {
-              "type": "os",
-              "name": "lz4-libs",
-              "version": "1.8.3-3.el8_4",
-              "licenses": [
-                "GPLv2+ and BSD"
-              ]
-            },
-            {
-              "type": "os",
-              "name": "gdbm-libs",
-              "version": "1.18-1.el8",
-              "licenses": [
-                "GPLv3+"
-              ]
-            },
-            {
-              "type": "os",
-              "name": "libtasn1",
-              "version": "4.13-3.el8",
-              "licenses": [
-                "GPLv3+ and LGPLv2+"
-              ]
-            },
-            {
-              "type": "os",
-              "name": "pcre",
-              "version": "8.42-6.el8",
-              "licenses": [
-                "BSD"
-              ]
-            },
-            {
-              "type": "os",
-              "name": "systemd-libs",
-              "version": "239-58.el8",
-              "licenses": [
-                "LGPLv2+ and MIT"
-              ]
-            },
-            {
-              "type": "os",
-              "name": "ca-certificates",
-              "version": "2021.2.50-80.0.el8_4",
-              "licenses": [
-                "Public Domain"
-              ]
-            },
-            {
-              "type": "os",
-              "name": "libusbx",
-              "version": "1.0.23-4.el8",
-              "licenses": [
-                "LGPLv2+"
-              ]
-            },
-            {
-              "type": "os",
-              "name": "libsemanage",
-              "version": "2.9-8.el8",
-              "licenses": [
-                "LGPLv2+"
-              ]
-            },
-            {
-              "type": "os",
-              "name": "libutempter",
-              "version": "1.1.6-14.el8",
-              "licenses": [
-                "LGPLv2+"
-              ]
-            },
-            {
-              "type": "os",
-              "name": "libfdisk",
-              "version": "2.32.1-35.el8",
-              "licenses": [
-                "LGPLv2+"
-              ]
-            },
-            {
-              "type": "os",
-              "name": "cracklib",
-              "version": "2.9.6-15.el8",
-              "licenses": [
-                "LGPLv2+"
-              ]
-            },
-            {
-              "type": "os",
-              "name": "which",
-              "version": "2.21-17.el8",
-              "licenses": [
-                "GPLv3"
-              ]
-            },
-            {
-              "type": "os",
-              "name": "mpfr",
-              "version": "3.1.6-1.el8",
-              "licenses": [
-                "LGPLv3+ and GPLv3+ and GFDL"
-              ]
-            },
-            {
-              "type": "os",
-              "name": "libcomps",
-              "version": "0.1.18-1.el8",
-              "licenses": [
-                "GPLv2+"
-              ]
-            },
-            {
-              "type": "os",
-              "name": "brotli",
-              "version": "1.0.6-3.el8",
-              "licenses": [
-                "MIT"
-              ]
-            },
-            {
-              "type": "os",
-              "name": "libnghttp2",
-              "version": "1.33.0-3.el8_2.1",
-              "licenses": [
-                "MIT"
-              ]
-            },
-            {
-              "type": "os",
-              "name": "libseccomp",
-              "version": "2.5.2-1.el8",
-              "licenses": [
-                "LGPLv2"
-              ]
-            },
-            {
-              "type": "os",
-              "name": "gawk",
-              "version": "4.2.1-4.el8",
-              "licenses": [
-                "GPLv3+ and GPLv2+ and LGPLv2+ and BSD"
-              ]
-            },
-            {
-              "type": "os",
-              "name": "libnsl2",
-              "version": "1.2.0-2.20180605git4a062cf.el8",
-              "licenses": [
-                "BSD and LGPLv2+"
-              ]
-            },
-            {
-              "type": "os",
-              "name": "krb5-libs",
-              "version": "1.18.2-14.el8",
-              "licenses": [
-                "MIT"
-              ]
-            },
-            {
-              "type": "os",
-              "name": "crypto-policies",
-              "version": "20211116-1.gitae470d6.el8",
-              "licenses": [
-                "LGPLv2+"
-              ]
-            },
-            {
-              "type": "os",
-              "name": "platform-python-setuptools",
-              "version": "39.2.0-6.el8",
-              "licenses": [
-                "MIT"
-              ]
-            },
-            {
-              "type": "os",
-              "name": "python3-libs",
-              "version": "3.6.8-45.el8",
-              "licenses": [
-                "Python"
-              ]
-            },
-            {
-              "type": "os",
-              "name": "libpwquality",
-              "version": "1.4.4-3.el8",
-              "licenses": [
-                "BSD or GPLv2+"
-              ]
-            },
-            {
-              "type": "os",
-              "name": "python3-six",
-              "version": "1.11.0-8.el8",
-              "licenses": [
-                "MIT"
-              ]
-            },
-            {
-              "type": "os",
-              "name": "python3-dateutil",
-              "version": "2.6.1-6.el8",
-              "licenses": [
-                "BSD"
-              ]
-            },
-            {
-              "type": "os",
-              "name": "glib2",
-              "version": "2.56.4-158.el8",
-              "licenses": [
-                "LGPLv2+"
-              ]
-            },
-            {
-              "type": "os",
-              "name": "librhsm",
-              "version": "0.0.3-4.el8",
-              "licenses": [
-                "LGPLv2+"
-              ]
-            },
-            {
-              "type": "os",
-              "name": "dbus-glib",
-              "version": "0.110-2.el8",
-              "licenses": [
-                "AFL and GPLv2+"
-              ]
-            },
-            {
-              "type": "os",
-              "name": "gobject-introspection",
-              "version": "1.56.1-1.el8",
-              "licenses": [
-                "GPLv2+, LGPLv2+, MIT"
-              ]
-            },
-            {
-              "type": "os",
-              "name": "virt-what",
-              "version": "1.18-13.el8",
-              "licenses": [
-                "GPLv2+"
-              ]
-            },
-            {
-              "type": "os",
-              "name": "openldap",
-              "version": "2.4.46-18.el8",
-              "licenses": [
-                "OpenLDAP"
-              ]
-            },
-            {
-              "type": "os",
-              "name": "passwd",
-              "version": "0.80-4.el8",
-              "licenses": [
-                "BSD or GPL+"
-              ]
-            },
-            {
-              "type": "os",
-              "name": "libdb-utils",
-              "version": "5.3.28-42.el8_4",
-              "licenses": [
-                "BSD and LGPLv2 and Sleepycat"
-              ]
-            },
-            {
-              "type": "os",
-              "name": "python3-libcomps",
-              "version": "0.1.18-1.el8",
-              "licenses": [
-                "GPLv2+"
-              ]
-            },
-            {
-              "type": "os",
-              "name": "python3-dmidecode",
-              "version": "3.12.2-15.el8",
-              "licenses": [
-                "GPLv2"
-              ]
-            },
-            {
-              "type": "os",
-              "name": "python3-decorator",
-              "version": "4.2.1-2.el8",
-              "licenses": [
-                "BSD"
-              ]
-            },
-            {
-              "type": "os",
-              "name": "python3-inotify",
-              "version": "0.9.6-13.el8",
-              "licenses": [
-                "MIT"
-              ]
-            },
-            {
-              "type": "os",
-              "name": "python3-urllib3",
-              "version": "1.24.2-5.el8",
-              "licenses": [
-                "MIT"
-              ]
-            },
-            {
-              "type": "os",
-              "name": "python3-cloud-what",
-              "version": "1.28.29-3.el8",
-              "licenses": [
-                "GPLv2"
-              ]
-            },
-            {
-              "type": "os",
-              "name": "kmod-libs",
-              "version": "25-19.el8",
-              "licenses": [
-                "LGPLv2+"
-              ]
-            },
-            {
-              "type": "os",
-              "name": "device-mapper-libs",
-              "version": "1.02.181-3.el8",
-              "licenses": [
-                "LGPLv2"
-              ]
-            },
-            {
-              "type": "os",
-              "name": "elfutils-default-yama-scope",
-              "version": "0.186-1.el8",
-              "licenses": [
-                "GPLv2+ or LGPLv3+"
-              ]
-            },
-            {
-              "type": "os",
-              "name": "dbus-common",
-              "version": "1.12.8-18.el8",
-              "licenses": [
-                "(GPLv2+ or AFL) and GPLv2+"
-              ]
-            },
-            {
-              "type": "os",
-              "name": "systemd-pam",
-              "version": "239-58.el8",
-              "licenses": [
-                "LGPLv2+ and MIT and GPLv2+"
-              ]
-            },
-            {
-              "type": "os",
-              "name": "dbus",
-              "version": "1.12.8-18.el8",
-              "licenses": [
-                "(GPLv2+ or AFL) and GPLv2+"
-              ]
-            },
-            {
-              "type": "os",
-              "name": "tpm2-tss",
-              "version": "2.3.2-4.el8",
-              "licenses": [
-                "BSD"
-              ]
-            },
-            {
-              "type": "os",
-              "name": "libyaml",
-              "version": "0.1.7-5.el8",
-              "licenses": [
-                "MIT"
-              ]
-            },
-            {
-              "type": "os",
-              "name": "gnupg2",
-              "version": "2.2.20-2.el8",
-              "licenses": [
-                "GPLv3+"
-              ]
-            },
-            {
-              "type": "os",
-              "name": "python3-gpg",
-              "version": "1.13.1-11.el8",
-              "licenses": [
-                "LGPLv2+ and GPLv3+"
-              ]
-            },
-            {
-              "type": "os",
-              "name": "libssh",
-              "version": "0.9.6-3.el8",
-              "licenses": [
-                "LGPLv2+"
-              ]
-            },
-            {
-              "type": "os",
-              "name": "librepo",
-              "version": "1.14.2-1.el8",
-              "licenses": [
-                "LGPLv2+"
-              ]
-            },
-            {
-              "type": "os",
-              "name": "curl",
-              "version": "7.61.1-22.el8",
-              "licenses": [
-                "MIT"
-              ]
-            },
-            {
-              "type": "os",
-              "name": "rpm-libs",
-              "version": "4.14.3-23.el8",
-              "licenses": [
-                "GPLv2+ and LGPLv2+ with exceptions"
-              ]
-            },
-            {
-              "type": "os",
-              "name": "libsolv",
-              "version": "0.7.20-1.el8",
-              "licenses": [
-                "BSD"
-              ]
-            },
-            {
-              "type": "os",
-              "name": "python3-libdnf",
-              "version": "0.63.0-8.el8",
-              "licenses": [
-                "LGPLv2+"
-              ]
-            },
-            {
-              "type": "os",
-              "name": "rpm-build-libs",
-              "version": "4.14.3-23.el8",
-              "licenses": [
-                "GPLv2+ and LGPLv2+ with exceptions"
-              ]
-            },
-            {
-              "type": "os",
-              "name": "python3-subscription-manager-rhsm",
-              "version": "1.28.29-3.el8",
-              "licenses": [
-                "GPLv2"
-              ]
-            },
-            {
-              "type": "os",
-              "name": "dnf-data",
-              "version": "4.7.0-8.el8",
-              "licenses": [
-                "GPLv2+"
-              ]
-            },
-            {
-              "type": "os",
-              "name": "dnf",
-              "version": "4.7.0-8.el8",
-              "licenses": [
-                "GPLv2+"
-              ]
-            },
-            {
-              "type": "os",
-              "name": "dnf-plugin-subscription-manager",
-              "version": "1.28.29-3.el8",
-              "licenses": [
-                "GPLv2"
-              ]
-            },
-            {
-              "type": "os",
-              "name": "yum",
-              "version": "4.7.0-8.el8",
-              "licenses": [
-                "GPLv2+"
-              ]
-            },
-            {
-              "type": "os",
-              "name": "tar",
-              "version": "1.30-5.el8",
-              "licenses": [
-                "GPLv3+"
-              ]
-            },
-            {
-              "type": "os",
-              "name": "findutils",
-              "version": "4.6.0-20.el8",
-              "licenses": [
-                "GPLv3+"
-              ]
-            },
-            {
-              "type": "os",
-              "name": "rootfiles",
-              "version": "8.1-22.el8",
-              "licenses": [
-                "Public Domain"
-              ]
-            },
-            {
-              "type": "os",
-              "name": "gpg-pubkey",
-              "version": "d4082792-5b32db75",
-              "licenses": [
-                "pubkey"
-              ]
-            },
-            {
-              "type": "os",
-              "name": "nss-util",
-              "version": "3.67.0-7.el8_5",
-              "licenses": [
-                "MPLv2.0"
-              ]
-            },
-            {
-              "type": "os",
-              "name": "nss-softokn",
-              "version": "3.67.0-7.el8_5",
-              "licenses": [
-                "MPLv2.0"
-              ]
-            },
-            {
-              "type": "os",
-              "name": "nss",
-              "version": "3.67.0-7.el8_5",
-              "licenses": [
-                "MPLv2.0"
-              ]
-            },
-            {
-              "type": "os",
-              "name": "libnfnetlink",
-              "version": "1.0.1-13.el8",
-              "licenses": [
-                "GPLv2+"
-              ]
-            },
-            {
-              "type": "os",
-              "name": "libnftnl",
-              "version": "1.1.5-5.el8",
-              "licenses": [
-                "GPLv2+"
-              ]
-            },
-            {
-              "type": "os",
-              "name": "libpcap",
-              "version": "1.9.1-5.el8",
-              "licenses": [
-                "BSD with advertising"
-              ]
-            },
-            {
-              "type": "os",
-              "name": "iptables",
-              "version": "1.8.4-22.el8",
-              "licenses": [
-                "GPLv2 and Artistic 2.0 and ISC"
-              ]
-            },
-            {
-              "type": "os",
-              "name": "dotnet-hostfxr-5.0",
-              "version": "5.0.17-1.el8_6",
-              "licenses": [
-                "MIT and ASL 2.0 and BSD and LGPLv2+ and CC-BY and CC0 and MS-PL and EPL-1.0 and GPL+ and GPLv2 and ISC and OFL and zlib"
-              ]
-            },
-            {
-              "type": "os",
-              "name": "lttng-ust",
-              "version": "2.8.1-11.el8",
-              "licenses": [
-                "LGPLv2 and GPLv2 and MIT"
-              ]
-            },
-            {
-              "type": "os",
-              "name": "dotnet-runtime-5.0",
-              "version": "5.0.17-1.el8_6",
-              "licenses": [
-                "MIT and ASL 2.0 and BSD and LGPLv2+ and CC-BY and CC0 and MS-PL and EPL-1.0 and GPL+ and GPLv2 and ISC and OFL and zlib"
-              ]
-            },
-            {
-              "type": "os",
-              "name": "gpg-pubkey",
-              "version": "442df0f8-4783f24a",
-              "licenses": [
-                "pubkey"
-              ]
-            },
-            {
-              "type": "os",
-              "name": "postgresql12-libs",
-              "version": "12.11-1PGDG.rhel8",
-              "licenses": [
-                "PostgreSQL"
-              ]
-            },
-            {
-              "type": "os",
-              "name": "libgcc",
-              "version": "8.5.0-10.el8",
-              "licenses": [
-                "GPLv3+ and GPLv3+ with exceptions and GPLv2+ with exceptions and LGPLv2+ and BSD"
-              ]
-            },
-            {
-              "type": "os",
-              "name": "python3-setuptools-wheel",
-              "version": "39.2.0-6.el8",
-              "licenses": [
-                "MIT"
-              ]
-            },
-            {
-              "type": "os",
-              "name": "subscription-manager-rhsm-certificates",
-              "version": "1.28.29-3.el8",
-              "licenses": [
-                "GPLv2"
-              ]
-            },
-            {
-              "type": "os",
-              "name": "setup",
-              "version": "2.12.2-6.el8",
-              "licenses": [
-                "Public Domain"
-              ]
-            },
-            {
-              "type": "os",
-              "name": "basesystem",
-              "version": "11-5.el8",
-              "licenses": [
-                "Public Domain"
-              ]
-            },
-            {
-              "type": "os",
-              "name": "ncurses-base",
-              "version": "6.1-9.20180224.el8",
-              "licenses": [
-                "MIT"
-              ]
-            },
-            {
-              "type": "os",
-              "name": "libselinux",
-              "version": "2.9-5.el8",
-              "licenses": [
-                "Public Domain"
-              ]
-            },
-            {
-              "type": "os",
-              "name": "glibc-minimal-langpack",
-              "version": "2.28-189.1.el8",
-              "licenses": [
-                "LGPLv2+ and LGPLv2+ with exceptions and GPLv2+ and GPLv2+ with exceptions and BSD and Inner-Net and ISC and Public Domain and GFDL"
-              ]
-            },
-            {
-              "type": "os",
-              "name": "glibc",
-              "version": "2.28-189.1.el8",
-              "licenses": [
-                "LGPLv2+ and LGPLv2+ with exceptions and GPLv2+ and GPLv2+ with exceptions and BSD and Inner-Net and ISC and Public Domain and GFDL"
-              ]
-            },
-            {
-              "type": "os",
-              "name": "libsepol",
-              "version": "2.9-3.el8",
-              "licenses": [
-                "LGPLv2+"
-              ]
-            },
-            {
-              "type": "os",
-              "name": "xz-libs",
-              "version": "5.2.4-3.el8",
-              "licenses": [
-                "Public Domain"
-              ]
-            },
-            {
-              "type": "os",
-              "name": "libgpg-error",
-              "version": "1.31-1.el8",
-              "licenses": [
-                "LGPLv2+"
-              ]
-            },
-            {
-              "type": "os",
-              "name": "libxml2",
-              "version": "2.9.7-13.el8",
-              "licenses": [
-                "MIT"
-              ]
-            },
-            {
-              "type": "os",
-              "name": "libcap",
-              "version": "2.48-2.el8",
-              "licenses": [
-                "BSD or GPLv2"
-              ]
-            },
-            {
-              "type": "os",
-              "name": "libzstd",
-              "version": "1.4.4-1.el8",
-              "licenses": [
-                "BSD and GPLv2"
-              ]
-            },
-            {
-              "type": "os",
-              "name": "elfutils-libelf",
-              "version": "0.186-1.el8",
-              "licenses": [
-                "GPLv2+ or LGPLv3+"
-              ]
-            },
-            {
-              "type": "os",
-              "name": "json-c",
-              "version": "0.13.1-3.el8",
-              "licenses": [
-                "MIT"
-              ]
-            },
-            {
-              "type": "os",
-              "name": "libffi",
-              "version": "3.1-23.el8",
-              "licenses": [
-                "MIT"
-              ]
-            },
-            {
-              "type": "os",
-              "name": "readline",
-              "version": "7.0-10.el8",
-              "licenses": [
-                "GPLv3+"
-              ]
-            },
-            {
-              "type": "os",
-              "name": "libattr",
-              "version": "2.4.48-3.el8",
-              "licenses": [
-                "LGPLv2+"
-              ]
-            },
-            {
-              "type": "os",
-              "name": "coreutils-single",
-              "version": "8.30-12.el8",
-              "licenses": [
-                "GPLv3+"
-              ]
-            },
-            {
-              "type": "os",
-              "name": "libmount",
-              "version": "2.32.1-35.el8",
-              "licenses": [
-                "LGPLv2+"
-              ]
-            },
-            {
-              "type": "os",
-              "name": "libsmartcols",
-              "version": "2.32.1-35.el8",
-              "licenses": [
-                "LGPLv2+"
-              ]
-            },
-            {
-              "type": "os",
-              "name": "lua-libs",
-              "version": "5.3.4-12.el8",
-              "licenses": [
-                "MIT"
-              ]
-            },
-            {
-              "type": "os",
-              "name": "chkconfig",
-              "version": "1.19.1-1.el8",
-              "licenses": [
-                "GPLv2"
-              ]
-            },
-            {
-              "type": "os",
-              "name": "libidn2",
-              "version": "2.2.0-1.el8",
-              "licenses": [
-                "(GPLv2+ or LGPLv3+) and GPLv3+"
-              ]
-            },
-            {
-              "type": "os",
-              "name": "file-libs",
-              "version": "5.33-20.el8",
-              "licenses": [
-                "BSD"
-              ]
-            },
-            {
-              "type": "os",
-              "name": "audit-libs",
-              "version": "3.0.7-2.el8.2",
-              "licenses": [
-                "LGPLv2+"
-              ]
-            },
-            {
-              "type": "os",
-              "name": "libassuan",
-              "version": "2.5.1-3.el8",
-              "licenses": [
-                "LGPLv2+ and GPLv3+"
-              ]
-            },
-            {
-              "type": "os",
-              "name": "keyutils-libs",
-              "version": "1.5.10-9.el8",
-              "licenses": [
-                "GPLv2+ and LGPLv2+"
-              ]
-            },
-            {
-              "type": "os",
-              "name": "p11-kit-trust",
-              "version": "0.23.22-1.el8",
-              "licenses": [
-                "BSD"
-              ]
-            },
-            {
-              "type": "os",
-              "name": "grep",
-              "version": "3.1-6.el8",
-              "licenses": [
-                "GPLv3+"
-              ]
-            },
-            {
-              "type": "os",
-              "name": "dbus-libs",
-              "version": "1.12.8-18.el8",
-              "licenses": [
-                "(GPLv2+ or AFL) and GPLv2+"
-              ]
-            },
-            {
-              "type": "os",
-              "name": "dbus-tools",
-              "version": "1.12.8-18.el8",
-              "licenses": [
-                "(GPLv2+ or AFL) and GPLv2+"
-              ]
-            },
-            {
-              "type": "os",
-              "name": "gdbm",
-              "version": "1.18-1.el8",
-              "licenses": [
-                "GPLv3+"
-              ]
-            },
-            {
-              "type": "os",
-              "name": "shadow-utils",
-              "version": "4.6-16.el8",
-              "licenses": [
-                "BSD and GPLv2+"
-              ]
-            },
-            {
-              "type": "os",
-              "name": "libpsl",
-              "version": "0.20.2-6.el8",
-              "licenses": [
-                "MIT"
-              ]
-            },
-            {
-              "type": "os",
-              "name": "gzip",
-              "version": "1.9-13.el8_5",
-              "licenses": [
-                "GPLv3+ and GFDL"
-              ]
-            },
-            {
-              "type": "os",
-              "name": "cracklib-dicts",
-              "version": "2.9.6-15.el8",
-              "licenses": [
-                "LGPLv2+"
-              ]
-            },
-            {
-              "type": "os",
-              "name": "acl",
-              "version": "2.2.53-1.el8",
-              "licenses": [
-                "GPLv2+"
-              ]
-            },
-            {
-              "type": "os",
-              "name": "nettle",
-              "version": "3.4.1-7.el8",
-              "licenses": [
-                "LGPLv3+ or GPLv2+"
-              ]
-            },
-            {
-              "type": "os",
-              "name": "libksba",
-              "version": "1.3.5-7.el8",
-              "licenses": [
-                "(LGPLv3+ or GPLv2+) and GPLv3+"
-              ]
-            },
-            {
-              "type": "os",
-              "name": "dmidecode",
-              "version": "3.3-4.el8",
-              "licenses": [
-                "GPLv2+"
-              ]
-            },
-            {
-              "type": "os",
-              "name": "libnl3",
-              "version": "3.5.0-1.el8",
-              "licenses": [
-                "LGPLv2"
-              ]
-            },
-            {
-              "type": "os",
-              "name": "libsigsegv",
-              "version": "2.11-5.el8",
-              "licenses": [
-                "GPLv2+"
-              ]
-            },
-            {
-              "type": "os",
-              "name": "libverto",
-              "version": "0.3.0-5.el8",
-              "licenses": [
-                "MIT"
-              ]
-            },
-            {
-              "type": "os",
-              "name": "libtirpc",
-              "version": "1.1.4-6.el8",
-              "licenses": [
-                "SISSL and BSD"
-              ]
-            },
-            {
-              "type": "os",
-              "name": "openssl-libs",
-              "version": "1.1.1k-6.el8_5",
-              "licenses": [
-                "OpenSSL and ASL 2.0"
-              ]
-            },
-            {
-              "type": "os",
-              "name": "crypto-policies-scripts",
-              "version": "20211116-1.gitae470d6.el8",
-              "licenses": [
-                "LGPLv2+"
-              ]
-            },
-            {
-              "type": "os",
-              "name": "platform-python",
-              "version": "3.6.8-45.el8",
-              "licenses": [
-                "Python"
-              ]
-            },
-            {
-              "type": "os",
-              "name": "libdb",
-              "version": "5.3.28-42.el8_4",
-              "licenses": [
-                "BSD and LGPLv2 and Sleepycat"
-              ]
-            },
-            {
-              "type": "os",
-              "name": "pam",
-              "version": "1.3.1-16.el8",
-              "licenses": [
-                "BSD and GPLv2+"
-              ]
-            },
-            {
-              "type": "os",
-              "name": "util-linux",
-              "version": "2.32.1-35.el8",
-              "licenses": [
-                "GPLv2 and GPLv2+ and LGPLv2+ and BSD with advertising and Public Domain"
-              ]
-            },
-            {
-              "type": "os",
-              "name": "gnutls",
-              "version": "3.6.16-4.el8",
-              "licenses": [
-                "GPLv3+ and LGPLv2+"
-              ]
-            },
-            {
-              "type": "os",
-              "name": "json-glib",
-              "version": "1.4.4-1.el8",
-              "licenses": [
-                "LGPLv2+"
-              ]
-            },
-            {
-              "type": "os",
-              "name": "python3-iniparse",
-              "version": "0.4-31.el8",
-              "licenses": [
-                "MIT and Python"
-              ]
-            },
-            {
-              "type": "os",
-              "name": "python3-dbus",
-              "version": "1.2.4-15.el8",
-              "licenses": [
-                "MIT"
-              ]
-            },
-            {
-              "type": "os",
-              "name": "python3-gobject-base",
-              "version": "3.28.3-2.el8",
-              "licenses": [
-                "LGPLv2+ and MIT"
-              ]
-            },
-            {
-              "type": "os",
-              "name": "cyrus-sasl-lib",
-              "version": "2.1.27-6.el8_5",
-              "licenses": [
-                "BSD with advertising"
-              ]
-            },
-            {
-              "type": "os",
-              "name": "libuser",
-              "version": "0.62-24.el8",
-              "licenses": [
-                "LGPLv2+"
-              ]
-            },
-            {
-              "type": "os",
-              "name": "usermode",
-              "version": "1.113-2.el8",
-              "licenses": [
-                "GPLv2+"
-              ]
-            },
-            {
-              "type": "os",
-              "name": "python3-ethtool",
-              "version": "0.14-5.el8",
-              "licenses": [
-                "GPLv2"
-              ]
-            },
-            {
-              "type": "os",
-              "name": "python3-libxml2",
-              "version": "2.9.7-13.el8",
-              "licenses": [
-                "MIT"
-              ]
-            },
-            {
-              "type": "os",
-              "name": "python3-chardet",
-              "version": "3.0.4-7.el8",
-              "licenses": [
-                "LGPLv2"
-              ]
-            },
-            {
-              "type": "os",
-              "name": "python3-idna",
-              "version": "2.5-5.el8",
-              "licenses": [
-                "BSD and Python and Unicode"
-              ]
-            },
-            {
-              "type": "os",
-              "name": "python3-pysocks",
-              "version": "1.6.8-3.el8",
-              "licenses": [
-                "BSD"
-              ]
-            },
-            {
-              "type": "os",
-              "name": "python3-requests",
-              "version": "2.20.0-2.1.el8_1",
-              "licenses": [
-                "ASL 2.0"
-              ]
-            },
-            {
-              "type": "os",
-              "name": "python3-syspurpose",
-              "version": "1.28.29-3.el8",
-              "licenses": [
-                "GPLv2"
-              ]
-            },
-            {
-              "type": "os",
-              "name": "device-mapper",
-              "version": "1.02.181-3.el8",
-              "licenses": [
-                "GPLv2"
-              ]
-            },
-            {
-              "type": "os",
-              "name": "cryptsetup-libs",
-              "version": "2.3.7-2.el8",
-              "licenses": [
-                "GPLv2+ and LGPLv2+"
-              ]
-            },
-            {
-              "type": "os",
-              "name": "elfutils-libs",
-              "version": "0.186-1.el8",
-              "licenses": [
-                "GPLv2+ or LGPLv3+"
-              ]
-            },
-            {
-              "type": "os",
-              "name": "dbus-daemon",
-              "version": "1.12.8-18.el8",
-              "licenses": [
-                "(GPLv2+ or AFL) and GPLv2+"
-              ]
-            },
-            {
-              "type": "os",
-              "name": "systemd",
-              "version": "239-58.el8",
-              "licenses": [
-                "LGPLv2+ and MIT and GPLv2+"
-              ]
-            },
-            {
-              "type": "os",
-              "name": "libarchive",
-              "version": "3.3.3-3.el8_5",
-              "licenses": [
-                "BSD"
-              ]
-            },
-            {
-              "type": "os",
-              "name": "ima-evm-utils",
-              "version": "1.3.2-12.el8",
-              "licenses": [
-                "GPLv2"
-              ]
-            },
-            {
-              "type": "os",
-              "name": "npth",
-              "version": "1.5-4.el8",
-              "licenses": [
-                "LGPLv2+"
-              ]
-            },
-            {
-              "type": "os",
-              "name": "gpgme",
-              "version": "1.13.1-11.el8",
-              "licenses": [
-                "LGPLv2+ and GPLv3+"
-              ]
-            },
-            {
-              "type": "os",
-              "name": "libssh-config",
-              "version": "0.9.6-3.el8",
-              "licenses": [
-                "LGPLv2+"
-              ]
-            },
-            {
-              "type": "os",
-              "name": "libcurl",
-              "version": "7.61.1-22.el8",
-              "licenses": [
-                "MIT"
-              ]
-            },
-            {
-              "type": "os",
-              "name": "python3-librepo",
-              "version": "1.14.2-1.el8",
-              "licenses": [
-                "LGPLv2+"
-              ]
-            },
-            {
-              "type": "os",
-              "name": "rpm",
-              "version": "4.14.3-23.el8",
-              "licenses": [
-                "GPLv2+"
-              ]
-            },
-            {
-              "type": "os",
-              "name": "libmodulemd",
-              "version": "2.13.0-1.el8",
-              "licenses": [
-                "MIT"
-              ]
-            },
-            {
-              "type": "os",
-              "name": "libdnf",
-              "version": "0.63.0-8.el8",
-              "licenses": [
-                "LGPLv2+"
-              ]
-            },
-            {
-              "type": "os",
-              "name": "python3-hawkey",
-              "version": "0.63.0-8.el8",
-              "licenses": [
-                "LGPLv2+"
-              ]
-            },
-            {
-              "type": "os",
-              "name": "python3-rpm",
-              "version": "4.14.3-23.el8",
-              "licenses": [
-                "GPLv2+"
-              ]
-            },
-            {
-              "type": "os",
-              "name": "libreport-filesystem",
-              "version": "2.9.5-15.el8",
-              "licenses": [
-                "GPLv2+"
-              ]
-            },
-            {
-              "type": "os",
-              "name": "python3-dnf",
-              "version": "4.7.0-8.el8",
-              "licenses": [
-                "GPLv2+"
-              ]
-            },
-            {
-              "type": "os",
-              "name": "python3-dnf-plugins-core",
-              "version": "4.0.21-11.el8",
-              "licenses": [
-                "GPLv2+"
-              ]
-            },
-            {
-              "type": "os",
-              "name": "subscription-manager",
-              "version": "1.28.29-3.el8",
-              "licenses": [
-                "GPLv2"
-              ]
-            },
-            {
-              "type": "os",
-              "name": "gdb-gdbserver",
-              "version": "8.2-18.el8",
-              "licenses": [
-                "GPLv3+ and GPLv3+ with exceptions and GPLv2+ and GPLv2+ with exceptions and GPL+ and LGPLv2+ and LGPLv3+ and BSD and Public Domain and GFDL"
-              ]
-            },
-            {
-              "type": "os",
-              "name": "vim-minimal",
-              "version": "8.0.1763-16.el8_5.13",
-              "licenses": [
-                "Vim and MIT"
-              ]
-            },
-            {
-              "type": "os",
-              "name": "langpacks-en",
-              "version": "1.0-12.el8",
-              "licenses": [
-                "GPLv2+"
-              ]
-            },
-            {
-              "type": "os",
-              "name": "gpg-pubkey",
-              "version": "fd431d51-4ae0493b",
-              "licenses": [
-                "pubkey"
-              ]
-            },
-            {
-              "type": "os",
-              "name": "nspr",
-              "version": "4.32.0-1.el8_4",
-              "licenses": [
-                "MPLv2.0"
-              ]
-            },
-            {
-              "type": "os",
-              "name": "nss-softokn-freebl",
-              "version": "3.67.0-7.el8_5",
-              "licenses": [
-                "MPLv2.0"
-              ]
-            },
-            {
-              "type": "os",
-              "name": "nss-sysinit",
-              "version": "3.67.0-7.el8_5",
-              "licenses": [
-                "MPLv2.0"
-              ]
-            },
-            {
-              "type": "os",
-              "name": "libmnl",
-              "version": "1.0.4-6.el8",
-              "licenses": [
-                "LGPLv2+"
-              ]
-            },
-            {
-              "type": "os",
-              "name": "libnetfilter_conntrack",
-              "version": "1.0.6-5.el8",
-              "licenses": [
-                "GPLv2+"
-              ]
-            },
-            {
-              "type": "os",
-              "name": "libibverbs",
-              "version": "37.2-1.el8",
-              "licenses": [
-                "GPLv2 or BSD"
-              ]
-            },
-            {
-              "type": "os",
-              "name": "iptables-libs",
-              "version": "1.8.4-22.el8",
-              "licenses": [
-                "GPLv2 and Artistic 2.0 and ISC"
-              ]
-            },
-            {
-              "type": "os",
-              "name": "dotnet-host",
-              "version": "6.0.5-1.el8_6",
-              "licenses": [
-                "MIT and ASL 2.0 and BSD and LGPLv2+ and CC-BY and CC0 and MS-PL and EPL-1.0 and GPL+ and GPLv2 and ISC and OFL and zlib"
-              ]
-            },
-            {
-              "type": "os",
-              "name": "userspace-rcu",
-              "version": "0.10.1-4.el8",
-              "licenses": [
-                "LGPLv2+"
-              ]
-            },
-            {
-              "type": "os",
-              "name": "libicu",
-              "version": "60.3-2.el8_1",
-              "licenses": [
-                "MIT and UCD and Public Domain"
-              ]
-            },
-            {
-              "type": "os",
-              "name": "aspnetcore-runtime-5.0",
-              "version": "5.0.17-1.el8_6",
-              "licenses": [
-                "MIT and ASL 2.0 and BSD and LGPLv2+ and CC-BY and CC0 and MS-PL and EPL-1.0 and GPL+ and GPLv2 and ISC and OFL and zlib"
-              ]
-            },
-            {
-              "type": "os",
-              "name": "pgdg-redhat-repo",
-              "version": "42.0-24",
-              "licenses": [
-                "PostgreSQL"
-              ]
-            },
-            {
-              "type": "os",
-              "name": "postgresql12",
-              "version": "12.11-1PGDG.rhel8",
-              "licenses": [
-                "PostgreSQL"
-              ]
-            },
-            {
-              "type": "python",
-              "name": "libcomps",
-              "version": "0.1.18",
-              "licenses": [
-                "GPLv2+"
-              ]
-            },
-            {
-              "type": "python",
-              "name": "python-dmidecode",
-              "version": "3.12.2",
-              "licenses": [
-                "GPL-2"
-              ]
-            },
-            {
-              "type": "python",
-              "name": "pysocks",
-              "version": "1.6.8",
-              "licenses": [
-                "BSD"
-              ]
-            },
-            {
-              "type": "python",
-              "name": "python-dateutil",
-              "version": "2.6.1",
-              "licenses": [
-                "Simplified BSD"
-              ]
-            },
-            {
-              "type": "python",
-              "name": "setuptools",
-              "version": "39.2.0",
-              "licenses": [
-                "UNKNOWN"
-              ]
-            },
-            {
-              "type": "python",
-              "name": "six",
-              "version": "1.11.0",
-              "licenses": [
-                "MIT"
-              ]
-            },
-            {
-              "type": "python",
-              "name": "syspurpose",
-              "version": "1.28.29",
-              "licenses": [
-                "GPLv2"
-              ]
-            },
-            {
-              "type": "python",
-              "name": "urllib3",
-              "version": "1.24.2",
-              "licenses": [
-                "MIT"
-              ]
-            },
-            {
-              "type": "python",
-              "name": "dbus-python",
-              "version": "1.2.4",
-              "licenses": [
-                "Expat (MIT/X11)"
-              ]
-            },
-            {
-              "type": "python",
-              "name": "pygobject",
-              "version": "3.28.3",
-              "licenses": [
-                "GNU LGPL"
-              ]
-            },
-            {
-              "type": "python",
-              "name": "rpm",
-              "version": "4.14.3",
-              "licenses": [
-                "UNKNOWN"
-              ]
-            },
-            {
-              "type": "python",
-              "name": "chardet",
-              "version": "3.0.4",
-              "licenses": [
-                "LGPL"
-              ]
-            },
-            {
-              "type": "python",
-              "name": "idna",
-              "version": "2.5",
-              "licenses": [
-                "BSD-like"
-              ]
-            },
-            {
-              "type": "python",
-              "name": "pyinotify",
-              "version": "0.9.6",
-              "licenses": [
-                "MIT License"
-              ]
-            },
-            {
-              "type": "python",
-              "name": "gpg",
-              "version": "1.13.1",
-              "licenses": [
-                "LGPL2.1+ (the library), GPL2+ (tests and examples)"
-              ]
-            },
-            {
-              "type": "python",
-              "name": "decorator",
-              "version": "4.2.1",
-              "licenses": [
-                "new BSD License"
-              ]
-            },
-            {
-              "type": "python",
-              "name": "iniparse",
-              "version": "0.4",
-              "licenses": [
-                "MIT"
-              ]
-            },
-            {
-              "type": "python",
-              "name": "requests",
-              "version": "2.20.0",
-              "licenses": [
-                "Apache 2.0"
-              ]
-            },
-            {
-              "type": "python",
-              "name": "ethtool",
-              "version": "0.14",
-              "licenses": [
-                "GPL-2.0"
-              ]
-            },
-            {
-              "type": "python",
-              "name": "subscription-manager",
-              "version": "1.28.29",
-              "licenses": [
-                "GPLv2"
-              ]
-            }
-          ],
-          "applications": [
-            {
-              "name": "asp.net-core",
-              "version": "5.0.17",
-              "path": "/usr/lib64/dotnet/dotnet"
-            },
-            {
-              "name": ".net-core",
-              "version": "5.0.17",
-              "path": "/usr/lib64/dotnet/dotnet"
-            }
-          ],
-          "complianceDistribution": {
-            "critical": 0,
-            "high": 0,
-            "medium": 0,
-            "low": 0,
-            "total": 0
-          },
-          "complianceScanPassed": true,
-          "vulnerabilities": [
-            {
-              "id": "CVE-2021-43529",
-              "status": "affected",
-              "cvss": 9.8,
-              "description": "DOCUMENTATION: A remote code execution flaw was found in the way NSS verifies certificates. This flaw allows an attacker posing as an SSL/TLS server to trigger this issue in a client application compiled with NSS when it tries to initiate an SSL/TLS connection.  Similarly, a server application compiled with NSS, which processes client certificates, can receive a malicious certificate via a client, triggering the flaw. The highest threat to this vulnerability is confidentiality, integrity, as well as system availability.              STATEMENT: The issue is not limited to TLS. Any applications that use NSS certificate verification are vulnerable; S/MIME is impacted as well.  Similarly, a server application compiled with NSS, which processes client certificates, can receive a malicious certificate via a client.  Firefox is not vulnerable to this flaw as it uses the mozilla::pkix for certificate verification. Thunderbird is affected when parsing email with the S/MIME signature.  Thunderbird on Red Hat Enterprise Linux 8.4 and later does not need to be updated since it uses the system NSS library, but earlier Red Hat Enterprise Linux 8 extended life streams will need to update Thunderbird as well as NSS.             MITIGATION: Red Hat has investigated whether a possible mitigation exists for this issue, and has not been able to identify a practical example. Please update the affec",
-              "severity": "critical",
-              "packageName": "nss-util",
-              "packageVersion": "3.67.0-7.el8_5",
-              "link": "https://access.redhat.com/security/cve/CVE-2021-43529",
-              "riskFactors": [
-                "Remote execution",
-                "Attack complexity: low",
-                "Attack vector: network",
-                "Critical severity",
-                "Recent vulnerability"
-              ],
-              "impactedVersions": [
-                "*"
-              ],
-              "publishedDate": "2021-12-01T00:00:00Z",
-              "discoveredDate": "2022-05-18T12:24:22Z",
-              "layerTime": "2022-05-16T23:12:25Z"
-            },
-            {
-              "id": "CVE-2021-43529",
-              "status": "affected",
-              "cvss": 9.8,
-              "description": "DOCUMENTATION: A remote code execution flaw was found in the way NSS verifies certificates. This flaw allows an attacker posing as an SSL/TLS server to trigger this issue in a client application compiled with NSS when it tries to initiate an SSL/TLS connection.  Similarly, a server application compiled with NSS, which processes client certificates, can receive a malicious certificate via a client, triggering the flaw. The highest threat to this vulnerability is confidentiality, integrity, as well as system availability.              STATEMENT: The issue is not limited to TLS. Any applications that use NSS certificate verification are vulnerable; S/MIME is impacted as well.  Similarly, a server application compiled with NSS, which processes client certificates, can receive a malicious certificate via a client.  Firefox is not vulnerable to this flaw as it uses the mozilla::pkix for certificate verification. Thunderbird is affected when parsing email with the S/MIME signature.  Thunderbird on Red Hat Enterprise Linux 8.4 and later does not need to be updated since it uses the system NSS library, but earlier Red Hat Enterprise Linux 8 extended life streams will need to update Thunderbird as well as NSS.             MITIGATION: Red Hat has investigated whether a possible mitigation exists for this issue, and has not been able to identify a practical example. Please update the affec",
-              "severity": "critical",
-              "packageName": "nss-sysinit",
-              "packageVersion": "3.67.0-7.el8_5",
-              "link": "https://access.redhat.com/security/cve/CVE-2021-43529",
-              "riskFactors": [
-                "Critical severity",
-                "Recent vulnerability",
-                "Remote execution",
-                "Attack complexity: low",
-                "Attack vector: network"
-              ],
-              "impactedVersions": [
-                "*"
-              ],
-              "publishedDate": "2021-12-01T00:00:00Z",
-              "discoveredDate": "2022-05-18T12:24:22Z",
-              "layerTime": "2022-05-16T23:12:25Z"
-            },
-            {
-              "id": "CVE-2021-43529",
-              "status": "affected",
-              "cvss": 9.8,
-              "description": "DOCUMENTATION: A remote code execution flaw was found in the way NSS verifies certificates. This flaw allows an attacker posing as an SSL/TLS server to trigger this issue in a client application compiled with NSS when it tries to initiate an SSL/TLS connection.  Similarly, a server application compiled with NSS, which processes client certificates, can receive a malicious certificate via a client, triggering the flaw. The highest threat to this vulnerability is confidentiality, integrity, as well as system availability.              STATEMENT: The issue is not limited to TLS. Any applications that use NSS certificate verification are vulnerable; S/MIME is impacted as well.  Similarly, a server application compiled with NSS, which processes client certificates, can receive a malicious certificate via a client.  Firefox is not vulnerable to this flaw as it uses the mozilla::pkix for certificate verification. Thunderbird is affected when parsing email with the S/MIME signature.  Thunderbird on Red Hat Enterprise Linux 8.4 and later does not need to be updated since it uses the system NSS library, but earlier Red Hat Enterprise Linux 8 extended life streams will need to update Thunderbird as well as NSS.             MITIGATION: Red Hat has investigated whether a possible mitigation exists for this issue, and has not been able to identify a practical example. Please update the affec",
-              "severity": "critical",
-              "packageName": "nss",
-              "packageVersion": "3.67.0-7.el8_5",
-              "link": "https://access.redhat.com/security/cve/CVE-2021-43529",
-              "riskFactors": [
-                "Attack complexity: low",
-                "Attack vector: network",
-                "Critical severity",
-                "Recent vulnerability",
-                "Remote execution"
-              ],
-              "impactedVersions": [
-                "*"
-              ],
-              "publishedDate": "2021-12-01T00:00:00Z",
-              "discoveredDate": "2022-05-18T12:24:22Z",
-              "layerTime": "2022-05-16T23:12:25Z"
-            },
-            {
-              "id": "CVE-2021-43529",
-              "status": "affected",
-              "cvss": 9.8,
-              "description": "DOCUMENTATION: A remote code execution flaw was found in the way NSS verifies certificates. This flaw allows an attacker posing as an SSL/TLS server to trigger this issue in a client application compiled with NSS when it tries to initiate an SSL/TLS connection.  Similarly, a server application compiled with NSS, which processes client certificates, can receive a malicious certificate via a client, triggering the flaw. The highest threat to this vulnerability is confidentiality, integrity, as well as system availability.              STATEMENT: The issue is not limited to TLS. Any applications that use NSS certificate verification are vulnerable; S/MIME is impacted as well.  Similarly, a server application compiled with NSS, which processes client certificates, can receive a malicious certificate via a client.  Firefox is not vulnerable to this flaw as it uses the mozilla::pkix for certificate verification. Thunderbird is affected when parsing email with the S/MIME signature.  Thunderbird on Red Hat Enterprise Linux 8.4 and later does not need to be updated since it uses the system NSS library, but earlier Red Hat Enterprise Linux 8 extended life streams will need to update Thunderbird as well as NSS.             MITIGATION: Red Hat has investigated whether a possible mitigation exists for this issue, and has not been able to identify a practical example. Please update the affec",
-              "severity": "critical",
-              "packageName": "nss-softokn",
-              "packageVersion": "3.67.0-7.el8_5",
-              "link": "https://access.redhat.com/security/cve/CVE-2021-43529",
-              "riskFactors": [
-                "Recent vulnerability",
-                "Remote execution",
-                "Attack complexity: low",
-                "Attack vector: network",
-                "Critical severity"
-              ],
-              "impactedVersions": [
-                "*"
-              ],
-              "publishedDate": "2021-12-01T00:00:00Z",
-              "discoveredDate": "2022-05-18T12:24:22Z",
-              "layerTime": "2022-05-16T23:12:25Z"
-            },
-            {
-              "id": "CVE-2021-43529",
-              "status": "affected",
-              "cvss": 9.8,
-              "description": "DOCUMENTATION: A remote code execution flaw was found in the way NSS verifies certificates. This flaw allows an attacker posing as an SSL/TLS server to trigger this issue in a client application compiled with NSS when it tries to initiate an SSL/TLS connection.  Similarly, a server application compiled with NSS, which processes client certificates, can receive a malicious certificate via a client, triggering the flaw. The highest threat to this vulnerability is confidentiality, integrity, as well as system availability.              STATEMENT: The issue is not limited to TLS. Any applications that use NSS certificate verification are vulnerable; S/MIME is impacted as well.  Similarly, a server application compiled with NSS, which processes client certificates, can receive a malicious certificate via a client.  Firefox is not vulnerable to this flaw as it uses the mozilla::pkix for certificate verification. Thunderbird is affected when parsing email with the S/MIME signature.  Thunderbird on Red Hat Enterprise Linux 8.4 and later does not need to be updated since it uses the system NSS library, but earlier Red Hat Enterprise Linux 8 extended life streams will need to update Thunderbird as well as NSS.             MITIGATION: Red Hat has investigated whether a possible mitigation exists for this issue, and has not been able to identify a practical example. Please update the affec",
-              "severity": "critical",
-              "packageName": "nss-softokn-freebl",
-              "packageVersion": "3.67.0-7.el8_5",
-              "link": "https://access.redhat.com/security/cve/CVE-2021-43529",
-              "riskFactors": [
-                "Attack complexity: low",
-                "Attack vector: network",
-                "Critical severity",
-                "Recent vulnerability",
-                "Remote execution"
-              ],
-              "impactedVersions": [
-                "*"
-              ],
-              "publishedDate": "2021-12-01T00:00:00Z",
-              "discoveredDate": "2022-05-18T12:24:22Z",
-              "layerTime": "2022-05-16T23:12:25Z"
-            },
-            {
-              "id": "CVE-2022-1650",
-              "status": "under investigation",
-              "cvss": 8.1,
-              "description": "Exposure of Sensitive Information to an Unauthorized Actor in GitHub repository eventsource/eventsource prior to v2.0.2.",
-              "severity": "important",
-              "packageName": "dotnet-host",
-              "packageVersion": "6.0.5-1.el8_6",
-              "link": "https://access.redhat.com/security/cve/CVE-2022-1650",
-              "riskFactors": [
-                "Attack complexity: low",
-                "Attack vector: network",
-                "High severity",
-                "Recent vulnerability"
-              ],
-              "impactedVersions": [
-                "*"
-              ],
-              "publishedDate": "2022-05-12T11:15:00Z",
-              "discoveredDate": "2022-05-18T12:24:22Z",
-              "layerTime": "2022-05-16T23:46:22Z"
-            },
-            {
-              "id": "CVE-2022-22824",
-              "status": "affected",
-              "cvss": 9.8,
-              "vector": "CVSS:3.1/AV:N/AC:L/PR:N/UI:N/S:U/C:H/I:H/A:H",
-              "description": "defineAttribute in xmlparse.c in Expat (aka libexpat) before 2.4.3 has an integer overflow.",
-              "severity": "moderate",
-              "packageName": "expat",
-              "packageVersion": "2.2.5-8.el8",
-              "link": "https://access.redhat.com/security/cve/CVE-2022-22824",
-              "riskFactors": [
-                "Medium severity",
-                "Recent vulnerability",
-                "Attack complexity: low",
-                "Attack vector: network"
-              ],
-              "impactedVersions": [
-                "*"
-              ],
-              "publishedDate": "2022-01-10T14:12:00Z",
-              "discoveredDate": "2022-05-18T12:24:22Z",
-              "layerTime": "2022-05-03T08:38:31Z"
-            },
-            {
-              "id": "CVE-2022-22823",
-              "status": "affected",
-              "cvss": 9.8,
-              "vector": "CVSS:3.1/AV:N/AC:L/PR:N/UI:N/S:U/C:H/I:H/A:H",
-              "description": "build_model in xmlparse.c in Expat (aka libexpat) before 2.4.3 has an integer overflow.",
-              "severity": "moderate",
-              "packageName": "expat",
-              "packageVersion": "2.2.5-8.el8",
-              "link": "https://access.redhat.com/security/cve/CVE-2022-22823",
-              "riskFactors": [
-                "Attack vector: network",
-                "Medium severity",
-                "Recent vulnerability",
-                "Attack complexity: low"
-              ],
-              "impactedVersions": [
-                "*"
-              ],
-              "publishedDate": "2022-01-10T14:12:00Z",
-              "discoveredDate": "2022-05-18T12:24:22Z",
-              "layerTime": "2022-05-03T08:38:31Z"
-            },
-            {
-              "id": "CVE-2022-22822",
-              "status": "affected",
-              "cvss": 9.8,
-              "vector": "CVSS:3.1/AV:N/AC:L/PR:N/UI:N/S:U/C:H/I:H/A:H",
-              "description": "addBinding in xmlparse.c in Expat (aka libexpat) before 2.4.3 has an integer overflow.",
-              "severity": "moderate",
-              "packageName": "expat",
-              "packageVersion": "2.2.5-8.el8",
-              "link": "https://access.redhat.com/security/cve/CVE-2022-22822",
-              "riskFactors": [
-                "Medium severity",
-                "Recent vulnerability",
-                "Attack complexity: low",
-                "Attack vector: network"
-              ],
-              "impactedVersions": [
-                "*"
-              ],
-              "publishedDate": "2022-01-10T14:12:00Z",
-              "discoveredDate": "2022-05-18T12:24:22Z",
-              "layerTime": "2022-05-03T08:38:31Z"
-            },
-            {
-              "id": "CVE-2022-22827",
-              "status": "affected",
-              "cvss": 8.8,
-              "vector": "CVSS:3.1/AV:N/AC:L/PR:N/UI:R/S:U/C:H/I:H/A:H",
-              "description": "storeAtts in xmlparse.c in Expat (aka libexpat) before 2.4.3 has an integer overflow.",
-              "severity": "moderate",
-              "packageName": "expat",
-              "packageVersion": "2.2.5-8.el8",
-              "link": "https://access.redhat.com/security/cve/CVE-2022-22827",
-              "riskFactors": [
-                "Attack complexity: low",
-                "Attack vector: network",
-                "Medium severity",
-                "Recent vulnerability"
-              ],
-              "impactedVersions": [
-                "*"
-              ],
-              "publishedDate": "2022-01-10T14:12:00Z",
-              "discoveredDate": "2022-05-18T12:24:22Z",
-              "layerTime": "2022-05-03T08:38:31Z"
-            },
-            {
-              "id": "CVE-2022-22826",
-              "status": "affected",
-              "cvss": 8.8,
-              "vector": "CVSS:3.1/AV:N/AC:L/PR:N/UI:R/S:U/C:H/I:H/A:H",
-              "description": "nextScaffoldPart in xmlparse.c in Expat (aka libexpat) before 2.4.3 has an integer overflow.",
-              "severity": "moderate",
-              "packageName": "expat",
-              "packageVersion": "2.2.5-8.el8",
-              "link": "https://access.redhat.com/security/cve/CVE-2022-22826",
-              "riskFactors": [
-                "Attack complexity: low",
-                "Attack vector: network",
-                "Medium severity",
-                "Recent vulnerability"
-              ],
-              "impactedVersions": [
-                "*"
-              ],
-              "publishedDate": "2022-01-10T14:12:00Z",
-              "discoveredDate": "2022-05-18T12:24:22Z",
-              "layerTime": "2022-05-03T08:38:31Z"
-            },
-            {
-              "id": "CVE-2022-22825",
-              "status": "affected",
-              "cvss": 8.8,
-              "vector": "CVSS:3.1/AV:N/AC:L/PR:N/UI:R/S:U/C:H/I:H/A:H",
-              "description": "lookup in xmlparse.c in Expat (aka libexpat) before 2.4.3 has an integer overflow.",
-              "severity": "moderate",
-              "packageName": "expat",
-              "packageVersion": "2.2.5-8.el8",
-              "link": "https://access.redhat.com/security/cve/CVE-2022-22825",
-              "riskFactors": [
-                "Recent vulnerability",
-                "Attack complexity: low",
-                "Attack vector: network",
-                "Medium severity"
-              ],
-              "impactedVersions": [
-                "*"
-              ],
-              "publishedDate": "2022-01-10T14:12:00Z",
-              "discoveredDate": "2022-05-18T12:24:22Z",
-              "layerTime": "2022-05-03T08:38:31Z"
-            },
-            {
-              "id": "CVE-2021-44569",
-              "status": "under investigation",
-              "cvss": 8.8,
-              "vector": "CVSS:3.1/AV:N/AC:L/PR:N/UI:R/S:U/C:H/I:H/A:H",
-              "description": "A heap-buffer openSUSE libsolv through 13 Dec 2020 exists in the solver_solve function at src/solver.c: line 3445.",
-              "severity": "moderate",
-              "packageName": "libsolv",
-              "packageVersion": "0.7.20-1.el8",
-              "link": "https://access.redhat.com/security/cve/CVE-2021-44569",
-              "riskFactors": [
-                "Attack vector: network",
-                "Medium severity",
-                "Recent vulnerability",
-                "Attack complexity: low"
-              ],
-              "impactedVersions": [
-                "*"
-              ],
-              "publishedDate": "2022-02-21T19:15:00Z",
-              "discoveredDate": "2022-05-18T12:24:22Z",
-              "layerTime": "2022-05-03T08:38:31Z"
-            },
-            {
-              "id": "CVE-2017-15412",
-              "status": "affected",
-              "cvss": 8.8,
-              "vector": "CVSS:3.0/AV:N/AC:L/PR:N/UI:R/S:U/C:H/I:H/A:H",
-              "description": "Use after free in libxml2 before 2.9.5, as used in Google Chrome prior to 63.0.3239.84 and other products, allowed a remote attacker to potentially exploit heap corruption via a crafted HTML page.",
-              "severity": "moderate",
-              "packageName": "python3-libxml2",
-              "packageVersion": "2.9.7-13.el8",
-              "link": "https://access.redhat.com/security/cve/CVE-2017-15412",
-              "riskFactors": [
-                "Attack complexity: low",
-                "Attack vector: network",
-                "Medium severity"
-              ],
-              "impactedVersions": [
-                "*"
-              ],
-              "publishedDate": "2018-01-29T00:00:00Z",
-              "discoveredDate": "2022-05-18T12:24:22Z",
-              "layerTime": "2022-05-03T08:38:31Z"
-            },
-            {
-              "id": "CVE-2016-5131",
-              "status": "affected",
-              "cvss": 8.8,
-              "vector": "CVSS:3.0/AV:N/AC:L/PR:N/UI:R/S:U/C:H/I:H/A:H",
-              "description": "Use-after-free vulnerability in libxml2 through 2.9.4, as used in Google Chrome before 52.0.2743.82, allows remote attackers to cause a denial of service or possibly have unspecified other impact via vectors related to the XPointer range-to function.",
-              "severity": "moderate",
-              "packageName": "python3-libxml2",
-              "packageVersion": "2.9.7-13.el8",
-              "link": "https://access.redhat.com/security/cve/CVE-2016-5131",
-              "riskFactors": [
-                "DoS",
-                "Medium severity",
-                "Attack complexity: low",
-                "Attack vector: network"
-              ],
-              "impactedVersions": [
-                "*"
-              ],
-              "publishedDate": "2016-07-23T19:59:00Z",
-              "discoveredDate": "2022-05-18T12:24:22Z",
-              "layerTime": "2022-05-03T08:38:31Z"
-            },
-            {
-              "id": "CVE-2017-0663",
-              "status": "affected",
-              "cvss": 8.1,
-              "vector": "CVSS:3.0/AV:L/AC:L/PR:N/UI:R/S:U/C:H/I:H/A:H",
-              "description": "A remote code execution vulnerability in libxml2 could enable an attacker using a specially crafted file to execute arbitrary code within the context of an unprivileged process. This issue is rated as High due to the possibility of remote code execution in an application that uses this library. Product: Android. Versions: 4.4.4, 5.0.2, 5.1.1, 6.0, 6.0.1, 7.0, 7.1.1, 7.1.2. Android ID: A-37104170.",
-              "severity": "moderate",
-              "packageName": "python3-libxml2",
-              "packageVersion": "2.9.7-13.el8",
-              "link": "https://access.redhat.com/security/cve/CVE-2017-0663",
-              "riskFactors": [
-                "Remote execution",
-                "Attack vector: network",
-                "Medium severity"
-              ],
-              "impactedVersions": [
-                "*"
-              ],
-              "publishedDate": "2017-06-14T13:29:00Z",
-              "discoveredDate": "2022-05-18T12:24:22Z",
-              "layerTime": "2022-05-03T08:38:31Z"
-            },
-            {
-              "id": "CVE-2021-46143",
-              "status": "affected",
-              "cvss": 7.8,
-              "vector": "CVSS:3.1/AV:L/AC:L/PR:N/UI:R/S:U/C:H/I:H/A:H",
-              "description": "In doProlog in xmlparse.c in Expat (aka libexpat) before 2.4.3, an integer overflow exists for m_groupSize.",
-              "severity": "moderate",
-              "packageName": "expat",
-              "packageVersion": "2.2.5-8.el8",
-              "link": "https://access.redhat.com/security/cve/CVE-2021-46143",
-              "riskFactors": [
-                "Attack complexity: low",
-                "Medium severity",
-                "Recent vulnerability"
-              ],
-              "impactedVersions": [
-                "*"
-              ],
-              "publishedDate": "2022-01-06T04:15:00Z",
-              "discoveredDate": "2022-05-18T12:24:22Z",
-              "layerTime": "2022-05-03T08:38:31Z"
-            },
-            {
-              "id": "CVE-2022-29167",
-              "status": "under investigation",
-              "cvss": 7.5,
-              "vector": "CVSS:3.1/AV:N/AC:L/PR:N/UI:N/S:U/C:N/I:N/A:H",
-              "description": "Hawk is an HTTP authentication scheme providing mechanisms for making authenticated HTTP requests with partial cryptographic verification of the request and response, covering the HTTP method, request URI, host, and optionally the request payload. Hawk used a regular expression to parse `Host` HTTP header (`Hawk.utils.parseHost()`), which was subject to regular expression DoS attack - meaning each added character in the attacker\\'s input increases the computation time exponentially. `parseHost()` was patched in `9.0.1` to use built-in `URL` class to parse hostname instead. `Hawk.authenticate()` accepts `options` argument. If that contains `host` and `port`, those would be used instead of a call to `utils.parseHost()`.",
-              "severity": "moderate",
-              "packageName": "aspnetcore-runtime-5.0",
-              "packageVersion": "5.0.17-1.el8_6",
-              "link": "https://access.redhat.com/security/cve/CVE-2022-29167",
-              "riskFactors": [
-                "DoS",
-                "Medium severity",
-                "Recent vulnerability",
-                "Attack complexity: low",
-                "Attack vector: network"
-              ],
-              "impactedVersions": [
-                "*"
-              ],
-              "publishedDate": "2022-05-06T00:00:00Z",
-              "discoveredDate": "2022-05-18T12:24:22Z",
-              "layerTime": "2022-05-16T23:46:22Z"
-            },
-            {
-              "id": "CVE-2022-29167",
-              "status": "under investigation",
-              "cvss": 7.5,
-              "vector": "CVSS:3.1/AV:N/AC:L/PR:N/UI:N/S:U/C:N/I:N/A:H",
-              "description": "Hawk is an HTTP authentication scheme providing mechanisms for making authenticated HTTP requests with partial cryptographic verification of the request and response, covering the HTTP method, request URI, host, and optionally the request payload. Hawk used a regular expression to parse `Host` HTTP header (`Hawk.utils.parseHost()`), which was subject to regular expression DoS attack - meaning each added character in the attacker\\'s input increases the computation time exponentially. `parseHost()` was patched in `9.0.1` to use built-in `URL` class to parse hostname instead. `Hawk.authenticate()` accepts `options` argument. If that contains `host` and `port`, those would be used instead of a call to `utils.parseHost()`.",
-              "severity": "moderate",
-              "packageName": "dotnet-host",
-              "packageVersion": "6.0.5-1.el8_6",
-              "link": "https://access.redhat.com/security/cve/CVE-2022-29167",
-              "riskFactors": [
-                "Attack complexity: low",
-                "Attack vector: network",
-                "DoS",
-                "Medium severity",
-                "Recent vulnerability"
-              ],
-              "impactedVersions": [
-                "*"
-              ],
-              "publishedDate": "2022-05-06T00:00:00Z",
-              "discoveredDate": "2022-05-18T12:24:22Z",
-              "layerTime": "2022-05-16T23:46:22Z"
-            },
-            {
-              "id": "CVE-2022-29167",
-              "status": "under investigation",
-              "cvss": 7.5,
-              "vector": "CVSS:3.1/AV:N/AC:L/PR:N/UI:N/S:U/C:N/I:N/A:H",
-              "description": "Hawk is an HTTP authentication scheme providing mechanisms for making authenticated HTTP requests with partial cryptographic verification of the request and response, covering the HTTP method, request URI, host, and optionally the request payload. Hawk used a regular expression to parse `Host` HTTP header (`Hawk.utils.parseHost()`), which was subject to regular expression DoS attack - meaning each added character in the attacker\\'s input increases the computation time exponentially. `parseHost()` was patched in `9.0.1` to use built-in `URL` class to parse hostname instead. `Hawk.authenticate()` accepts `options` argument. If that contains `host` and `port`, those would be used instead of a call to `utils.parseHost()`.",
-              "severity": "moderate",
-              "packageName": "dotnet-hostfxr-5.0",
-              "packageVersion": "5.0.17-1.el8_6",
-              "link": "https://access.redhat.com/security/cve/CVE-2022-29167",
-              "riskFactors": [
-                "Attack complexity: low",
-                "Attack vector: network",
-                "DoS",
-                "Medium severity",
-                "Recent vulnerability"
-              ],
-              "impactedVersions": [
-                "*"
-              ],
-              "publishedDate": "2022-05-06T00:00:00Z",
-              "discoveredDate": "2022-05-18T12:24:22Z",
-              "layerTime": "2022-05-16T23:46:22Z"
-            },
-            {
-              "id": "CVE-2022-29167",
-              "status": "under investigation",
-              "cvss": 7.5,
-              "vector": "CVSS:3.1/AV:N/AC:L/PR:N/UI:N/S:U/C:N/I:N/A:H",
-              "description": "Hawk is an HTTP authentication scheme providing mechanisms for making authenticated HTTP requests with partial cryptographic verification of the request and response, covering the HTTP method, request URI, host, and optionally the request payload. Hawk used a regular expression to parse `Host` HTTP header (`Hawk.utils.parseHost()`), which was subject to regular expression DoS attack - meaning each added character in the attacker\\'s input increases the computation time exponentially. `parseHost()` was patched in `9.0.1` to use built-in `URL` class to parse hostname instead. `Hawk.authenticate()` accepts `options` argument. If that contains `host` and `port`, those would be used instead of a call to `utils.parseHost()`.",
-              "severity": "moderate",
-              "packageName": "dotnet-runtime-5.0",
-              "packageVersion": "5.0.17-1.el8_6",
-              "link": "https://access.redhat.com/security/cve/CVE-2022-29167",
-              "riskFactors": [
-                "Recent vulnerability",
-                "Attack complexity: low",
-                "Attack vector: network",
-                "DoS",
-                "Medium severity"
-              ],
-              "impactedVersions": [
-                "*"
-              ],
-              "publishedDate": "2022-05-06T00:00:00Z",
-              "discoveredDate": "2022-05-18T12:24:22Z",
-              "layerTime": "2022-05-16T23:46:22Z"
-            },
-            {
-              "id": "CVE-2022-25314",
-              "status": "affected",
-              "cvss": 7.5,
-              "vector": "CVSS:3.1/AV:N/AC:L/PR:N/UI:N/S:U/C:N/I:N/A:H",
-              "description": "In Expat (aka libexpat) before 2.4.5, there is an integer overflow in copyString.",
-              "severity": "moderate",
-              "packageName": "expat",
-              "packageVersion": "2.2.5-8.el8",
-              "link": "https://access.redhat.com/security/cve/CVE-2022-25314",
-              "riskFactors": [
-                "Attack complexity: low",
-                "Attack vector: network",
-                "Medium severity",
-                "Recent vulnerability"
-              ],
-              "impactedVersions": [
-                "*"
-              ],
-              "publishedDate": "2022-02-18T05:15:00Z",
-              "discoveredDate": "2022-05-18T12:24:22Z",
-              "layerTime": "2022-05-03T08:38:31Z"
-            },
-            {
-              "id": "CVE-2022-24772",
-              "status": "under investigation",
-              "cvss": 7.5,
-              "vector": "CVSS:3.1/AV:N/AC:L/PR:N/UI:N/S:U/C:N/I:H/A:N",
-              "description": "Forge (also called `node-forge`) is a native implementation of Transport Layer Security in JavaScript. Prior to version 1.3.0, RSA PKCS#1 v1.5 signature verification code does not check for tailing garbage bytes after decoding a `DigestInfo` ASN.1 structure. This can allow padding bytes to be removed and garbage data added to forge a signature when a low public exponent is being used. The issue has been addressed in `node-forge` version 1.3.0. There are currently no known workarounds.",
-              "severity": "moderate",
-              "packageName": "dotnet-runtime-5.0",
-              "packageVersion": "5.0.17-1.el8_6",
-              "link": "https://access.redhat.com/security/cve/CVE-2022-24772",
-              "riskFactors": [
-                "Recent vulnerability",
-                "Attack complexity: low",
-                "Attack vector: network",
-                "Medium severity"
-              ],
-              "impactedVersions": [
-                "*"
-              ],
-              "publishedDate": "2022-03-18T14:15:00Z",
-              "discoveredDate": "2022-05-18T12:24:22Z",
-              "layerTime": "2022-05-16T23:46:22Z"
-            },
-            {
-              "id": "CVE-2022-24772",
-              "status": "under investigation",
-              "cvss": 7.5,
-              "vector": "CVSS:3.1/AV:N/AC:L/PR:N/UI:N/S:U/C:N/I:H/A:N",
-              "description": "Forge (also called `node-forge`) is a native implementation of Transport Layer Security in JavaScript. Prior to version 1.3.0, RSA PKCS#1 v1.5 signature verification code does not check for tailing garbage bytes after decoding a `DigestInfo` ASN.1 structure. This can allow padding bytes to be removed and garbage data added to forge a signature when a low public exponent is being used. The issue has been addressed in `node-forge` version 1.3.0. There are currently no known workarounds.",
-              "severity": "moderate",
-              "packageName": "dotnet-hostfxr-5.0",
-              "packageVersion": "5.0.17-1.el8_6",
-              "link": "https://access.redhat.com/security/cve/CVE-2022-24772",
-              "riskFactors": [
-                "Recent vulnerability",
-                "Attack complexity: low",
-                "Attack vector: network",
-                "Medium severity"
-              ],
-              "impactedVersions": [
-                "*"
-              ],
-              "publishedDate": "2022-03-18T14:15:00Z",
-              "discoveredDate": "2022-05-18T12:24:22Z",
-              "layerTime": "2022-05-16T23:46:22Z"
-            },
-            {
-              "id": "CVE-2022-24772",
-              "status": "under investigation",
-              "cvss": 7.5,
-              "vector": "CVSS:3.1/AV:N/AC:L/PR:N/UI:N/S:U/C:N/I:H/A:N",
-              "description": "Forge (also called `node-forge`) is a native implementation of Transport Layer Security in JavaScript. Prior to version 1.3.0, RSA PKCS#1 v1.5 signature verification code does not check for tailing garbage bytes after decoding a `DigestInfo` ASN.1 structure. This can allow padding bytes to be removed and garbage data added to forge a signature when a low public exponent is being used. The issue has been addressed in `node-forge` version 1.3.0. There are currently no known workarounds.",
-              "severity": "moderate",
-              "packageName": "aspnetcore-runtime-5.0",
-              "packageVersion": "5.0.17-1.el8_6",
-              "link": "https://access.redhat.com/security/cve/CVE-2022-24772",
-              "riskFactors": [
-                "Attack complexity: low",
-                "Attack vector: network",
-                "Medium severity",
-                "Recent vulnerability"
-              ],
-              "impactedVersions": [
-                "*"
-              ],
-              "publishedDate": "2022-03-18T14:15:00Z",
-              "discoveredDate": "2022-05-18T12:24:22Z",
-              "layerTime": "2022-05-16T23:46:22Z"
-            },
-            {
-              "id": "CVE-2022-24772",
-              "status": "under investigation",
-              "cvss": 7.5,
-              "vector": "CVSS:3.1/AV:N/AC:L/PR:N/UI:N/S:U/C:N/I:H/A:N",
-              "description": "Forge (also called `node-forge`) is a native implementation of Transport Layer Security in JavaScript. Prior to version 1.3.0, RSA PKCS#1 v1.5 signature verification code does not check for tailing garbage bytes after decoding a `DigestInfo` ASN.1 structure. This can allow padding bytes to be removed and garbage data added to forge a signature when a low public exponent is being used. The issue has been addressed in `node-forge` version 1.3.0. There are currently no known workarounds.",
-              "severity": "moderate",
-              "packageName": "dotnet-host",
-              "packageVersion": "6.0.5-1.el8_6",
-              "link": "https://access.redhat.com/security/cve/CVE-2022-24772",
-              "riskFactors": [
-                "Attack complexity: low",
-                "Attack vector: network",
-                "Medium severity",
-                "Recent vulnerability"
-              ],
-              "impactedVersions": [
-                "*"
-              ],
-              "publishedDate": "2022-03-18T14:15:00Z",
-              "discoveredDate": "2022-05-18T12:24:22Z",
-              "layerTime": "2022-05-16T23:46:22Z"
-            },
-            {
-              "id": "CVE-2022-24771",
-              "status": "under investigation",
-              "cvss": 7.5,
-              "vector": "CVSS:3.1/AV:N/AC:L/PR:N/UI:N/S:U/C:N/I:H/A:N",
-              "description": "Forge (also called `node-forge`) is a native implementation of Transport Layer Security in JavaScript. Prior to version 1.3.0, RSA PKCS#1 v1.5 signature verification code is lenient in checking the digest algorithm structure. This can allow a crafted structure that steals padding bytes and uses unchecked portion of the PKCS#1 encoded message to forge a signature when a low public exponent is being used. The issue has been addressed in `node-forge` version 1.3.0. There are currently no known workarounds.",
-              "severity": "moderate",
-              "packageName": "dotnet-host",
-              "packageVersion": "6.0.5-1.el8_6",
-              "link": "https://access.redhat.com/security/cve/CVE-2022-24771",
-              "riskFactors": [
-                "Attack complexity: low",
-                "Attack vector: network",
-                "Medium severity",
-                "Recent vulnerability"
-              ],
-              "impactedVersions": [
-                "*"
-              ],
-              "publishedDate": "2022-03-18T14:15:00Z",
-              "discoveredDate": "2022-05-18T12:24:22Z",
-              "layerTime": "2022-05-16T23:46:22Z"
-            },
-            {
-              "id": "CVE-2022-24771",
-              "status": "under investigation",
-              "cvss": 7.5,
-              "vector": "CVSS:3.1/AV:N/AC:L/PR:N/UI:N/S:U/C:N/I:H/A:N",
-              "description": "Forge (also called `node-forge`) is a native implementation of Transport Layer Security in JavaScript. Prior to version 1.3.0, RSA PKCS#1 v1.5 signature verification code is lenient in checking the digest algorithm structure. This can allow a crafted structure that steals padding bytes and uses unchecked portion of the PKCS#1 encoded message to forge a signature when a low public exponent is being used. The issue has been addressed in `node-forge` version 1.3.0. There are currently no known workarounds.",
-              "severity": "moderate",
-              "packageName": "dotnet-hostfxr-5.0",
-              "packageVersion": "5.0.17-1.el8_6",
-              "link": "https://access.redhat.com/security/cve/CVE-2022-24771",
-              "riskFactors": [
-                "Attack complexity: low",
-                "Attack vector: network",
-                "Medium severity",
-                "Recent vulnerability"
-              ],
-              "impactedVersions": [
-                "*"
-              ],
-              "publishedDate": "2022-03-18T14:15:00Z",
-              "discoveredDate": "2022-05-18T12:24:22Z",
-              "layerTime": "2022-05-16T23:46:22Z"
-            },
-            {
-              "id": "CVE-2022-24771",
-              "status": "under investigation",
-              "cvss": 7.5,
-              "vector": "CVSS:3.1/AV:N/AC:L/PR:N/UI:N/S:U/C:N/I:H/A:N",
-              "description": "Forge (also called `node-forge`) is a native implementation of Transport Layer Security in JavaScript. Prior to version 1.3.0, RSA PKCS#1 v1.5 signature verification code is lenient in checking the digest algorithm structure. This can allow a crafted structure that steals padding bytes and uses unchecked portion of the PKCS#1 encoded message to forge a signature when a low public exponent is being used. The issue has been addressed in `node-forge` version 1.3.0. There are currently no known workarounds.",
-              "severity": "moderate",
-              "packageName": "aspnetcore-runtime-5.0",
-              "packageVersion": "5.0.17-1.el8_6",
-              "link": "https://access.redhat.com/security/cve/CVE-2022-24771",
-              "riskFactors": [
-                "Attack complexity: low",
-                "Attack vector: network",
-                "Medium severity",
-                "Recent vulnerability"
-              ],
-              "impactedVersions": [
-                "*"
-              ],
-              "publishedDate": "2022-03-18T14:15:00Z",
-              "discoveredDate": "2022-05-18T12:24:22Z",
-              "layerTime": "2022-05-16T23:46:22Z"
-            },
-            {
-              "id": "CVE-2022-24771",
-              "status": "under investigation",
-              "cvss": 7.5,
-              "vector": "CVSS:3.1/AV:N/AC:L/PR:N/UI:N/S:U/C:N/I:H/A:N",
-              "description": "Forge (also called `node-forge`) is a native implementation of Transport Layer Security in JavaScript. Prior to version 1.3.0, RSA PKCS#1 v1.5 signature verification code is lenient in checking the digest algorithm structure. This can allow a crafted structure that steals padding bytes and uses unchecked portion of the PKCS#1 encoded message to forge a signature when a low public exponent is being used. The issue has been addressed in `node-forge` version 1.3.0. There are currently no known workarounds.",
-              "severity": "moderate",
-              "packageName": "dotnet-runtime-5.0",
-              "packageVersion": "5.0.17-1.el8_6",
-              "link": "https://access.redhat.com/security/cve/CVE-2022-24771",
-              "riskFactors": [
-                "Attack complexity: low",
-                "Attack vector: network",
-                "Medium severity",
-                "Recent vulnerability"
-              ],
-              "impactedVersions": [
-                "*"
-              ],
-              "publishedDate": "2022-03-18T14:15:00Z",
-              "discoveredDate": "2022-05-18T12:24:22Z",
-              "layerTime": "2022-05-16T23:46:22Z"
-            },
-            {
-              "id": "CVE-2021-3580",
-              "status": "affected",
-              "cvss": 7.5,
-              "vector": "CVSS:3.1/AV:N/AC:L/PR:N/UI:N/S:U/C:N/I:N/A:H",
-              "description": "A flaw was found in the way nettle\\'s RSA decryption functions handled specially crafted ciphertext. An attacker could use this flaw to provide a manipulated ciphertext leading to application crash and denial of service.",
-              "severity": "moderate",
-              "packageName": "nettle",
-              "packageVersion": "3.4.1-7.el8",
-              "link": "https://access.redhat.com/security/cve/CVE-2021-3580",
-              "riskFactors": [
-                "Medium severity",
-                "Recent vulnerability",
-                "Attack complexity: low",
-                "Attack vector: network",
-                "DoS"
-              ],
-              "impactedVersions": [
-                "*"
-              ],
-              "publishedDate": "2021-08-05T21:15:00Z",
-              "discoveredDate": "2022-05-18T12:24:22Z",
-              "layerTime": "2022-05-03T08:38:31Z"
-            },
-            {
-              "id": "CVE-2017-9047",
-              "status": "affected",
-              "cvss": 7.5,
-              "vector": "CVSS:3.0/AV:N/AC:L/PR:N/UI:N/S:U/C:N/I:N/A:H",
-              "description": "A buffer overflow was discovered in libxml2 20904-GITv2.9.4-16-g0741801. The function xmlSnprintfElementContent in valid.c is supposed to recursively dump the element content definition into a char buffer \\'buf\\' of size \\'size\\'. The variable len is assigned strlen(buf). If the content->type is XML_ELEMENT_CONTENT_ELEMENT, then (i) the content->prefix is appended to buf (if it actually fits) whereupon (ii) content->name is written to the buffer. However, the check for whether the content->name actually fits also uses \\'len\\' rather than the updated buffer length strlen(buf). This allows us to write about \\\"size\\\" many bytes beyond the allocated memory. This vulnerability causes programs that use libxml2, such as PHP, to crash.",
-              "severity": "moderate",
-              "packageName": "python3-libxml2",
-              "packageVersion": "2.9.7-13.el8",
-              "link": "https://access.redhat.com/security/cve/CVE-2017-9047",
-              "riskFactors": [
-                "Attack vector: network",
-                "Medium severity"
-              ],
-              "impactedVersions": [
-                "*"
-              ],
-              "publishedDate": "2017-05-18T06:29:00Z",
-              "discoveredDate": "2022-05-18T12:24:22Z",
-              "layerTime": "2022-05-03T08:38:31Z"
-            },
-            {
-              "id": "CVE-2022-29824",
-              "status": "affected",
-              "cvss": 7.4,
-              "vector": "CVSS:3.1/AV:N/AC:L/PR:N/UI:R/S:U/C:N/I:N/A:H",
-              "description": "In libxml2 before 2.9.14, several buffer handling functions in buf.c (xmlBuf*) and tree.c (xmlBuffer*) don\\'t check for integer overflows. This can result in out-of-bounds memory writes. Exploitation requires a victim to open a crafted, multi-gigabyte XML file. Other software using libxml2\\'s buffer functions, for example libxslt through 1.1.35, is affected as well.",
-              "severity": "moderate",
-              "packageName": "python3-libxml2",
-              "packageVersion": "2.9.7-13.el8",
-              "link": "https://access.redhat.com/security/cve/CVE-2022-29824",
-              "riskFactors": [
-                "Attack vector: network",
-                "Medium severity",
-                "Recent vulnerability"
-              ],
-              "impactedVersions": [
-                "*"
-              ],
-              "publishedDate": "2022-05-03T03:15:00Z",
-              "discoveredDate": "2022-05-18T12:24:22Z",
-              "layerTime": "2022-05-03T08:38:31Z"
-            },
-            {
-              "id": "CVE-2022-29824",
-              "status": "affected",
-              "cvss": 7.4,
-              "vector": "CVSS:3.1/AV:N/AC:L/PR:N/UI:R/S:U/C:N/I:N/A:H",
-              "description": "In libxml2 before 2.9.14, several buffer handling functions in buf.c (xmlBuf*) and tree.c (xmlBuffer*) don\\'t check for integer overflows. This can result in out-of-bounds memory writes. Exploitation requires a victim to open a crafted, multi-gigabyte XML file. Other software using libxml2\\'s buffer functions, for example libxslt through 1.1.35, is affected as well.",
-              "severity": "moderate",
-              "packageName": "libxml2",
-              "packageVersion": "2.9.7-13.el8",
-              "link": "https://access.redhat.com/security/cve/CVE-2022-29824",
-              "riskFactors": [
-                "Medium severity",
-                "Recent vulnerability",
-                "Attack vector: network"
-              ],
-              "impactedVersions": [
-                "*"
-              ],
-              "publishedDate": "2022-05-03T03:15:00Z",
-              "discoveredDate": "2022-05-18T12:24:22Z",
-              "layerTime": "2022-05-03T08:38:31Z"
-            },
-            {
-              "id": "CVE-2022-1621",
-              "status": "under investigation",
-              "cvss": 7.3,
-              "vector": "CVSS:3.1/AV:L/AC:L/PR:N/UI:R/S:U/C:H/I:H/A:H",
-              "description": "Heap buffer overflow in vim_strncpy find_word in GitHub repository vim/vim prior to 8.2.4919. This vulnerability is capable of crashing software, Bypass Protection Mechanism, Modify Memory, and possible remote execution",
-              "severity": "moderate",
-              "packageName": "vim-minimal",
-              "packageVersion": "8.0.1763-16.el8_5.13",
-              "link": "https://access.redhat.com/security/cve/CVE-2022-1621",
-              "riskFactors": [
-                "Attack complexity: low",
-                "Medium severity",
-                "Recent vulnerability"
-              ],
-              "impactedVersions": [
-                "*"
-              ],
-              "publishedDate": "2022-05-10T14:15:00Z",
-              "discoveredDate": "2022-05-18T12:24:22Z",
-              "layerTime": "2022-05-03T08:38:31Z"
-            },
-            {
-              "id": "CVE-2015-20107",
-              "status": "affected",
-              "cvss": 7.1,
-              "vector": "CVSS:3.1/AV:N/AC:L/PR:N/UI:N/S:U/C:H/I:H/A:H",
-              "description": "In Python (aka CPython) through 3.10.4, the mailcap module does not add escape characters into commands discovered in the system mailcap file. This may allow attackers to inject shell commands into applications that call mailcap.findmatch with untrusted input (if they lack validation of user-provided filenames or arguments).",
-              "severity": "moderate",
-              "packageName": "platform-python",
-              "packageVersion": "3.6.8-45.el8",
-              "link": "https://access.redhat.com/security/cve/CVE-2015-20107",
-              "riskFactors": [
-                "Attack vector: network",
-                "Medium severity",
-                "Attack complexity: low"
-              ],
-              "impactedVersions": [
-                "*"
-              ],
-              "publishedDate": "2022-04-13T16:15:00Z",
-              "discoveredDate": "2022-05-18T12:24:22Z",
-              "layerTime": "2022-05-03T08:38:31Z"
-            },
-            {
-              "id": "CVE-2015-20107",
-              "status": "affected",
-              "cvss": 7.1,
-              "vector": "CVSS:3.1/AV:N/AC:L/PR:N/UI:N/S:U/C:H/I:H/A:H",
-              "description": "In Python (aka CPython) through 3.10.4, the mailcap module does not add escape characters into commands discovered in the system mailcap file. This may allow attackers to inject shell commands into applications that call mailcap.findmatch with untrusted input (if they lack validation of user-provided filenames or arguments).",
-              "severity": "moderate",
-              "packageName": "python3-libs",
-              "packageVersion": "3.6.8-45.el8",
-              "link": "https://access.redhat.com/security/cve/CVE-2015-20107",
-              "riskFactors": [
-                "Attack complexity: low",
-                "Attack vector: network",
-                "Medium severity"
-              ],
-              "impactedVersions": [
-                "*"
-              ],
-              "publishedDate": "2022-04-13T16:15:00Z",
-              "discoveredDate": "2022-05-18T12:24:22Z",
-              "layerTime": "2022-05-03T08:38:31Z"
-            },
-            {
-              "id": "CVE-2022-1304",
-              "status": "affected",
-              "cvss": 7,
-              "vector": "CVSS:3.1/AV:L/AC:L/PR:N/UI:R/S:U/C:H/I:H/A:H",
-              "description": "An out-of-bounds read/write vulnerability was found in e2fsprogs 1.46.5. This issue leads to a segmentation fault and possibly arbitrary code execution via a specially crafted filesystem.",
-              "severity": "moderate",
-              "packageName": "libcom_err",
-              "packageVersion": "1.45.6-4.el8",
-              "link": "https://access.redhat.com/security/cve/CVE-2022-1304",
-              "riskFactors": [
-                "Attack vector: network",
-                "Medium severity",
-                "Recent vulnerability"
-              ],
-              "impactedVersions": [
-                "*"
-              ],
-              "publishedDate": "2022-04-14T21:15:00Z",
-              "discoveredDate": "2022-05-18T12:24:22Z",
-              "layerTime": "2022-05-03T08:38:31Z"
-            },
-            {
-              "id": "CVE-2022-1629",
-              "status": "under investigation",
-              "cvss": 6.6,
-              "vector": "CVSS:3.1/AV:L/AC:L/PR:N/UI:R/S:U/C:H/I:H/A:H",
-              "description": "Buffer Over-read in function find_next_quote in GitHub repository vim/vim prior to 8.2.4925. This vulnerabilities are capable of crashing software, Modify Memory, and possible remote execution",
-              "severity": "moderate",
-              "packageName": "vim-minimal",
-              "packageVersion": "8.0.1763-16.el8_5.13",
-              "link": "https://access.redhat.com/security/cve/CVE-2022-1629",
-              "riskFactors": [
-                "Attack complexity: low",
-                "Medium severity",
-                "Recent vulnerability"
-              ],
-              "impactedVersions": [
-                "*"
-              ],
-              "publishedDate": "2022-05-10T14:15:00Z",
-              "discoveredDate": "2022-05-18T12:24:22Z",
-              "layerTime": "2022-05-03T08:38:31Z"
-            },
-            {
-              "id": "CVE-2022-25313",
-              "status": "affected",
-              "cvss": 6.5,
-              "vector": "CVSS:3.1/AV:N/AC:L/PR:N/UI:R/S:U/C:N/I:N/A:H",
-              "description": "In Expat (aka libexpat) before 2.4.5, an attacker can trigger stack exhaustion in build_model via a large nesting depth in the DTD element.",
-              "severity": "moderate",
-              "packageName": "expat",
-              "packageVersion": "2.2.5-8.el8",
-              "link": "https://access.redhat.com/security/cve/CVE-2022-25313",
-              "riskFactors": [
-                "Attack complexity: low",
-                "Attack vector: network",
-                "Medium severity",
-                "Recent vulnerability"
-              ],
-              "impactedVersions": [
-                "*"
-              ],
-              "publishedDate": "2022-02-18T05:15:00Z",
-              "discoveredDate": "2022-05-18T12:24:22Z",
-              "layerTime": "2022-05-03T08:38:31Z"
-            },
-            {
-              "id": "CVE-2022-0391",
-              "status": "affected",
-              "cvss": 6.5,
-              "vector": "CVSS:3.1/AV:N/AC:L/PR:N/UI:N/S:U/C:N/I:H/A:N",
-              "description": "A flaw was found in Python, specifically within the urllib.parse module. This module helps break Uniform Resource Locator (URL) strings into components. The issue involves how the urlparse method does not sanitize input and allows characters like \\'\\r\\' and \\'\\n\\' in the URL path. This flaw allows an attacker to input a crafted URL, leading to injection attacks. This flaw affects Python versions prior to 3.10.0b1, 3.9.5, 3.8.11, 3.7.11 and 3.6.14.",
-              "severity": "moderate",
-              "packageName": "python3-libs",
-              "packageVersion": "3.6.8-45.el8",
-              "link": "https://access.redhat.com/security/cve/CVE-2022-0391",
-              "riskFactors": [
-                "Attack complexity: low",
-                "Attack vector: network",
-                "Medium severity",
-                "Recent vulnerability"
-              ],
-              "impactedVersions": [
-                "*"
-              ],
-              "publishedDate": "2022-02-09T23:15:00Z",
-              "discoveredDate": "2022-05-18T12:24:22Z",
-              "layerTime": "2022-05-03T08:38:31Z"
-            },
-            {
-              "id": "CVE-2022-0391",
-              "status": "affected",
-              "cvss": 6.5,
-              "vector": "CVSS:3.1/AV:N/AC:L/PR:N/UI:N/S:U/C:N/I:H/A:N",
-              "description": "A flaw was found in Python, specifically within the urllib.parse module. This module helps break Uniform Resource Locator (URL) strings into components. The issue involves how the urlparse method does not sanitize input and allows characters like \\'\\r\\' and \\'\\n\\' in the URL path. This flaw allows an attacker to input a crafted URL, leading to injection attacks. This flaw affects Python versions prior to 3.10.0b1, 3.9.5, 3.8.11, 3.7.11 and 3.6.14.",
-              "severity": "moderate",
-              "packageName": "platform-python",
-              "packageVersion": "3.6.8-45.el8",
-              "link": "https://access.redhat.com/security/cve/CVE-2022-0391",
-              "riskFactors": [
-                "Attack complexity: low",
-                "Attack vector: network",
-                "Medium severity",
-                "Recent vulnerability"
-              ],
-              "impactedVersions": [
-                "*"
-              ],
-              "publishedDate": "2022-02-09T23:15:00Z",
-              "discoveredDate": "2022-05-18T12:24:22Z",
-              "layerTime": "2022-05-03T08:38:31Z"
-            },
-            {
-              "id": "CVE-2021-44577",
-              "status": "under investigation",
-              "cvss": 6.5,
-              "vector": "CVSS:3.1/AV:N/AC:L/PR:N/UI:R/S:U/C:N/I:N/A:H",
-              "description": "Two heap-overflow vulnerabilities exist in openSUSE libsolv through 13 Dec 2020 bugs in the propagate function at src/solver.c: line 490 and 524.",
-              "severity": "moderate",
-              "packageName": "libsolv",
-              "packageVersion": "0.7.20-1.el8",
-              "link": "https://access.redhat.com/security/cve/CVE-2021-44577",
-              "riskFactors": [
-                "Medium severity",
-                "Recent vulnerability",
-                "Attack complexity: low",
-                "Attack vector: network"
-              ],
-              "impactedVersions": [
-                "*"
-              ],
-              "publishedDate": "2022-02-21T20:15:00Z",
-              "discoveredDate": "2022-05-18T12:24:22Z",
-              "layerTime": "2022-05-03T08:38:31Z"
-            },
-            {
-              "id": "CVE-2021-44576",
-              "status": "under investigation",
-              "cvss": 6.5,
-              "vector": "CVSS:3.1/AV:N/AC:L/PR:N/UI:R/S:U/C:N/I:N/A:H",
-              "description": "Two memory vulnerabilities exists in openSUSE libsolv through 13 Dec 2020 in the resolve_weak function at src/solver.c: line 2222 and 2249.",
-              "severity": "moderate",
-              "packageName": "libsolv",
-              "packageVersion": "0.7.20-1.el8",
-              "link": "https://access.redhat.com/security/cve/CVE-2021-44576",
-              "riskFactors": [
-                "Attack complexity: low",
-                "Attack vector: network",
-                "Medium severity",
-                "Recent vulnerability"
-              ],
-              "impactedVersions": [
-                "*"
-              ],
-              "publishedDate": "2022-02-21T20:15:00Z",
-              "discoveredDate": "2022-05-18T12:24:22Z",
-              "layerTime": "2022-05-03T08:38:31Z"
-            },
-            {
-              "id": "CVE-2021-44575",
-              "status": "under investigation",
-              "cvss": 6.5,
-              "vector": "CVSS:3.1/AV:N/AC:L/PR:N/UI:R/S:U/C:N/I:N/A:H",
-              "description": "Two heap-overflow vulnerabilities exists in openSUSE libsolv through 13 Dec 2020 in the makeruledecisions function at src/solver.c: line 147 and 307.",
-              "severity": "moderate",
-              "packageName": "libsolv",
-              "packageVersion": "0.7.20-1.el8",
-              "link": "https://access.redhat.com/security/cve/CVE-2021-44575",
-              "riskFactors": [
-                "Attack complexity: low",
-                "Attack vector: network",
-                "Medium severity",
-                "Recent vulnerability"
-              ],
-              "impactedVersions": [
-                "*"
-              ],
-              "publishedDate": "2022-02-21T20:15:00Z",
-              "discoveredDate": "2022-05-18T12:24:22Z",
-              "layerTime": "2022-05-03T08:38:31Z"
-            },
-            {
-              "id": "CVE-2021-44573",
-              "status": "under investigation",
-              "cvss": 6.5,
-              "vector": "CVSS:3.1/AV:N/AC:L/PR:N/UI:R/S:U/C:N/I:N/A:H",
-              "description": "Two heap overflow vulnerabilities exist in oenSUSE libsolv through 13 Dec 2020 in the resolve_installed function at src/solver.c: line 1728 & 1766.",
-              "severity": "moderate",
-              "packageName": "libsolv",
-              "packageVersion": "0.7.20-1.el8",
-              "link": "https://access.redhat.com/security/cve/CVE-2021-44573",
-              "riskFactors": [
-                "Attack complexity: low",
-                "Attack vector: network",
-                "Medium severity",
-                "Recent vulnerability"
-              ],
-              "impactedVersions": [
-                "*"
-              ],
-              "publishedDate": "2022-02-21T20:15:00Z",
-              "discoveredDate": "2022-05-18T12:24:22Z",
-              "layerTime": "2022-05-03T08:38:31Z"
-            },
-            {
-              "id": "CVE-2021-44571",
-              "status": "under investigation",
-              "cvss": 6.5,
-              "vector": "CVSS:3.1/AV:N/AC:L/PR:N/UI:R/S:U/C:N/I:N/A:H",
-              "description": "A heap overflow vulnerability exisfts in openSUSE libsolv through 13 Dec 2020 in the prefer_suggested function at src/policy.c: line 442.",
-              "severity": "moderate",
-              "packageName": "libsolv",
-              "packageVersion": "0.7.20-1.el8",
-              "link": "https://access.redhat.com/security/cve/CVE-2021-44571",
-              "riskFactors": [
-                "Attack complexity: low",
-                "Attack vector: network",
-                "Medium severity",
-                "Recent vulnerability"
-              ],
-              "impactedVersions": [
-                "*"
-              ],
-              "publishedDate": "2022-02-21T20:15:00Z",
-              "discoveredDate": "2022-05-18T12:24:22Z",
-              "layerTime": "2022-05-03T08:38:31Z"
-            },
-            {
-              "id": "CVE-2021-3733",
-              "status": "affected",
-              "cvss": 6.5,
-              "vector": "CVSS:3.1/AV:N/AC:L/PR:L/UI:N/S:U/C:N/I:N/A:H",
-              "description": "There\\'s a flaw in urllib\\'s AbstractBasicAuthHandler class. An attacker who controls a malicious HTTP server that an HTTP client (such as web browser) connects to, could trigger a Regular Expression Denial of Service (ReDOS) during an authentication request with a specially crafted payload that is sent by the server to the client. The greatest threat that this flaw poses is to application availability.",
-              "severity": "moderate",
-              "packageName": "platform-python",
-              "packageVersion": "3.6.8-45.el8",
-              "link": "https://access.redhat.com/security/cve/CVE-2021-3733",
-              "riskFactors": [
-                "Attack complexity: low",
-                "Attack vector: network",
-                "DoS",
-                "Medium severity",
-                "Recent vulnerability"
-              ],
-              "impactedVersions": [
-                "*"
-              ],
-              "publishedDate": "2022-03-10T17:42:00Z",
-              "discoveredDate": "2022-05-18T12:24:22Z",
-              "layerTime": "2022-05-03T08:38:31Z"
-            },
-            {
-              "id": "CVE-2021-3733",
-              "status": "affected",
-              "cvss": 6.5,
-              "vector": "CVSS:3.1/AV:N/AC:L/PR:L/UI:N/S:U/C:N/I:N/A:H",
-              "description": "There\\'s a flaw in urllib\\'s AbstractBasicAuthHandler class. An attacker who controls a malicious HTTP server that an HTTP client (such as web browser) connects to, could trigger a Regular Expression Denial of Service (ReDOS) during an authentication request with a specially crafted payload that is sent by the server to the client. The greatest threat that this flaw poses is to application availability.",
-              "severity": "moderate",
-              "packageName": "python3-libs",
-              "packageVersion": "3.6.8-45.el8",
-              "link": "https://access.redhat.com/security/cve/CVE-2021-3733",
-              "riskFactors": [
-                "Attack complexity: low",
-                "Attack vector: network",
-                "DoS",
-                "Medium severity",
-                "Recent vulnerability"
-              ],
-              "impactedVersions": [
-                "*"
-              ],
-              "publishedDate": "2022-03-10T17:42:00Z",
-              "discoveredDate": "2022-05-18T12:24:22Z",
-              "layerTime": "2022-05-03T08:38:31Z"
-            },
-            {
-              "id": "CVE-2021-35939",
-              "status": "affected",
-              "cvss": 6.5,
-              "description": "DOCUMENTATION: It was found that the fix for CVE-2017-7500 and CVE-2017-7501 was incomplete: the check was only implemented for the parent directory of the file to be created. A local unprivileged user who owns another ancestor directory could potentially use this flaw to gain root privileges. The highest threat from this vulnerability is to data confidentiality and integrity as well as system availability.             STATEMENT: System and service accounts may have the required permissions to exploit this flaw. Conversely, regular user accounts should not be allowed to manipulate RPM artifacts during installation, thus reducing the attack surface and hence the impact of this flaw considerably.             MITIGATION: Mitigation for this issue is either not available or the currently available options do not meet the Red Hat Product Security criteria comprising ease of use and deployment, applicability to widespread installation base or stability.",
-              "severity": "moderate",
-              "packageName": "python3-rpm",
-              "packageVersion": "4.14.3-23.el8",
-              "link": "https://access.redhat.com/security/cve/CVE-2021-35939",
-              "riskFactors": [
-                "Recent vulnerability",
-                "Attack complexity: low",
-                "Medium severity"
-              ],
-              "impactedVersions": [
-                "*"
-              ],
-              "publishedDate": "2021-06-30T00:00:00Z",
-              "discoveredDate": "2022-05-18T12:24:22Z",
-              "layerTime": "2022-05-03T08:38:31Z"
-            },
-            {
-              "id": "CVE-2021-35939",
-              "status": "affected",
-              "cvss": 6.5,
-              "description": "DOCUMENTATION: It was found that the fix for CVE-2017-7500 and CVE-2017-7501 was incomplete: the check was only implemented for the parent directory of the file to be created. A local unprivileged user who owns another ancestor directory could potentially use this flaw to gain root privileges. The highest threat from this vulnerability is to data confidentiality and integrity as well as system availability.             STATEMENT: System and service accounts may have the required permissions to exploit this flaw. Conversely, regular user accounts should not be allowed to manipulate RPM artifacts during installation, thus reducing the attack surface and hence the impact of this flaw considerably.             MITIGATION: Mitigation for this issue is either not available or the currently available options do not meet the Red Hat Product Security criteria comprising ease of use and deployment, applicability to widespread installation base or stability.",
-              "severity": "moderate",
-              "packageName": "rpm-libs",
-              "packageVersion": "4.14.3-23.el8",
-              "link": "https://access.redhat.com/security/cve/CVE-2021-35939",
-              "riskFactors": [
-                "Attack complexity: low",
-                "Medium severity",
-                "Recent vulnerability"
-              ],
-              "impactedVersions": [
-                "*"
-              ],
-              "publishedDate": "2021-06-30T00:00:00Z",
-              "discoveredDate": "2022-05-18T12:24:22Z",
-              "layerTime": "2022-05-03T08:38:31Z"
-            },
-            {
-              "id": "CVE-2021-35939",
-              "status": "affected",
-              "cvss": 6.5,
-              "description": "DOCUMENTATION: It was found that the fix for CVE-2017-7500 and CVE-2017-7501 was incomplete: the check was only implemented for the parent directory of the file to be created. A local unprivileged user who owns another ancestor directory could potentially use this flaw to gain root privileges. The highest threat from this vulnerability is to data confidentiality and integrity as well as system availability.             STATEMENT: System and service accounts may have the required permissions to exploit this flaw. Conversely, regular user accounts should not be allowed to manipulate RPM artifacts during installation, thus reducing the attack surface and hence the impact of this flaw considerably.             MITIGATION: Mitigation for this issue is either not available or the currently available options do not meet the Red Hat Product Security criteria comprising ease of use and deployment, applicability to widespread installation base or stability.",
-              "severity": "moderate",
-              "packageName": "rpm-build-libs",
-              "packageVersion": "4.14.3-23.el8",
-              "link": "https://access.redhat.com/security/cve/CVE-2021-35939",
-              "riskFactors": [
-                "Attack complexity: low",
-                "Medium severity",
-                "Recent vulnerability"
-              ],
-              "impactedVersions": [
-                "*"
-              ],
-              "publishedDate": "2021-06-30T00:00:00Z",
-              "discoveredDate": "2022-05-18T12:24:22Z",
-              "layerTime": "2022-05-03T08:38:31Z"
-            },
-            {
-              "id": "CVE-2021-35939",
-              "status": "affected",
-              "cvss": 6.5,
-              "description": "DOCUMENTATION: It was found that the fix for CVE-2017-7500 and CVE-2017-7501 was incomplete: the check was only implemented for the parent directory of the file to be created. A local unprivileged user who owns another ancestor directory could potentially use this flaw to gain root privileges. The highest threat from this vulnerability is to data confidentiality and integrity as well as system availability.             STATEMENT: System and service accounts may have the required permissions to exploit this flaw. Conversely, regular user accounts should not be allowed to manipulate RPM artifacts during installation, thus reducing the attack surface and hence the impact of this flaw considerably.             MITIGATION: Mitigation for this issue is either not available or the currently available options do not meet the Red Hat Product Security criteria comprising ease of use and deployment, applicability to widespread installation base or stability.",
-              "severity": "moderate",
-              "packageName": "rpm",
-              "packageVersion": "4.14.3-23.el8",
-              "link": "https://access.redhat.com/security/cve/CVE-2021-35939",
-              "riskFactors": [
-                "Attack complexity: low",
-                "Medium severity",
-                "Recent vulnerability"
-              ],
-              "impactedVersions": [
-                "*"
-              ],
-              "publishedDate": "2021-06-30T00:00:00Z",
-              "discoveredDate": "2022-05-18T12:24:22Z",
-              "layerTime": "2022-05-03T08:38:31Z"
-            },
-            {
-              "id": "CVE-2021-35938",
-              "status": "affected",
-              "cvss": 6.5,
-              "description": "DOCUMENTATION: A symbolic link issue was found in rpm. It occurs when rpm sets the desired permissions and credentials after installing a file. A local unprivileged user could use this flaw to exchange the original file with a symbolic link to a security-critical file and escalate their privileges on the system. The highest threat from this vulnerability is to data confidentiality and integrity as well as system availability.             STATEMENT: System and service accounts may have the required permissions to exploit this flaw. Conversely, regular user accounts should not be allowed to manipulate RPM artifacts during installation, thus reducing the attack surface and hence the impact of this flaw considerably.             MITIGATION: Mitigation for this issue is either not available or the currently available options do not meet the Red Hat Product Security criteria comprising ease of use and deployment, applicability to widespread installation base or stability.",
-              "severity": "moderate",
-              "packageName": "rpm",
-              "packageVersion": "4.14.3-23.el8",
-              "link": "https://access.redhat.com/security/cve/CVE-2021-35938",
-              "riskFactors": [
-                "Attack complexity: low",
-                "Medium severity",
-                "Recent vulnerability"
-              ],
-              "impactedVersions": [
-                "*"
-              ],
-              "publishedDate": "2021-06-30T00:00:00Z",
-              "discoveredDate": "2022-05-18T12:24:22Z",
-              "layerTime": "2022-05-03T08:38:31Z"
-            },
-            {
-              "id": "CVE-2021-35938",
-              "status": "affected",
-              "cvss": 6.5,
-              "description": "DOCUMENTATION: A symbolic link issue was found in rpm. It occurs when rpm sets the desired permissions and credentials after installing a file. A local unprivileged user could use this flaw to exchange the original file with a symbolic link to a security-critical file and escalate their privileges on the system. The highest threat from this vulnerability is to data confidentiality and integrity as well as system availability.             STATEMENT: System and service accounts may have the required permissions to exploit this flaw. Conversely, regular user accounts should not be allowed to manipulate RPM artifacts during installation, thus reducing the attack surface and hence the impact of this flaw considerably.             MITIGATION: Mitigation for this issue is either not available or the currently available options do not meet the Red Hat Product Security criteria comprising ease of use and deployment, applicability to widespread installation base or stability.",
-              "severity": "moderate",
-              "packageName": "python3-rpm",
-              "packageVersion": "4.14.3-23.el8",
-              "link": "https://access.redhat.com/security/cve/CVE-2021-35938",
-              "riskFactors": [
-                "Attack complexity: low",
-                "Medium severity",
-                "Recent vulnerability"
-              ],
-              "impactedVersions": [
-                "*"
-              ],
-              "publishedDate": "2021-06-30T00:00:00Z",
-              "discoveredDate": "2022-05-18T12:24:22Z",
-              "layerTime": "2022-05-03T08:38:31Z"
-            },
-            {
-              "id": "CVE-2021-35938",
-              "status": "affected",
-              "cvss": 6.5,
-              "description": "DOCUMENTATION: A symbolic link issue was found in rpm. It occurs when rpm sets the desired permissions and credentials after installing a file. A local unprivileged user could use this flaw to exchange the original file with a symbolic link to a security-critical file and escalate their privileges on the system. The highest threat from this vulnerability is to data confidentiality and integrity as well as system availability.             STATEMENT: System and service accounts may have the required permissions to exploit this flaw. Conversely, regular user accounts should not be allowed to manipulate RPM artifacts during installation, thus reducing the attack surface and hence the impact of this flaw considerably.             MITIGATION: Mitigation for this issue is either not available or the currently available options do not meet the Red Hat Product Security criteria comprising ease of use and deployment, applicability to widespread installation base or stability.",
-              "severity": "moderate",
-              "packageName": "rpm-libs",
-              "packageVersion": "4.14.3-23.el8",
-              "link": "https://access.redhat.com/security/cve/CVE-2021-35938",
-              "riskFactors": [
-                "Attack complexity: low",
-                "Medium severity",
-                "Recent vulnerability"
-              ],
-              "impactedVersions": [
-                "*"
-              ],
-              "publishedDate": "2021-06-30T00:00:00Z",
-              "discoveredDate": "2022-05-18T12:24:22Z",
-              "layerTime": "2022-05-03T08:38:31Z"
-            },
-            {
-              "id": "CVE-2021-35938",
-              "status": "affected",
-              "cvss": 6.5,
-              "description": "DOCUMENTATION: A symbolic link issue was found in rpm. It occurs when rpm sets the desired permissions and credentials after installing a file. A local unprivileged user could use this flaw to exchange the original file with a symbolic link to a security-critical file and escalate their privileges on the system. The highest threat from this vulnerability is to data confidentiality and integrity as well as system availability.             STATEMENT: System and service accounts may have the required permissions to exploit this flaw. Conversely, regular user accounts should not be allowed to manipulate RPM artifacts during installation, thus reducing the attack surface and hence the impact of this flaw considerably.             MITIGATION: Mitigation for this issue is either not available or the currently available options do not meet the Red Hat Product Security criteria comprising ease of use and deployment, applicability to widespread installation base or stability.",
-              "severity": "moderate",
-              "packageName": "rpm-build-libs",
-              "packageVersion": "4.14.3-23.el8",
-              "link": "https://access.redhat.com/security/cve/CVE-2021-35938",
-              "riskFactors": [
-                "Attack complexity: low",
-                "Medium severity",
-                "Recent vulnerability"
-              ],
-              "impactedVersions": [
-                "*"
-              ],
-              "publishedDate": "2021-06-30T00:00:00Z",
-              "discoveredDate": "2022-05-18T12:24:22Z",
-              "layerTime": "2022-05-03T08:38:31Z"
-            },
-            {
-              "id": "CVE-2017-9050",
-              "status": "affected",
-              "cvss": 6.5,
-              "vector": "CVSS:3.0/AV:N/AC:L/PR:N/UI:N/S:U/C:N/I:N/A:H",
-              "description": "libxml2 20904-GITv2.9.4-16-g0741801 is vulnerable to a heap-based buffer over-read in the xmlDictAddString function in dict.c. This vulnerability causes programs that use libxml2, such as PHP, to crash. This vulnerability exists because of an incomplete fix for CVE-2016-1839.",
-              "severity": "moderate",
-              "packageName": "python3-libxml2",
-              "packageVersion": "2.9.7-13.el8",
-              "link": "https://access.redhat.com/security/cve/CVE-2017-9050",
-              "riskFactors": [
-                "Attack vector: network",
-                "Medium severity"
-              ],
-              "impactedVersions": [
-                "*"
-              ],
-              "publishedDate": "2017-09-19T00:00:00Z",
-              "discoveredDate": "2022-05-18T12:24:22Z",
-              "layerTime": "2022-05-03T08:38:31Z"
-            },
-            {
-              "id": "CVE-2017-9049",
-              "status": "affected",
-              "cvss": 6.5,
-              "vector": "CVSS:3.0/AV:N/AC:L/PR:N/UI:N/S:U/C:N/I:N/A:H",
-              "description": "libxml2 20904-GITv2.9.4-16-g0741801 is vulnerable to a heap-based buffer over-read in the xmlDictComputeFastKey function in dict.c. This vulnerability causes programs that use libxml2, such as PHP, to crash. This vulnerability exists because of an incomplete fix for libxml2 Bug 759398.",
-              "severity": "moderate",
-              "packageName": "python3-libxml2",
-              "packageVersion": "2.9.7-13.el8",
-              "link": "https://access.redhat.com/security/cve/CVE-2017-9049",
-              "riskFactors": [
-                "Attack vector: network",
-                "Medium severity"
-              ],
-              "impactedVersions": [
-                "*"
-              ],
-              "publishedDate": "2017-05-18T06:29:00Z",
-              "discoveredDate": "2022-05-18T12:24:22Z",
-              "layerTime": "2022-05-03T08:38:31Z"
-            },
-            {
-              "id": "CVE-2017-7375",
-              "status": "affected",
-              "cvss": 6.5,
-              "vector": "CVSS:3.0/AV:N/AC:L/PR:N/UI:N/S:U/C:H/I:H/A:H",
-              "description": "A flaw in libxml2 allows remote XML entity inclusion with default parser flags (i.e., when the caller did not request entity substitution, DTD validation, external DTD subset loading, or default DTD attributes). Depending on the context, this may expose a higher-risk attack surface in libxml2 not usually reachable with default parser flags, and expose content from local files, HTTP, or FTP servers (which might be otherwise unreachable).",
-              "severity": "moderate",
-              "packageName": "python3-libxml2",
-              "packageVersion": "2.9.7-13.el8",
-              "link": "https://access.redhat.com/security/cve/CVE-2017-7375",
-              "riskFactors": [
-                "Medium severity",
-                "Attack vector: network"
-              ],
-              "impactedVersions": [
-                "*"
-              ],
-              "publishedDate": "2018-02-19T19:29:00Z",
-              "discoveredDate": "2022-05-18T12:24:22Z",
-              "layerTime": "2022-05-03T08:38:31Z"
-            },
-            {
-              "id": "CVE-2022-1292",
-              "status": "under investigation",
-              "cvss": 6.3,
-              "vector": "CVSS:3.1/AV:N/AC:L/PR:N/UI:N/S:U/C:H/I:H/A:H",
-              "description": "The c_rehash script does not properly sanitise shell metacharacters to prevent command injection. This script is distributed by some operating systems in a manner where it is automatically executed. On such operating systems, an attacker could execute arbitrary commands with the privileges of the script. Use of the c_rehash script is considered obsolete and should be replaced by the OpenSSL rehash command line tool. Fixed in OpenSSL 3.0.3 (Affected 3.0.0,3.0.1,3.0.2). Fixed in OpenSSL 1.1.1o (Affected 1.1.1-1.1.1n). Fixed in OpenSSL 1.0.2ze (Affected 1.0.2-1.0.2zd).",
-              "severity": "moderate",
-              "packageName": "openssl-libs",
-              "packageVersion": "1.1.1k-6.el8_5",
-              "link": "https://access.redhat.com/security/cve/CVE-2022-1292",
-              "riskFactors": [
-                "Attack complexity: low",
-                "Attack vector: network",
-                "Medium severity",
-                "Recent vulnerability"
-              ],
-              "impactedVersions": [
-                "*"
-              ],
-              "publishedDate": "2022-05-03T16:15:00Z",
-              "discoveredDate": "2022-05-18T12:24:22Z",
-              "layerTime": "2022-05-03T08:38:31Z"
-            },
-            {
-              "id": "CVE-2021-35937",
-              "status": "affected",
-              "cvss": 6.3,
-              "description": "DOCUMENTATION: A race condition vulnerability was found in rpm. A local unprivileged user could use this flaw to bypass the checks that were introduced in response to CVE-2017-7500 and CVE-2017-7501, potentially gaining root privileges. The highest threat from this vulnerability is to data confidentiality and integrity as well as system availability.             STATEMENT: System and service accounts may have the required permissions to exploit this flaw. Conversely, regular user accounts should not be allowed to manipulate RPM artifacts during installation, thus reducing the attack surface and hence the impact of this flaw considerably.             MITIGATION: Mitigation for this issue is either not available or the currently available options do not meet the Red Hat Product Security criteria comprising ease of use and deployment, applicability to widespread installation base or stability.",
-              "severity": "moderate",
-              "packageName": "rpm-libs",
-              "packageVersion": "4.14.3-23.el8",
-              "link": "https://access.redhat.com/security/cve/CVE-2021-35937",
-              "riskFactors": [
-                "Medium severity",
-                "Recent vulnerability"
-              ],
-              "impactedVersions": [
-                "*"
-              ],
-              "publishedDate": "2021-06-30T00:00:00Z",
-              "discoveredDate": "2022-05-18T12:24:22Z",
-              "layerTime": "2022-05-03T08:38:31Z"
-            },
-            {
-              "id": "CVE-2021-35937",
-              "status": "affected",
-              "cvss": 6.3,
-              "description": "DOCUMENTATION: A race condition vulnerability was found in rpm. A local unprivileged user could use this flaw to bypass the checks that were introduced in response to CVE-2017-7500 and CVE-2017-7501, potentially gaining root privileges. The highest threat from this vulnerability is to data confidentiality and integrity as well as system availability.             STATEMENT: System and service accounts may have the required permissions to exploit this flaw. Conversely, regular user accounts should not be allowed to manipulate RPM artifacts during installation, thus reducing the attack surface and hence the impact of this flaw considerably.             MITIGATION: Mitigation for this issue is either not available or the currently available options do not meet the Red Hat Product Security criteria comprising ease of use and deployment, applicability to widespread installation base or stability.",
-              "severity": "moderate",
-              "packageName": "rpm-build-libs",
-              "packageVersion": "4.14.3-23.el8",
-              "link": "https://access.redhat.com/security/cve/CVE-2021-35937",
-              "riskFactors": [
-                "Medium severity",
-                "Recent vulnerability"
-              ],
-              "impactedVersions": [
-                "*"
-              ],
-              "publishedDate": "2021-06-30T00:00:00Z",
-              "discoveredDate": "2022-05-18T12:24:22Z",
-              "layerTime": "2022-05-03T08:38:31Z"
-            },
-            {
-              "id": "CVE-2021-35937",
-              "status": "affected",
-              "cvss": 6.3,
-              "description": "DOCUMENTATION: A race condition vulnerability was found in rpm. A local unprivileged user could use this flaw to bypass the checks that were introduced in response to CVE-2017-7500 and CVE-2017-7501, potentially gaining root privileges. The highest threat from this vulnerability is to data confidentiality and integrity as well as system availability.             STATEMENT: System and service accounts may have the required permissions to exploit this flaw. Conversely, regular user accounts should not be allowed to manipulate RPM artifacts during installation, thus reducing the attack surface and hence the impact of this flaw considerably.             MITIGATION: Mitigation for this issue is either not available or the currently available options do not meet the Red Hat Product Security criteria comprising ease of use and deployment, applicability to widespread installation base or stability.",
-              "severity": "moderate",
-              "packageName": "rpm",
-              "packageVersion": "4.14.3-23.el8",
-              "link": "https://access.redhat.com/security/cve/CVE-2021-35937",
-              "riskFactors": [
-                "Medium severity",
-                "Recent vulnerability"
-              ],
-              "impactedVersions": [
-                "*"
-              ],
-              "publishedDate": "2021-06-30T00:00:00Z",
-              "discoveredDate": "2022-05-18T12:24:22Z",
-              "layerTime": "2022-05-03T08:38:31Z"
-            },
-            {
-              "id": "CVE-2021-35937",
-              "status": "affected",
-              "cvss": 6.3,
-              "description": "DOCUMENTATION: A race condition vulnerability was found in rpm. A local unprivileged user could use this flaw to bypass the checks that were introduced in response to CVE-2017-7500 and CVE-2017-7501, potentially gaining root privileges. The highest threat from this vulnerability is to data confidentiality and integrity as well as system availability.             STATEMENT: System and service accounts may have the required permissions to exploit this flaw. Conversely, regular user accounts should not be allowed to manipulate RPM artifacts during installation, thus reducing the attack surface and hence the impact of this flaw considerably.             MITIGATION: Mitigation for this issue is either not available or the currently available options do not meet the Red Hat Product Security criteria comprising ease of use and deployment, applicability to widespread installation base or stability.",
-              "severity": "moderate",
-              "packageName": "python3-rpm",
-              "packageVersion": "4.14.3-23.el8",
-              "link": "https://access.redhat.com/security/cve/CVE-2021-35937",
-              "riskFactors": [
-                "Medium severity",
-                "Recent vulnerability"
-              ],
-              "impactedVersions": [
-                "*"
-              ],
-              "publishedDate": "2021-06-30T00:00:00Z",
-              "discoveredDate": "2022-05-18T12:24:22Z",
-              "layerTime": "2022-05-03T08:38:31Z"
-            },
-            {
-              "id": "CVE-2022-27782",
-              "status": "affected",
-              "cvss": 6,
-              "description": "DOCUMENTATION: No description is available for this CVE.",
-              "severity": "moderate",
-              "packageName": "curl",
-              "packageVersion": "7.61.1-22.el8",
-              "link": "https://access.redhat.com/security/cve/CVE-2022-27782",
-              "riskFactors": [
-                "Attack vector: network",
-                "Medium severity",
-                "Recent vulnerability"
-              ],
-              "impactedVersions": [
-                "*"
-              ],
-              "publishedDate": "2022-05-11T00:00:00Z",
-              "discoveredDate": "2022-05-18T12:24:22Z",
-              "layerTime": "2022-05-03T08:38:31Z"
-            },
-            {
-              "id": "CVE-2022-27782",
-              "status": "affected",
-              "cvss": 6,
-              "description": "DOCUMENTATION: No description is available for this CVE.",
-              "severity": "moderate",
-              "packageName": "libcurl",
-              "packageVersion": "7.61.1-22.el8",
-              "link": "https://access.redhat.com/security/cve/CVE-2022-27782",
-              "riskFactors": [
-                "Attack vector: network",
-                "Medium severity",
-                "Recent vulnerability"
-              ],
-              "impactedVersions": [
-                "*"
-              ],
-              "publishedDate": "2022-05-11T00:00:00Z",
-              "discoveredDate": "2022-05-18T12:24:22Z",
-              "layerTime": "2022-05-03T08:38:31Z"
-            },
-            {
-              "id": "CVE-2021-40528",
-              "status": "affected",
-              "cvss": 5.9,
-              "vector": "CVSS:3.1/AV:N/AC:H/PR:N/UI:N/S:U/C:H/I:N/A:N",
-              "description": "The ElGamal implementation in Libgcrypt before 1.9.4 allows plaintext recovery because, during interaction between two cryptographic libraries, a certain dangerous combination of the prime defined by the receiver\\'s public key, the generator defined by the receiver\\'s public key, and the sender\\'s ephemeral exponents can lead to a cross-configuration attack against OpenPGP.",
-              "severity": "moderate",
-              "packageName": "libgcrypt",
-              "packageVersion": "1.8.5-6.el8",
-              "link": "https://access.redhat.com/security/cve/CVE-2021-40528",
-              "riskFactors": [
-                "Medium severity",
-                "Recent vulnerability",
-                "Attack vector: network"
-              ],
-              "impactedVersions": [
-                "*"
-              ],
-              "publishedDate": "2021-09-06T19:15:00Z",
-              "discoveredDate": "2022-05-18T12:24:22Z",
-              "layerTime": "2022-05-03T08:38:31Z"
-            },
-            {
-              "id": "CVE-2021-44574",
-              "status": "under investigation",
-              "cvss": 5.6,
-              "vector": "CVSS:3.1/AV:N/AC:L/PR:N/UI:R/S:U/C:N/I:N/A:H",
-              "description": "A heap-overflow vulnerability exists in openSUSE libsolv through 13 Dec 2020 in the resolve_jobrules function at src/solver.c at line 1599.",
-              "severity": "moderate",
-              "packageName": "libsolv",
-              "packageVersion": "0.7.20-1.el8",
-              "link": "https://access.redhat.com/security/cve/CVE-2021-44574",
-              "riskFactors": [
-                "Attack complexity: low",
-                "Medium severity",
-                "Recent vulnerability"
-              ],
-              "impactedVersions": [
-                "*"
-              ],
-              "publishedDate": "2022-02-21T20:15:00Z",
-              "discoveredDate": "2022-05-18T12:24:22Z",
-              "layerTime": "2022-05-03T08:38:31Z"
-            },
-            {
-              "id": "CVE-2022-27943",
-              "status": "under investigation",
-              "cvss": 5.5,
-              "vector": "CVSS:3.1/AV:L/AC:L/PR:N/UI:R/S:U/C:N/I:N/A:H",
-              "description": "libiberty/rust-demangle.c in GNU GCC 11.2 allows stack consumption in demangle_const, as demonstrated by nm-new.",
-              "severity": "moderate",
-              "packageName": "libgcc",
-              "packageVersion": "8.5.0-10.el8",
-              "link": "https://access.redhat.com/security/cve/CVE-2022-27943",
-              "riskFactors": [
-                "Attack complexity: low",
-                "Medium severity",
-                "Recent vulnerability"
-              ],
-              "impactedVersions": [
-                "*"
-              ],
-              "publishedDate": "2022-03-26T13:15:00Z",
-              "discoveredDate": "2022-05-18T12:24:22Z",
-              "layerTime": "2022-05-03T08:38:31Z"
-            },
-            {
-              "id": "CVE-2022-27943",
-              "status": "under investigation",
-              "cvss": 5.5,
-              "vector": "CVSS:3.1/AV:L/AC:L/PR:N/UI:R/S:U/C:N/I:N/A:H",
-              "description": "libiberty/rust-demangle.c in GNU GCC 11.2 allows stack consumption in demangle_const, as demonstrated by nm-new.",
-              "severity": "moderate",
-              "packageName": "libstdc++",
-              "packageVersion": "8.5.0-10.el8",
-              "link": "https://access.redhat.com/security/cve/CVE-2022-27943",
-              "riskFactors": [
-                "Attack complexity: low",
-                "Medium severity",
-                "Recent vulnerability"
-              ],
-              "impactedVersions": [
-                "*"
-              ],
-              "publishedDate": "2022-03-26T13:15:00Z",
-              "discoveredDate": "2022-05-18T12:24:22Z",
-              "layerTime": "2022-05-03T08:38:31Z"
-            },
-            {
-              "id": "CVE-2022-1586",
-              "status": "affected",
-              "cvss": 5.5,
-              "description": "An out-of-bounds read vulnerability was discovered in the PCRE2 library in the compile_xclass_matchingpath() function of the pcre2_jit_compile.c file. This involves a unicode property matching issue in JIT-compiled regular expressions. The issue occurs because the character was not fully read in case-less matching within JIT.",
-              "severity": "moderate",
-              "packageName": "pcre2",
-              "packageVersion": "10.32-2.el8",
-              "link": "https://access.redhat.com/security/cve/CVE-2022-1586",
-              "riskFactors": [
-                "Attack complexity: low",
-                "Medium severity",
-                "Recent vulnerability"
-              ],
-              "impactedVersions": [
-                "*"
-              ],
-              "publishedDate": "2022-05-16T21:15:00Z",
-              "discoveredDate": "2022-05-18T12:24:22Z",
-              "layerTime": "2022-05-03T08:38:31Z"
-            },
-            {
-              "id": "CVE-2021-44570",
-              "status": "under investigation",
-              "cvss": 5.5,
-              "vector": "CVSS:3.1/AV:L/AC:L/PR:N/UI:R/S:U/C:N/I:N/A:H",
-              "description": "Two heap-overflow vulnerabilities exists in openSUSE/libsolv through 13 Dec 2020 in the bugs in the solver_get_recommendations funtion function at src/solver.c: line 4286 & line 4305 FOR_PROVIDES.",
-              "severity": "moderate",
-              "packageName": "libsolv",
-              "packageVersion": "0.7.20-1.el8",
-              "link": "https://access.redhat.com/security/cve/CVE-2021-44570",
-              "riskFactors": [
-                "Attack complexity: low",
-                "Medium severity",
-                "Recent vulnerability"
-              ],
-              "impactedVersions": [
-                "*"
-              ],
-              "publishedDate": "2022-02-21T19:15:00Z",
-              "discoveredDate": "2022-05-18T12:24:22Z",
-              "layerTime": "2022-05-03T08:38:31Z"
-            },
-            {
-              "id": "CVE-2022-24773",
-              "status": "under investigation",
-              "cvss": 5.3,
-              "vector": "CVSS:3.1/AV:N/AC:L/PR:N/UI:N/S:U/C:N/I:L/A:N",
-              "description": "Forge (also called `node-forge`) is a native implementation of Transport Layer Security in JavaScript. Prior to version 1.3.0, RSA PKCS#1 v1.5 signature verification code does not properly check `DigestInfo` for a proper ASN.1 structure. This can lead to successful verification with signatures that contain invalid structures but a valid digest. The issue has been addressed in `node-forge` version 1.3.0. There are currently no known workarounds.",
-              "severity": "moderate",
-              "packageName": "aspnetcore-runtime-5.0",
-              "packageVersion": "5.0.17-1.el8_6",
-              "link": "https://access.redhat.com/security/cve/CVE-2022-24773",
-              "riskFactors": [
-                "Attack complexity: low",
-                "Attack vector: network",
-                "Medium severity",
-                "Recent vulnerability"
-              ],
-              "impactedVersions": [
-                "*"
-              ],
-              "publishedDate": "2022-03-18T14:15:00Z",
-              "discoveredDate": "2022-05-18T12:24:22Z",
-              "layerTime": "2022-05-16T23:46:22Z"
-            },
-            {
-              "id": "CVE-2022-24773",
-              "status": "under investigation",
-              "cvss": 5.3,
-              "vector": "CVSS:3.1/AV:N/AC:L/PR:N/UI:N/S:U/C:N/I:L/A:N",
-              "description": "Forge (also called `node-forge`) is a native implementation of Transport Layer Security in JavaScript. Prior to version 1.3.0, RSA PKCS#1 v1.5 signature verification code does not properly check `DigestInfo` for a proper ASN.1 structure. This can lead to successful verification with signatures that contain invalid structures but a valid digest. The issue has been addressed in `node-forge` version 1.3.0. There are currently no known workarounds.",
-              "severity": "moderate",
-              "packageName": "dotnet-host",
-              "packageVersion": "6.0.5-1.el8_6",
-              "link": "https://access.redhat.com/security/cve/CVE-2022-24773",
-              "riskFactors": [
-                "Attack complexity: low",
-                "Attack vector: network",
-                "Medium severity",
-                "Recent vulnerability"
-              ],
-              "impactedVersions": [
-                "*"
-              ],
-              "publishedDate": "2022-03-18T14:15:00Z",
-              "discoveredDate": "2022-05-18T12:24:22Z",
-              "layerTime": "2022-05-16T23:46:22Z"
-            },
-            {
-              "id": "CVE-2022-24773",
-              "status": "under investigation",
-              "cvss": 5.3,
-              "vector": "CVSS:3.1/AV:N/AC:L/PR:N/UI:N/S:U/C:N/I:L/A:N",
-              "description": "Forge (also called `node-forge`) is a native implementation of Transport Layer Security in JavaScript. Prior to version 1.3.0, RSA PKCS#1 v1.5 signature verification code does not properly check `DigestInfo` for a proper ASN.1 structure. This can lead to successful verification with signatures that contain invalid structures but a valid digest. The issue has been addressed in `node-forge` version 1.3.0. There are currently no known workarounds.",
-              "severity": "moderate",
-              "packageName": "dotnet-hostfxr-5.0",
-              "packageVersion": "5.0.17-1.el8_6",
-              "link": "https://access.redhat.com/security/cve/CVE-2022-24773",
-              "riskFactors": [
-                "Attack vector: network",
-                "Medium severity",
-                "Recent vulnerability",
-                "Attack complexity: low"
-              ],
-              "impactedVersions": [
-                "*"
-              ],
-              "publishedDate": "2022-03-18T14:15:00Z",
-              "discoveredDate": "2022-05-18T12:24:22Z",
-              "layerTime": "2022-05-16T23:46:22Z"
-            },
-            {
-              "id": "CVE-2022-24773",
-              "status": "under investigation",
-              "cvss": 5.3,
-              "vector": "CVSS:3.1/AV:N/AC:L/PR:N/UI:N/S:U/C:N/I:L/A:N",
-              "description": "Forge (also called `node-forge`) is a native implementation of Transport Layer Security in JavaScript. Prior to version 1.3.0, RSA PKCS#1 v1.5 signature verification code does not properly check `DigestInfo` for a proper ASN.1 structure. This can lead to successful verification with signatures that contain invalid structures but a valid digest. The issue has been addressed in `node-forge` version 1.3.0. There are currently no known workarounds.",
-              "severity": "moderate",
-              "packageName": "dotnet-runtime-5.0",
-              "packageVersion": "5.0.17-1.el8_6",
-              "link": "https://access.redhat.com/security/cve/CVE-2022-24773",
-              "riskFactors": [
-                "Attack complexity: low",
-                "Attack vector: network",
-                "Medium severity",
-                "Recent vulnerability"
-              ],
-              "impactedVersions": [
-                "*"
-              ],
-              "publishedDate": "2022-03-18T14:15:00Z",
-              "discoveredDate": "2022-05-18T12:24:22Z",
-              "layerTime": "2022-05-16T23:46:22Z"
-            },
-            {
-              "id": "CVE-2021-4189",
-              "status": "affected",
-              "cvss": 5.3,
-              "description": "DOCUMENTATION: No description is available for this CVE.",
-              "severity": "moderate",
-              "packageName": "platform-python",
-              "packageVersion": "3.6.8-45.el8",
-              "link": "https://access.redhat.com/security/cve/CVE-2021-4189",
-              "riskFactors": [
-                "Recent vulnerability",
-                "Attack complexity: low",
-                "Attack vector: network",
-                "Medium severity"
-              ],
-              "impactedVersions": [
-                "*"
-              ],
-              "publishedDate": "2021-12-21T00:00:00Z",
-              "discoveredDate": "2022-05-18T12:24:22Z",
-              "layerTime": "2022-05-03T08:38:31Z"
-            },
-            {
-              "id": "CVE-2021-4189",
-              "status": "affected",
-              "cvss": 5.3,
-              "description": "DOCUMENTATION: No description is available for this CVE.",
-              "severity": "moderate",
-              "packageName": "python3-libs",
-              "packageVersion": "3.6.8-45.el8",
-              "link": "https://access.redhat.com/security/cve/CVE-2021-4189",
-              "riskFactors": [
-                "Attack complexity: low",
-                "Attack vector: network",
-                "Medium severity",
-                "Recent vulnerability"
-              ],
-              "impactedVersions": [
-                "*"
-              ],
-              "publishedDate": "2021-12-21T00:00:00Z",
-              "discoveredDate": "2022-05-18T12:24:22Z",
-              "layerTime": "2022-05-03T08:38:31Z"
-            },
-            {
-              "id": "CVE-2016-4658",
-              "status": "affected",
-              "cvss": 5.3,
-              "vector": "CVSS:3.0/AV:N/AC:L/PR:N/UI:N/S:U/C:H/I:H/A:H",
-              "description": "xpointer.c in libxml2 before 2.9.5 (as used in Apple iOS before 10, OS X before 10.12, tvOS before 10, and watchOS before 3, and other products) does not forbid namespace nodes in XPointer ranges, which allows remote attackers to execute arbitrary code or cause a denial of service (use-after-free and memory corruption) via a crafted XML document.",
-              "severity": "moderate",
-              "packageName": "python3-libxml2",
-              "packageVersion": "2.9.7-13.el8",
-              "link": "https://access.redhat.com/security/cve/CVE-2016-4658",
-              "riskFactors": [
-                "Attack complexity: low",
-                "Attack vector: network",
-                "DoS",
-                "Medium severity",
-                "Remote execution"
-              ],
-              "impactedVersions": [
-                "*"
-              ],
-              "publishedDate": "2017-03-11T00:00:00Z",
-              "discoveredDate": "2022-05-18T12:24:22Z",
-              "layerTime": "2022-05-03T08:38:31Z"
-            },
-            {
-              "id": "CVE-2022-27774",
-              "status": "affected",
-              "cvss": 5,
-              "description": "DOCUMENTATION: No description is available for this CVE.",
-              "severity": "moderate",
-              "packageName": "curl",
-              "packageVersion": "7.61.1-22.el8",
-              "link": "https://access.redhat.com/security/cve/CVE-2022-27774",
-              "riskFactors": [
-                "Attack vector: network",
-                "Medium severity",
-                "Recent vulnerability"
-              ],
-              "impactedVersions": [
-                "*"
-              ],
-              "publishedDate": "2022-04-27T00:00:00Z",
-              "discoveredDate": "2022-05-18T12:24:22Z",
-              "layerTime": "2022-05-03T08:38:31Z"
-            },
-            {
-              "id": "CVE-2022-27774",
-              "status": "affected",
-              "cvss": 5,
-              "description": "DOCUMENTATION: No description is available for this CVE.",
-              "severity": "moderate",
-              "packageName": "libcurl",
-              "packageVersion": "7.61.1-22.el8",
-              "link": "https://access.redhat.com/security/cve/CVE-2022-27774",
-              "riskFactors": [
-                "Attack vector: network",
-                "Medium severity",
-                "Recent vulnerability"
-              ],
-              "impactedVersions": [
-                "*"
-              ],
-              "publishedDate": "2022-04-27T00:00:00Z",
-              "discoveredDate": "2022-05-18T12:24:22Z",
-              "layerTime": "2022-05-03T08:38:31Z"
-            },
-            {
-              "id": "CVE-2022-22576",
-              "status": "affected",
-              "cvss": 4.6,
-              "description": "Red Hat\\'s versions of the associated software have been determined to NOT be affected by CVE-2022-22576.",
-              "severity": "moderate",
-              "packageName": "libcurl",
-              "packageVersion": "7.61.1-22.el8",
-              "link": "https://access.redhat.com/security/cve/CVE-2022-22576",
-              "riskFactors": [
-                "Attack complexity: low",
-                "Attack vector: network",
-                "Medium severity",
-                "Recent vulnerability"
-              ],
-              "impactedVersions": [
-                "*"
-              ],
-              "publishedDate": "2022-04-27T00:00:00Z",
-              "discoveredDate": "2022-05-18T12:24:22Z",
-              "layerTime": "2022-05-03T08:38:31Z"
-            },
-            {
-              "id": "CVE-2022-22576",
-              "status": "affected",
-              "cvss": 4.6,
-              "description": "Red Hat\\'s versions of the associated software have been determined to NOT be affected by CVE-2022-22576.",
-              "severity": "moderate",
-              "packageName": "curl",
-              "packageVersion": "7.61.1-22.el8",
-              "link": "https://access.redhat.com/security/cve/CVE-2022-22576",
-              "riskFactors": [
-                "Attack vector: network",
-                "Medium severity",
-                "Recent vulnerability",
-                "Attack complexity: low"
-              ],
-              "impactedVersions": [
-                "*"
-              ],
-              "publishedDate": "2022-04-27T00:00:00Z",
-              "discoveredDate": "2022-05-18T12:24:22Z",
-              "layerTime": "2022-05-03T08:38:31Z"
-            },
-            {
-              "id": "CVE-2022-1619",
-              "status": "under investigation",
-              "cvss": 4.4,
-              "vector": "CVSS:3.1/AV:L/AC:L/PR:N/UI:R/S:U/C:H/I:H/A:H",
-              "description": "Heap-based Buffer Overflow in function cmdline_erase_chars in GitHub repository vim/vim prior to 8.2.4899. This vulnerabilities are capable of crashing software, modify memory, and possible remote execution",
-              "severity": "moderate",
-              "packageName": "vim-minimal",
-              "packageVersion": "8.0.1763-16.el8_5.13",
-              "link": "https://access.redhat.com/security/cve/CVE-2022-1619",
-              "riskFactors": [
-                "Attack complexity: low",
-                "Medium severity",
-                "Recent vulnerability"
-              ],
-              "impactedVersions": [
-                "*"
-              ],
-              "publishedDate": "2022-05-08T10:15:00Z",
-              "discoveredDate": "2022-05-18T12:24:22Z",
-              "layerTime": "2022-05-03T08:38:31Z"
-            },
-            {
-              "id": "CVE-2020-12401",
-              "status": "affected",
-              "cvss": 4.4,
-              "vector": "CVSS:3.1/AV:L/AC:H/PR:L/UI:N/S:U/C:H/I:N/A:N",
-              "description": "During ECDSA signature generation, padding applied in the nonce designed to ensure constant-time scalar multiplication was removed, resulting in variable-time execution dependent on secret data. This vulnerability affects Firefox < 80 and Firefox for Android < 80.",
-              "severity": "moderate",
-              "packageName": "nss",
-              "packageVersion": "3.67.0-7.el8_5",
-              "link": "https://access.redhat.com/security/cve/CVE-2020-12401",
-              "riskFactors": [
-                "Medium severity"
-              ],
-              "impactedVersions": [
-                "*"
-              ],
-              "publishedDate": "2020-10-08T14:15:00Z",
-              "discoveredDate": "2022-05-18T12:24:22Z",
-              "layerTime": "2022-05-16T23:12:25Z"
-            },
-            {
-              "id": "CVE-2020-12401",
-              "status": "affected",
-              "cvss": 4.4,
-              "vector": "CVSS:3.1/AV:L/AC:H/PR:L/UI:N/S:U/C:H/I:N/A:N",
-              "description": "During ECDSA signature generation, padding applied in the nonce designed to ensure constant-time scalar multiplication was removed, resulting in variable-time execution dependent on secret data. This vulnerability affects Firefox < 80 and Firefox for Android < 80.",
-              "severity": "moderate",
-              "packageName": "nss-softokn",
-              "packageVersion": "3.67.0-7.el8_5",
-              "link": "https://access.redhat.com/security/cve/CVE-2020-12401",
-              "riskFactors": [
-                "Medium severity"
-              ],
-              "impactedVersions": [
-                "*"
-              ],
-              "publishedDate": "2020-10-08T14:15:00Z",
-              "discoveredDate": "2022-05-18T12:24:22Z",
-              "layerTime": "2022-05-16T23:12:25Z"
-            },
-            {
-              "id": "CVE-2020-12401",
-              "status": "affected",
-              "cvss": 4.4,
-              "vector": "CVSS:3.1/AV:L/AC:H/PR:L/UI:N/S:U/C:H/I:N/A:N",
-              "description": "During ECDSA signature generation, padding applied in the nonce designed to ensure constant-time scalar multiplication was removed, resulting in variable-time execution dependent on secret data. This vulnerability affects Firefox < 80 and Firefox for Android < 80.",
-              "severity": "moderate",
-              "packageName": "nss-util",
-              "packageVersion": "3.67.0-7.el8_5",
-              "link": "https://access.redhat.com/security/cve/CVE-2020-12401",
-              "riskFactors": [
-                "Medium severity"
-              ],
-              "impactedVersions": [
-                "*"
-              ],
-              "publishedDate": "2020-10-08T14:15:00Z",
-              "discoveredDate": "2022-05-18T12:24:22Z",
-              "layerTime": "2022-05-16T23:12:25Z"
-            },
-            {
-              "id": "CVE-2020-12401",
-              "status": "affected",
-              "cvss": 4.4,
-              "vector": "CVSS:3.1/AV:L/AC:H/PR:L/UI:N/S:U/C:H/I:N/A:N",
-              "description": "During ECDSA signature generation, padding applied in the nonce designed to ensure constant-time scalar multiplication was removed, resulting in variable-time execution dependent on secret data. This vulnerability affects Firefox < 80 and Firefox for Android < 80.",
-              "severity": "moderate",
-              "packageName": "nss-sysinit",
-              "packageVersion": "3.67.0-7.el8_5",
-              "link": "https://access.redhat.com/security/cve/CVE-2020-12401",
-              "riskFactors": [
-                "Medium severity"
-              ],
-              "impactedVersions": [
-                "*"
-              ],
-              "publishedDate": "2020-10-08T14:15:00Z",
-              "discoveredDate": "2022-05-18T12:24:22Z",
-              "layerTime": "2022-05-16T23:12:25Z"
-            },
-            {
-              "id": "CVE-2020-12401",
-              "status": "affected",
-              "cvss": 4.4,
-              "vector": "CVSS:3.1/AV:L/AC:H/PR:L/UI:N/S:U/C:H/I:N/A:N",
-              "description": "During ECDSA signature generation, padding applied in the nonce designed to ensure constant-time scalar multiplication was removed, resulting in variable-time execution dependent on secret data. This vulnerability affects Firefox < 80 and Firefox for Android < 80.",
-              "severity": "moderate",
-              "packageName": "nss-softokn-freebl",
-              "packageVersion": "3.67.0-7.el8_5",
-              "link": "https://access.redhat.com/security/cve/CVE-2020-12401",
-              "riskFactors": [
-                "Medium severity"
-              ],
-              "impactedVersions": [
-                "*"
-              ],
-              "publishedDate": "2020-10-08T14:15:00Z",
-              "discoveredDate": "2022-05-18T12:24:22Z",
-              "layerTime": "2022-05-16T23:12:25Z"
-            },
-            {
-              "id": "CVE-2022-27776",
-              "status": "affected",
-              "cvss": 4.3,
-              "description": "DOCUMENTATION: No description is available for this CVE.",
-              "severity": "moderate",
-              "packageName": "curl",
-              "packageVersion": "7.61.1-22.el8",
-              "link": "https://access.redhat.com/security/cve/CVE-2022-27776",
-              "riskFactors": [
-                "Attack complexity: low",
-                "Attack vector: network",
-                "Medium severity",
-                "Recent vulnerability"
-              ],
-              "impactedVersions": [
-                "*"
-              ],
-              "publishedDate": "2022-04-27T00:00:00Z",
-              "discoveredDate": "2022-05-18T12:24:22Z",
-              "layerTime": "2022-05-03T08:38:31Z"
-            },
-            {
-              "id": "CVE-2022-27776",
-              "status": "affected",
-              "cvss": 4.3,
-              "description": "DOCUMENTATION: No description is available for this CVE.",
-              "severity": "moderate",
-              "packageName": "libcurl",
-              "packageVersion": "7.61.1-22.el8",
-              "link": "https://access.redhat.com/security/cve/CVE-2022-27776",
-              "riskFactors": [
-                "Attack complexity: low",
-                "Attack vector: network",
-                "Medium severity",
-                "Recent vulnerability"
-              ],
-              "impactedVersions": [
-                "*"
-              ],
-              "publishedDate": "2022-04-27T00:00:00Z",
-              "discoveredDate": "2022-05-18T12:24:22Z",
-              "layerTime": "2022-05-03T08:38:31Z"
-            },
-            {
-              "id": "CVE-2018-16301",
-              "status": "affected",
-              "cvss": 5.3,
-              "vector": "CVSS:3.1/AV:L/AC:L/PR:N/UI:R/S:U/C:H/I:H/A:H",
-              "description": "The command-line argument parser in tcpdump before 4.99.0 has a buffer overflow in tcpdump.c:read_infile(). To trigger this vulnerability the attacker needs to create a 4GB file on the local filesystem and to specify the file name as the value of the -F command-line argument of tcpdump.",
-              "severity": "low",
-              "packageName": "libpcap",
-              "packageVersion": "1.9.1-5.el8",
-              "link": "https://access.redhat.com/security/cve/CVE-2018-16301",
-              "riskFactors": [
-                "Attack complexity: low"
-              ],
-              "impactedVersions": [
-                "*"
-              ],
-              "publishedDate": "2019-10-03T16:15:00Z",
-              "discoveredDate": "2022-05-18T12:24:22Z",
-              "layerTime": "2022-05-16T23:12:25Z"
-            },
-            {
-              "id": "CVE-2017-9048",
-              "status": "affected",
-              "cvss": 4.8,
-              "vector": "CVSS:3.0/AV:N/AC:L/PR:N/UI:N/S:U/C:N/I:N/A:H",
-              "description": "libxml2 20904-GITv2.9.4-16-g0741801 is vulnerable to a stack-based buffer overflow. The function xmlSnprintfElementContent in valid.c is supposed to recursively dump the element content definition into a char buffer \\'buf\\' of size \\'size\\'. At the end of the routine, the function may strcat two more characters without checking whether the current strlen(buf) + 2 < size. This vulnerability causes programs that use libxml2, such as PHP, to crash.",
-              "severity": "low",
-              "packageName": "python3-libxml2",
-              "packageVersion": "2.9.7-13.el8",
-              "link": "https://access.redhat.com/security/cve/CVE-2017-9048",
-              "riskFactors": [
-                "Attack vector: network"
-              ],
-              "impactedVersions": [
-                "*"
-              ],
-              "publishedDate": "2017-05-18T06:29:00Z",
-              "discoveredDate": "2022-05-18T12:24:22Z",
-              "layerTime": "2022-05-03T08:38:31Z"
-            },
-            {
-              "id": "CVE-2017-18258",
-              "status": "affected",
-              "cvss": 3.5,
-              "vector": "CVSS:3.0/AV:N/AC:L/PR:N/UI:R/S:U/C:N/I:N/A:H",
-              "description": "The xz_head function in xzlib.c in libxml2 before 2.9.6 allows remote attackers to cause a denial of service (memory consumption) via a crafted LZMA file, because the decoder functionality does not restrict memory usage to what is required for a legitimate file.",
-              "severity": "low",
-              "packageName": "python3-libxml2",
-              "packageVersion": "2.9.7-13.el8",
-              "link": "https://access.redhat.com/security/cve/CVE-2017-18258",
-              "riskFactors": [
-                "Attack complexity: low",
-                "Attack vector: network",
-                "DoS"
-              ],
-              "impactedVersions": [
-                "*"
-              ],
-              "publishedDate": "2018-04-08T17:29:00Z",
-              "discoveredDate": "2022-05-18T12:24:22Z",
-              "layerTime": "2022-05-03T08:38:31Z"
-            },
-            {
-              "id": "CVE-2017-14501",
-              "status": "affected",
-              "cvss": 3.3,
-              "vector": "CVSS:3.0/AV:N/AC:L/PR:N/UI:R/S:U/C:N/I:N/A:H",
-              "description": "An out-of-bounds read flaw exists in parse_file_info in archive_read_support_format_iso9660.c in libarchive 3.3.2 when extracting a specially crafted iso9660 iso file, related to archive_read_format_iso9660_read_header.",
-              "severity": "low",
-              "packageName": "libarchive",
-              "packageVersion": "3.3.3-3.el8_5",
-              "link": "https://access.redhat.com/security/cve/CVE-2017-14501",
-              "riskFactors": [
-                "Attack complexity: low"
-              ],
-              "impactedVersions": [
-                "*"
-              ],
-              "publishedDate": "2017-09-17T18:29:00Z",
-              "discoveredDate": "2022-05-18T12:24:22Z",
-              "layerTime": "2022-05-03T08:38:31Z"
-            },
-            {
-              "id": "CVE-2017-14166",
-              "status": "affected",
-              "cvss": 3.3,
-              "vector": "CVSS:3.0/AV:N/AC:L/PR:N/UI:R/S:U/C:N/I:N/A:H",
-              "description": "libarchive 3.3.2 allows remote attackers to cause a denial of service (xml_data heap-based buffer over-read and application crash) via a crafted xar archive, related to the mishandling of empty strings in the atol8 function in archive_read_support_format_xar.c.",
-              "severity": "low",
-              "packageName": "libarchive",
-              "packageVersion": "3.3.3-3.el8_5",
-              "link": "https://access.redhat.com/security/cve/CVE-2017-14166",
-              "riskFactors": [
-                "Attack complexity: low",
-                "DoS"
-              ],
-              "impactedVersions": [
-                "*"
-              ],
-              "publishedDate": "2017-09-06T18:29:00Z",
-              "discoveredDate": "2022-05-18T12:24:22Z",
-              "layerTime": "2022-05-03T08:38:31Z"
-            }
-          ],
-          "vulnerabilityDistribution": {
-            "critical": 5,
-            "high": 1,
-            "medium": 86,
-            "low": 5,
-            "total": 97
-          },
-          "vulnerabilityScanPassed": true,
-          "history": [
-            {
-              "created": "2022-05-03T08:38:31Z"
-            },
-            {
-              "created": "2022-05-03T08:39:27Z"
-            },
-            {
-              "created": "2022-05-16T23:12:02Z",
-              "instruction": "ARG GOPROXY=http://nexus-repository-manager.nexus-repository-manager.svc.cluster.local:8081/repository/goproxy/ HTTP_PROXY=http://localhost:3128 http_proxy=http://localhost:3128"
-            },
-            {
-              "created": "2022-05-16T23:12:02Z",
-              "instruction": "ARG GOPROXY=http://nexus-repository-manager.nexus-repository-manager.svc.cluster.local:8081/repository/goproxy/ GOSUMDB=sum.golang.org http://nexus-repository-manager.nexus-repository-manager.svc.cluster.local:8081/repository/gosum HTTP_PROXY=http://localhost:3128 http_proxy=http://localhost:3128"
-            },
-            {
-              "created": "2022-05-16T23:12:02Z",
-              "instruction": "COPY dir:d879ba5c4ce1365afd2d73d9ca22dde522b5bc855fa4b72bc9f756c44654db3b in /dsop-fix/ "
-            },
-            {
-              "created": "2022-05-16T23:12:03Z",
-              "instruction": "COPY file:bd69419b4ad4fadd7c90adb4226d57365d63f58988aaac98c246d7c5351aebcf in /etc/pki/ca-trust/source/anchors/Certificates_PKCS7_v5.9_DoD.pem "
-            },
-            {
-              "created": "2022-05-16T23:12:03Z",
-              "instruction": "COPY file:256923016d82be8b59dd5cf92e01537ad0a3606573ce6270b762994ad2398087 in /etc/pki/ca-trust/source/anchors/Certificates_PKCS7_v5.13_WCF.pem "
-            },
-            {
-              "created": "2022-05-16T23:12:03Z",
-              "instruction": "COPY file:a5fbb98dfe766c185eaf98d93a13209fa81d62fff9022eebfd5d3bb3fd3a8843 in /etc/ "
-            },
-            {
-              "created": "2022-05-16T23:12:24Z",
-              "instruction": "RUN |5 GOPROXY=http://nexus-repository-manager.nexus-repository-manager.svc.cluster.local:8081/repository/goproxy/ GOSUMDB=sum.golang.org http://nexus-repository-manager.nexus-repository-manager.svc.cluster.local:8081/repository/gosum HTTP_PROXY=http://localhost:3128 http_proxy=http://localhost:3128 /bin/sh -c echo Update packages and install DISA STIG fixes &&     sed -i \"s/enabled=1/enabled=0/\" /etc/dnf/plugins/subscription-manager.conf &&     echo \"exclude=filesystem-*\" >> /etc/dnf/dnf.conf &&     chmod 644 /etc/issue /etc/pki/ca-trust/source/anchors/*.pem &&     chmod +x /dsop-fix/*.sh &&     dnf repolist &&     dnf update -y &&     dnf install -y cracklib-dicts nss &&     echo \"* hard maxlogins 10\" > /etc/security/limits.d/maxlogins.conf &&     /dsop-fix/xccdf_org.ssgproject.content_rule_account_disable_post_pw_expiration.sh &&     /dsop-fix/xccdf_org.ssgproject.content_rule_accounts_logon_fail_delay.sh &&     /dsop-fix/xccdf_org.ssgproject.content_rule_accounts_max_concurrent_login_sessions.sh &&     /dsop-fix/xccdf_org.ssgproject.content_rule_accounts_maximum_age_login_defs.sh &&     /dsop-fix/xccdf_org.ssgproject.content_rule_accounts_minimum_age_login_defs.sh &&     /dsop-fix/xccdf_org.ssgproject.content_rule_accounts_password_minlen_login_defs.sh &&     /dsop-fix/xccdf_org.ssgproject.content_rule_accounts_password_pam_dcredit.sh &&     /dsop-fix/xccdf_org.ssgproject.content_rule_accounts_password_pam_dictcheck.sh &&     /dsop-fix/xccdf_org.ssgproject.content_rule_accounts_password_pam_difok.sh &&     /dsop-fix/xccdf_org.ssgproject.content_rule_accounts_password_pam_lcredit.sh &&     /dsop-fix/xccdf_org.ssgproject.content_rule_accounts_password_pam_maxclassrepeat.sh &&     /dsop-fix/xccdf_org.ssgproject.content_rule_accounts_password_pam_maxrepeat.sh &&     /dsop-fix/xccdf_org.ssgproject.content_rule_accounts_password_pam_minclass.sh &&     /dsop-fix/xccdf_org.ssgproject.content_rule_accounts_password_pam_minlen.sh &&     /dsop-fix/xccdf_org.ssgproject.content_rule_accounts_password_pam_ocredit.sh &&     /dsop-fix/xccdf_org.ssgproject.content_rule_accounts_password_pam_pwhistory_remember_password_auth.sh &&     /dsop-fix/xccdf_org.ssgproject.content_rule_accounts_password_pam_pwhistory_remember_system_auth.sh &&     /dsop-fix/xccdf_org.ssgproject.content_rule_accounts_password_pam_ucredit.sh &&     /dsop-fix/xccdf_org.ssgproject.content_rule_accounts_password_pam_unix_remember.sh &&     /dsop-fix/xccdf_org.ssgproject.content_rule_accounts_passwords_pam_faillock_deny.sh &&     /dsop-fix/xccdf_org.ssgproject.content_rule_accounts_passwords_pam_faillock_deny_root.sh &&     /dsop-fix/xccdf_org.ssgproject.content_rule_accounts_passwords_pam_faillock_interval.sh &&     /dsop-fix/xccdf_org.ssgproject.content_rule_accounts_passwords_pam_faillock_unlock_time.sh &&     /dsop-fix/xccdf_org.ssgproject.content_rule_accounts_passwords_pam_faillock.sh &&     /dsop-fix/xccdf_org.ssgproject.content_rule_accounts_umask_etc_bashrc.sh &&     /dsop-fix/xccdf_org.ssgproject.content_rule_accounts_umask_etc_csh_cshrc.sh &&     /dsop-fix/xccdf_org.ssgproject.content_rule_accounts_umask_etc_login_defs.sh &&     /dsop-fix/xccdf_org.ssgproject.content_rule_accounts_umask_etc_profile.sh &&     /dsop-fix/xccdf_org.ssgproject.content_rule_banner_etc_issue.sh &&     /dsop-fix/xccdf_org.ssgproject.content_rule_configure_kerberos_crypto_policy.sh &&     /dsop-fix/xccdf_org.ssgproject.content_rule_configure_openssl_crypto_policy.sh &&     /dsop-fix/xccdf_org.ssgproject.content_rule_coredump_disable_backtraces.sh &&     /dsop-fix/xccdf_org.ssgproject.content_rule_coredump_disable_storage.sh &&     /dsop-fix/xccdf_org.ssgproject.content_rule_disable_ctrlaltdel_burstaction.sh &&     /dsop-fix/xccdf_org.ssgproject.content_rule_disable_users_coredumps.sh &&     /dsop-fix/xccdf_org.ssgproject.content_rule_display_login_attempts.sh &&     /dsop-fix/xccdf_org.ssgproject.content_rule_ensure_gpgcheck_local_packages.sh &&     /dsop-fix/xccdf_org.ssgproject.content_rule_file_groupownership_system_commands_dirs.sh &&     /dsop-fix/xccdf_org.ssgproject.content_rule_network_configure_name_resolution.sh &&     /dsop-fix/xccdf_org.ssgproject.content_rule_no_empty_passwords.sh &&     /dsop-fix/xccdf_org.ssgproject.content_rule_openssl_use_strong_entropy.sh &&     /dsop-fix/xccdf_org.ssgproject.content_rule_package_crypto-policies_installed.sh &&     /dsop-fix/xccdf_org.ssgproject.content_rule_package_iptables_installed.sh &&     update-ca-trust &&     update-ca-trust force-enable &&     dnf clean all &&     rm -rf /dsop-fix/ /var/cache/dnf/ /var/tmp/* /tmp/* /var/tmp/.???* /tmp/.???*"
-            },
-            {
-              "created": "2022-05-16T23:12:24Z",
-              "instruction": "ENV container oci"
-            },
-            {
-              "created": "2022-05-16T23:12:24Z",
-              "instruction": "ENV PATH /usr/local/sbin:/usr/local/bin:/usr/sbin:/usr/bin:/sbin:/bin"
-            },
-            {
-              "created": "2022-05-16T23:12:25Z",
-              "instruction": "CMD [\"/bin/bash\"]"
-            },
-            {
-              "created": "2022-05-16T23:46:01Z",
-              "instruction": "ARG GOPROXY=http://nexus-repository-manager.nexus-repository-manager.svc.cluster.local:8081/repository/goproxy/ HTTP_PROXY=http://localhost:3128 http_proxy=http://localhost:3128"
-            },
-            {
-              "created": "2022-05-16T23:46:01Z",
-              "instruction": "ARG GOPROXY=http://nexus-repository-manager.nexus-repository-manager.svc.cluster.local:8081/repository/goproxy/ GOSUMDB=sum.golang.org http://nexus-repository-manager.nexus-repository-manager.svc.cluster.local:8081/repository/gosum HTTP_PROXY=http://localhost:3128 http_proxy=http://localhost:3128"
-            },
-            {
-              "created": "2022-05-16T23:46:01Z",
-              "instruction": "USER 0"
-            },
-            {
-              "created": "2022-05-16T23:46:21Z",
-              "instruction": "RUN |5 GOPROXY=http://nexus-repository-manager.nexus-repository-manager.svc.cluster.local:8081/repository/goproxy/ GOSUMDB=sum.golang.org http://nexus-repository-manager.nexus-repository-manager.svc.cluster.local:8081/repository/gosum HTTP_PROXY=http://localhost:3128 http_proxy=http://localhost:3128 /bin/sh -c useradd dotnet -m -d /home/dotnet -s /sbin/nologin     && mkdir -p /app     && chown -R dotnet /app     && dnf update -y     && dnf install -y aspnetcore-runtime-5.0     && dnf clean all     && rm -rf /var/cache/dnf"
-            },
-            {
-              "created": "2022-05-16T23:46:21Z",
-              "instruction": "USER dotnet"
-            },
-            {
-              "created": "2022-05-16T23:46:22Z",
-              "instruction": "HEALTHCHECK NONE"
-            },
-            {
-              "created": "2022-05-18T12:22:43Z",
-              "instruction": "ENV ASPNETCORE_URLS=http://*:5000"
-            },
-            {
-              "created": "2022-05-18T12:22:44Z",
-              "instruction": "WORKDIR /app"
-            },
-            {
-              "created": "2022-05-18T12:22:44Z",
-              "instruction": "USER root"
-            },
-            {
-              "created": "2022-05-18T12:22:44Z",
-              "instruction": "COPY dir:3fb2cd6c4462b2552bc23abd909e4376a9f2f9bf85e16faca5ca66a2e9bb8fcd in /opt/signatures "
-            },
-            {
-              "created": "2022-05-18T12:22:44Z",
-              "instruction": "COPY --chown=dotnet:0file:88391622e7a33c9e10af09a623b35f19ab2df0c3db5698b2355b4b6c3ae71d9c in /tmp/dragonfly-api-start.sh "
-            },
-            {
-              "created": "2022-05-18T12:22:44Z",
-              "instruction": "COPY --chown=dotnet:0file:d672443aac164979eef4ad77fe67a864489002fddb50064445fbcd577394f543 in ./ "
-            },
-            {
-              "created": "2022-05-18T12:22:44Z",
-              "instruction": "COPY --chown=dotnet:0dir:1ce8f3c08ff0e796e71e0bb8f34d68c930f5f92b0654370acbdb9446b8a6e931 in /health "
-            },
-            {
-              "created": "2022-05-18T12:22:45Z",
-              "instruction": "COPY --chown=dotnet:0dir:8c003f7894931f0505c882bdb6cca4cb74f0fcbfe3f503d98cc92c610e429ffd in ./ "
-            },
-            {
-              "created": "2022-05-18T12:23:09Z",
-              "instruction": "RUN rpm --import /opt/signatures/*     && dnf -y install https://download.postgresql.org/pub/repos/yum/reporpms/EL-8-x86_64/pgdg-redhat-repo-latest.noarch.rpm     && dnf install -y postgresql12.x86_64     && dnf clean all     && rm -rf /var/cache/dnf     && rm -rf /opt/signatures"
-            },
-            {
-              "created": "2022-05-18T12:23:11Z",
-              "instruction": "RUN usermod -a -G root dotnet     && chmod 775 /tmp/dragonfly-api-start.sh     && chmod 775 -R /app     && chmod 777 /health     && chmod 644 /health/*.*     && chmod 755 /health/*.sh"
-            },
-            {
-              "created": "2022-05-18T12:23:12Z",
-              "instruction": "USER 1000:0"
-            },
-            {
-              "created": "2022-05-18T12:23:12Z",
-              "instruction": "EXPOSE 5000"
-            },
-            {
-              "created": "2022-05-18T12:23:12Z",
-              "instruction": "HEALTHCHECK &{[\"CMD-SHELL\" \"/health/health_check.sh || exit 1\"] \"30s\" \"10s\" \"30s\" '\\x00'}"
-            },
-            {
-              "created": "2022-05-18T12:23:12Z",
-              "instruction": "ENTRYPOINT [\"/tmp/dragonfly-api-start.sh\"]"
-            }
-          ],
-          "scanTime": "2022-05-18T12:24:32.855444532Z",
-          "scanID": "6284e580d9600f8d0db159e2"
+          "consoleURL": "https://twistlock.test.net/#!/monitor/vulnerabilities/images/ci?search=sha256%3Ab1c0237ebd29860066656372da10d8d7da33b34715986f74b3d5a7e4ba060d1b"
         }
-      ],
-      "consoleURL": "https://twistlock.test.net/#!/monitor/vulnerabilities/images/ci?search=sha256%3Ab1c0237ebd29860066656372da10d8d7da33b34715986f74b3d5a7e4ba060d1b"
-    }
+      }
+    ]
   }
-=======
-	"platform": {
-		"name": "Heimdall Tools",
-		"release": "2.6.27",
-		"target_id": "registry.io/test:1a7a431a105aa04632f5f5fbe8f753bd245add0a"
-	},
-	"version": "2.6.27",
-	"statistics": {},
-	"profiles": [
-		{
-			"name": "Twistlock Scan",
-			"title": "Twistlock Project: All / TEST-COLLECTION",
-			"summary": "Package Vulnerability Summary: 97 Application Compliance Issue Total: 0",
-			"supports": [],
-			"attributes": [],
-			"groups": [],
-			"status": "loaded",
-			"controls": [
-				{
-					"tags": {
-						"nist": [
-							"SI-2",
-							"RA-5"
-						],
-						"cci": [
-							"CCI-002605",
-							"CCI-001643"
-						],
-						"cveid": "CVE-2021-43529"
-					},
-					"refs": [],
-					"source_location": {},
-					"title": "CVE-2021-43529",
-					"id": "CVE-2021-43529",
-					"desc": "DOCUMENTATION: A remote code execution flaw was found in the way NSS verifies certificates. This flaw allows an attacker posing as an SSL/TLS server to trigger this issue in a client application compiled with NSS when it tries to initiate an SSL/TLS connection.  Similarly, a server application compiled with NSS, which processes client certificates, can receive a malicious certificate via a client, triggering the flaw. The highest threat to this vulnerability is confidentiality, integrity, as well as system availability.              STATEMENT: The issue is not limited to TLS. Any applications that use NSS certificate verification are vulnerable; S/MIME is impacted as well.  Similarly, a server application compiled with NSS, which processes client certificates, can receive a malicious certificate via a client.  Firefox is not vulnerable to this flaw as it uses the mozilla::pkix for certificate verification. Thunderbird is affected when parsing email with the S/MIME signature.  Thunderbird on Red Hat Enterprise Linux 8.4 and later does not need to be updated since it uses the system NSS library, but earlier Red Hat Enterprise Linux 8 extended life streams will need to update Thunderbird as well as NSS.             MITIGATION: Red Hat has investigated whether a possible mitigation exists for this issue, and has not been able to identify a practical example. Please update the affec",
-					"impact": 0.9,
-					"code": "{\n  \"id\": \"CVE-2021-43529\",\n  \"status\": \"affected\",\n  \"cvss\": 9.8,\n  \"description\": \"DOCUMENTATION: A remote code execution flaw was found in the way NSS verifies certificates. This flaw allows an attacker posing as an SSL/TLS server to trigger this issue in a client application compiled with NSS when it tries to initiate an SSL/TLS connection.  Similarly, a server application compiled with NSS, which processes client certificates, can receive a malicious certificate via a client, triggering the flaw. The highest threat to this vulnerability is confidentiality, integrity, as well as system availability.              STATEMENT: The issue is not limited to TLS. Any applications that use NSS certificate verification are vulnerable; S/MIME is impacted as well.  Similarly, a server application compiled with NSS, which processes client certificates, can receive a malicious certificate via a client.  Firefox is not vulnerable to this flaw as it uses the mozilla::pkix for certificate verification. Thunderbird is affected when parsing email with the S/MIME signature.  Thunderbird on Red Hat Enterprise Linux 8.4 and later does not need to be updated since it uses the system NSS library, but earlier Red Hat Enterprise Linux 8 extended life streams will need to update Thunderbird as well as NSS.             MITIGATION: Red Hat has investigated whether a possible mitigation exists for this issue, and has not been able to identify a practical example. Please update the affec\",\n  \"severity\": \"critical\",\n  \"packageName\": \"nss-util\",\n  \"packageVersion\": \"3.67.0-7.el8_5\",\n  \"link\": \"https://access.redhat.com/security/cve/CVE-2021-43529\",\n  \"riskFactors\": [\n    \"Remote execution\",\n    \"Attack complexity: low\",\n    \"Attack vector: network\",\n    \"Critical severity\",\n    \"Recent vulnerability\"\n  ],\n  \"impactedVersions\": [\n    \"*\"\n  ],\n  \"publishedDate\": \"2021-12-01T00:00:00Z\",\n  \"discoveredDate\": \"2022-05-18T12:24:22Z\",\n  \"layerTime\": \"2022-05-16T23:12:25Z\"\n}",
-					"results": [
-						{
-							"status": "failed",
-							"code_desc": "Package \"nss-util\" should be updated to latest version above impacted versions [\"*\"]",
-							"message": "Expected latest version of \"nss-util\"\nDetected vulnerable version \"3.67.0-7.el8_5\" of \"nss-util\"",
-							"start_time": "2022-05-18T12:24:22Z"
-						},
-						{
-							"status": "failed",
-							"code_desc": "Package \"nss-sysinit\" should be updated to latest version above impacted versions [\"*\"]",
-							"message": "Expected latest version of \"nss-sysinit\"\nDetected vulnerable version \"3.67.0-7.el8_5\" of \"nss-sysinit\"",
-							"start_time": "2022-05-18T12:24:22Z"
-						},
-						{
-							"status": "failed",
-							"code_desc": "Package \"nss\" should be updated to latest version above impacted versions [\"*\"]",
-							"message": "Expected latest version of \"nss\"\nDetected vulnerable version \"3.67.0-7.el8_5\" of \"nss\"",
-							"start_time": "2022-05-18T12:24:22Z"
-						},
-						{
-							"status": "failed",
-							"code_desc": "Package \"nss-softokn\" should be updated to latest version above impacted versions [\"*\"]",
-							"message": "Expected latest version of \"nss-softokn\"\nDetected vulnerable version \"3.67.0-7.el8_5\" of \"nss-softokn\"",
-							"start_time": "2022-05-18T12:24:22Z"
-						},
-						{
-							"status": "failed",
-							"code_desc": "Package \"nss-softokn-freebl\" should be updated to latest version above impacted versions [\"*\"]",
-							"message": "Expected latest version of \"nss-softokn-freebl\"\nDetected vulnerable version \"3.67.0-7.el8_5\" of \"nss-softokn-freebl\"",
-							"start_time": "2022-05-18T12:24:22Z"
-						}
-					]
-				},
-				{
-					"tags": {
-						"nist": [
-							"SI-2",
-							"RA-5"
-						],
-						"cci": [
-							"CCI-002605",
-							"CCI-001643"
-						],
-						"cveid": "CVE-2022-1650"
-					},
-					"refs": [],
-					"source_location": {},
-					"title": "CVE-2022-1650",
-					"id": "CVE-2022-1650",
-					"desc": "Exposure of Sensitive Information to an Unauthorized Actor in GitHub repository eventsource/eventsource prior to v2.0.2.",
-					"impact": 0.9,
-					"code": "{\n  \"id\": \"CVE-2022-1650\",\n  \"status\": \"under investigation\",\n  \"cvss\": 8.1,\n  \"description\": \"Exposure of Sensitive Information to an Unauthorized Actor in GitHub repository eventsource/eventsource prior to v2.0.2.\",\n  \"severity\": \"important\",\n  \"packageName\": \"dotnet-host\",\n  \"packageVersion\": \"6.0.5-1.el8_6\",\n  \"link\": \"https://access.redhat.com/security/cve/CVE-2022-1650\",\n  \"riskFactors\": [\n    \"Attack complexity: low\",\n    \"Attack vector: network\",\n    \"High severity\",\n    \"Recent vulnerability\"\n  ],\n  \"impactedVersions\": [\n    \"*\"\n  ],\n  \"publishedDate\": \"2022-05-12T11:15:00Z\",\n  \"discoveredDate\": \"2022-05-18T12:24:22Z\",\n  \"layerTime\": \"2022-05-16T23:46:22Z\"\n}",
-					"results": [
-						{
-							"status": "failed",
-							"code_desc": "Package \"dotnet-host\" should be updated to latest version above impacted versions [\"*\"]",
-							"message": "Expected latest version of \"dotnet-host\"\nDetected vulnerable version \"6.0.5-1.el8_6\" of \"dotnet-host\"",
-							"start_time": "2022-05-18T12:24:22Z"
-						}
-					]
-				},
-				{
-					"tags": {
-						"nist": [
-							"SI-2",
-							"RA-5"
-						],
-						"cci": [
-							"CCI-002605",
-							"CCI-001643"
-						],
-						"cveid": "CVE-2022-22824"
-					},
-					"refs": [],
-					"source_location": {},
-					"title": "CVE-2022-22824",
-					"id": "CVE-2022-22824",
-					"desc": "defineAttribute in xmlparse.c in Expat (aka libexpat) before 2.4.3 has an integer overflow.",
-					"impact": 0.5,
-					"code": "{\n  \"id\": \"CVE-2022-22824\",\n  \"status\": \"affected\",\n  \"cvss\": 9.8,\n  \"vector\": \"CVSS:3.1/AV:N/AC:L/PR:N/UI:N/S:U/C:H/I:H/A:H\",\n  \"description\": \"defineAttribute in xmlparse.c in Expat (aka libexpat) before 2.4.3 has an integer overflow.\",\n  \"severity\": \"moderate\",\n  \"packageName\": \"expat\",\n  \"packageVersion\": \"2.2.5-8.el8\",\n  \"link\": \"https://access.redhat.com/security/cve/CVE-2022-22824\",\n  \"riskFactors\": [\n    \"Medium severity\",\n    \"Recent vulnerability\",\n    \"Attack complexity: low\",\n    \"Attack vector: network\"\n  ],\n  \"impactedVersions\": [\n    \"*\"\n  ],\n  \"publishedDate\": \"2022-01-10T14:12:00Z\",\n  \"discoveredDate\": \"2022-05-18T12:24:22Z\",\n  \"layerTime\": \"2022-05-03T08:38:31Z\"\n}",
-					"results": [
-						{
-							"status": "failed",
-							"code_desc": "Package \"expat\" should be updated to latest version above impacted versions [\"*\"]",
-							"message": "Expected latest version of \"expat\"\nDetected vulnerable version \"2.2.5-8.el8\" of \"expat\"",
-							"start_time": "2022-05-18T12:24:22Z"
-						}
-					]
-				},
-				{
-					"tags": {
-						"nist": [
-							"SI-2",
-							"RA-5"
-						],
-						"cci": [
-							"CCI-002605",
-							"CCI-001643"
-						],
-						"cveid": "CVE-2022-22823"
-					},
-					"refs": [],
-					"source_location": {},
-					"title": "CVE-2022-22823",
-					"id": "CVE-2022-22823",
-					"desc": "build_model in xmlparse.c in Expat (aka libexpat) before 2.4.3 has an integer overflow.",
-					"impact": 0.5,
-					"code": "{\n  \"id\": \"CVE-2022-22823\",\n  \"status\": \"affected\",\n  \"cvss\": 9.8,\n  \"vector\": \"CVSS:3.1/AV:N/AC:L/PR:N/UI:N/S:U/C:H/I:H/A:H\",\n  \"description\": \"build_model in xmlparse.c in Expat (aka libexpat) before 2.4.3 has an integer overflow.\",\n  \"severity\": \"moderate\",\n  \"packageName\": \"expat\",\n  \"packageVersion\": \"2.2.5-8.el8\",\n  \"link\": \"https://access.redhat.com/security/cve/CVE-2022-22823\",\n  \"riskFactors\": [\n    \"Attack vector: network\",\n    \"Medium severity\",\n    \"Recent vulnerability\",\n    \"Attack complexity: low\"\n  ],\n  \"impactedVersions\": [\n    \"*\"\n  ],\n  \"publishedDate\": \"2022-01-10T14:12:00Z\",\n  \"discoveredDate\": \"2022-05-18T12:24:22Z\",\n  \"layerTime\": \"2022-05-03T08:38:31Z\"\n}",
-					"results": [
-						{
-							"status": "failed",
-							"code_desc": "Package \"expat\" should be updated to latest version above impacted versions [\"*\"]",
-							"message": "Expected latest version of \"expat\"\nDetected vulnerable version \"2.2.5-8.el8\" of \"expat\"",
-							"start_time": "2022-05-18T12:24:22Z"
-						}
-					]
-				},
-				{
-					"tags": {
-						"nist": [
-							"SI-2",
-							"RA-5"
-						],
-						"cci": [
-							"CCI-002605",
-							"CCI-001643"
-						],
-						"cveid": "CVE-2022-22822"
-					},
-					"refs": [],
-					"source_location": {},
-					"title": "CVE-2022-22822",
-					"id": "CVE-2022-22822",
-					"desc": "addBinding in xmlparse.c in Expat (aka libexpat) before 2.4.3 has an integer overflow.",
-					"impact": 0.5,
-					"code": "{\n  \"id\": \"CVE-2022-22822\",\n  \"status\": \"affected\",\n  \"cvss\": 9.8,\n  \"vector\": \"CVSS:3.1/AV:N/AC:L/PR:N/UI:N/S:U/C:H/I:H/A:H\",\n  \"description\": \"addBinding in xmlparse.c in Expat (aka libexpat) before 2.4.3 has an integer overflow.\",\n  \"severity\": \"moderate\",\n  \"packageName\": \"expat\",\n  \"packageVersion\": \"2.2.5-8.el8\",\n  \"link\": \"https://access.redhat.com/security/cve/CVE-2022-22822\",\n  \"riskFactors\": [\n    \"Medium severity\",\n    \"Recent vulnerability\",\n    \"Attack complexity: low\",\n    \"Attack vector: network\"\n  ],\n  \"impactedVersions\": [\n    \"*\"\n  ],\n  \"publishedDate\": \"2022-01-10T14:12:00Z\",\n  \"discoveredDate\": \"2022-05-18T12:24:22Z\",\n  \"layerTime\": \"2022-05-03T08:38:31Z\"\n}",
-					"results": [
-						{
-							"status": "failed",
-							"code_desc": "Package \"expat\" should be updated to latest version above impacted versions [\"*\"]",
-							"message": "Expected latest version of \"expat\"\nDetected vulnerable version \"2.2.5-8.el8\" of \"expat\"",
-							"start_time": "2022-05-18T12:24:22Z"
-						}
-					]
-				},
-				{
-					"tags": {
-						"nist": [
-							"SI-2",
-							"RA-5"
-						],
-						"cci": [
-							"CCI-002605",
-							"CCI-001643"
-						],
-						"cveid": "CVE-2022-22827"
-					},
-					"refs": [],
-					"source_location": {},
-					"title": "CVE-2022-22827",
-					"id": "CVE-2022-22827",
-					"desc": "storeAtts in xmlparse.c in Expat (aka libexpat) before 2.4.3 has an integer overflow.",
-					"impact": 0.5,
-					"code": "{\n  \"id\": \"CVE-2022-22827\",\n  \"status\": \"affected\",\n  \"cvss\": 8.8,\n  \"vector\": \"CVSS:3.1/AV:N/AC:L/PR:N/UI:R/S:U/C:H/I:H/A:H\",\n  \"description\": \"storeAtts in xmlparse.c in Expat (aka libexpat) before 2.4.3 has an integer overflow.\",\n  \"severity\": \"moderate\",\n  \"packageName\": \"expat\",\n  \"packageVersion\": \"2.2.5-8.el8\",\n  \"link\": \"https://access.redhat.com/security/cve/CVE-2022-22827\",\n  \"riskFactors\": [\n    \"Attack complexity: low\",\n    \"Attack vector: network\",\n    \"Medium severity\",\n    \"Recent vulnerability\"\n  ],\n  \"impactedVersions\": [\n    \"*\"\n  ],\n  \"publishedDate\": \"2022-01-10T14:12:00Z\",\n  \"discoveredDate\": \"2022-05-18T12:24:22Z\",\n  \"layerTime\": \"2022-05-03T08:38:31Z\"\n}",
-					"results": [
-						{
-							"status": "failed",
-							"code_desc": "Package \"expat\" should be updated to latest version above impacted versions [\"*\"]",
-							"message": "Expected latest version of \"expat\"\nDetected vulnerable version \"2.2.5-8.el8\" of \"expat\"",
-							"start_time": "2022-05-18T12:24:22Z"
-						}
-					]
-				},
-				{
-					"tags": {
-						"nist": [
-							"SI-2",
-							"RA-5"
-						],
-						"cci": [
-							"CCI-002605",
-							"CCI-001643"
-						],
-						"cveid": "CVE-2022-22826"
-					},
-					"refs": [],
-					"source_location": {},
-					"title": "CVE-2022-22826",
-					"id": "CVE-2022-22826",
-					"desc": "nextScaffoldPart in xmlparse.c in Expat (aka libexpat) before 2.4.3 has an integer overflow.",
-					"impact": 0.5,
-					"code": "{\n  \"id\": \"CVE-2022-22826\",\n  \"status\": \"affected\",\n  \"cvss\": 8.8,\n  \"vector\": \"CVSS:3.1/AV:N/AC:L/PR:N/UI:R/S:U/C:H/I:H/A:H\",\n  \"description\": \"nextScaffoldPart in xmlparse.c in Expat (aka libexpat) before 2.4.3 has an integer overflow.\",\n  \"severity\": \"moderate\",\n  \"packageName\": \"expat\",\n  \"packageVersion\": \"2.2.5-8.el8\",\n  \"link\": \"https://access.redhat.com/security/cve/CVE-2022-22826\",\n  \"riskFactors\": [\n    \"Attack complexity: low\",\n    \"Attack vector: network\",\n    \"Medium severity\",\n    \"Recent vulnerability\"\n  ],\n  \"impactedVersions\": [\n    \"*\"\n  ],\n  \"publishedDate\": \"2022-01-10T14:12:00Z\",\n  \"discoveredDate\": \"2022-05-18T12:24:22Z\",\n  \"layerTime\": \"2022-05-03T08:38:31Z\"\n}",
-					"results": [
-						{
-							"status": "failed",
-							"code_desc": "Package \"expat\" should be updated to latest version above impacted versions [\"*\"]",
-							"message": "Expected latest version of \"expat\"\nDetected vulnerable version \"2.2.5-8.el8\" of \"expat\"",
-							"start_time": "2022-05-18T12:24:22Z"
-						}
-					]
-				},
-				{
-					"tags": {
-						"nist": [
-							"SI-2",
-							"RA-5"
-						],
-						"cci": [
-							"CCI-002605",
-							"CCI-001643"
-						],
-						"cveid": "CVE-2022-22825"
-					},
-					"refs": [],
-					"source_location": {},
-					"title": "CVE-2022-22825",
-					"id": "CVE-2022-22825",
-					"desc": "lookup in xmlparse.c in Expat (aka libexpat) before 2.4.3 has an integer overflow.",
-					"impact": 0.5,
-					"code": "{\n  \"id\": \"CVE-2022-22825\",\n  \"status\": \"affected\",\n  \"cvss\": 8.8,\n  \"vector\": \"CVSS:3.1/AV:N/AC:L/PR:N/UI:R/S:U/C:H/I:H/A:H\",\n  \"description\": \"lookup in xmlparse.c in Expat (aka libexpat) before 2.4.3 has an integer overflow.\",\n  \"severity\": \"moderate\",\n  \"packageName\": \"expat\",\n  \"packageVersion\": \"2.2.5-8.el8\",\n  \"link\": \"https://access.redhat.com/security/cve/CVE-2022-22825\",\n  \"riskFactors\": [\n    \"Recent vulnerability\",\n    \"Attack complexity: low\",\n    \"Attack vector: network\",\n    \"Medium severity\"\n  ],\n  \"impactedVersions\": [\n    \"*\"\n  ],\n  \"publishedDate\": \"2022-01-10T14:12:00Z\",\n  \"discoveredDate\": \"2022-05-18T12:24:22Z\",\n  \"layerTime\": \"2022-05-03T08:38:31Z\"\n}",
-					"results": [
-						{
-							"status": "failed",
-							"code_desc": "Package \"expat\" should be updated to latest version above impacted versions [\"*\"]",
-							"message": "Expected latest version of \"expat\"\nDetected vulnerable version \"2.2.5-8.el8\" of \"expat\"",
-							"start_time": "2022-05-18T12:24:22Z"
-						}
-					]
-				},
-				{
-					"tags": {
-						"nist": [
-							"SI-2",
-							"RA-5"
-						],
-						"cci": [
-							"CCI-002605",
-							"CCI-001643"
-						],
-						"cveid": "CVE-2021-44569"
-					},
-					"refs": [],
-					"source_location": {},
-					"title": "CVE-2021-44569",
-					"id": "CVE-2021-44569",
-					"desc": "A heap-buffer openSUSE libsolv through 13 Dec 2020 exists in the solver_solve function at src/solver.c: line 3445.",
-					"impact": 0.5,
-					"code": "{\n  \"id\": \"CVE-2021-44569\",\n  \"status\": \"under investigation\",\n  \"cvss\": 8.8,\n  \"vector\": \"CVSS:3.1/AV:N/AC:L/PR:N/UI:R/S:U/C:H/I:H/A:H\",\n  \"description\": \"A heap-buffer openSUSE libsolv through 13 Dec 2020 exists in the solver_solve function at src/solver.c: line 3445.\",\n  \"severity\": \"moderate\",\n  \"packageName\": \"libsolv\",\n  \"packageVersion\": \"0.7.20-1.el8\",\n  \"link\": \"https://access.redhat.com/security/cve/CVE-2021-44569\",\n  \"riskFactors\": [\n    \"Attack vector: network\",\n    \"Medium severity\",\n    \"Recent vulnerability\",\n    \"Attack complexity: low\"\n  ],\n  \"impactedVersions\": [\n    \"*\"\n  ],\n  \"publishedDate\": \"2022-02-21T19:15:00Z\",\n  \"discoveredDate\": \"2022-05-18T12:24:22Z\",\n  \"layerTime\": \"2022-05-03T08:38:31Z\"\n}",
-					"results": [
-						{
-							"status": "failed",
-							"code_desc": "Package \"libsolv\" should be updated to latest version above impacted versions [\"*\"]",
-							"message": "Expected latest version of \"libsolv\"\nDetected vulnerable version \"0.7.20-1.el8\" of \"libsolv\"",
-							"start_time": "2022-05-18T12:24:22Z"
-						}
-					]
-				},
-				{
-					"tags": {
-						"nist": [
-							"SI-2",
-							"RA-5"
-						],
-						"cci": [
-							"CCI-002605",
-							"CCI-001643"
-						],
-						"cveid": "CVE-2017-15412"
-					},
-					"refs": [],
-					"source_location": {},
-					"title": "CVE-2017-15412",
-					"id": "CVE-2017-15412",
-					"desc": "Use after free in libxml2 before 2.9.5, as used in Google Chrome prior to 63.0.3239.84 and other products, allowed a remote attacker to potentially exploit heap corruption via a crafted HTML page.",
-					"impact": 0.5,
-					"code": "{\n  \"id\": \"CVE-2017-15412\",\n  \"status\": \"affected\",\n  \"cvss\": 8.8,\n  \"vector\": \"CVSS:3.0/AV:N/AC:L/PR:N/UI:R/S:U/C:H/I:H/A:H\",\n  \"description\": \"Use after free in libxml2 before 2.9.5, as used in Google Chrome prior to 63.0.3239.84 and other products, allowed a remote attacker to potentially exploit heap corruption via a crafted HTML page.\",\n  \"severity\": \"moderate\",\n  \"packageName\": \"python3-libxml2\",\n  \"packageVersion\": \"2.9.7-13.el8\",\n  \"link\": \"https://access.redhat.com/security/cve/CVE-2017-15412\",\n  \"riskFactors\": [\n    \"Attack complexity: low\",\n    \"Attack vector: network\",\n    \"Medium severity\"\n  ],\n  \"impactedVersions\": [\n    \"*\"\n  ],\n  \"publishedDate\": \"2018-01-29T00:00:00Z\",\n  \"discoveredDate\": \"2022-05-18T12:24:22Z\",\n  \"layerTime\": \"2022-05-03T08:38:31Z\"\n}",
-					"results": [
-						{
-							"status": "failed",
-							"code_desc": "Package \"python3-libxml2\" should be updated to latest version above impacted versions [\"*\"]",
-							"message": "Expected latest version of \"python3-libxml2\"\nDetected vulnerable version \"2.9.7-13.el8\" of \"python3-libxml2\"",
-							"start_time": "2022-05-18T12:24:22Z"
-						}
-					]
-				},
-				{
-					"tags": {
-						"nist": [
-							"SI-2",
-							"RA-5"
-						],
-						"cci": [
-							"CCI-002605",
-							"CCI-001643"
-						],
-						"cveid": "CVE-2016-5131"
-					},
-					"refs": [],
-					"source_location": {},
-					"title": "CVE-2016-5131",
-					"id": "CVE-2016-5131",
-					"desc": "Use-after-free vulnerability in libxml2 through 2.9.4, as used in Google Chrome before 52.0.2743.82, allows remote attackers to cause a denial of service or possibly have unspecified other impact via vectors related to the XPointer range-to function.",
-					"impact": 0.5,
-					"code": "{\n  \"id\": \"CVE-2016-5131\",\n  \"status\": \"affected\",\n  \"cvss\": 8.8,\n  \"vector\": \"CVSS:3.0/AV:N/AC:L/PR:N/UI:R/S:U/C:H/I:H/A:H\",\n  \"description\": \"Use-after-free vulnerability in libxml2 through 2.9.4, as used in Google Chrome before 52.0.2743.82, allows remote attackers to cause a denial of service or possibly have unspecified other impact via vectors related to the XPointer range-to function.\",\n  \"severity\": \"moderate\",\n  \"packageName\": \"python3-libxml2\",\n  \"packageVersion\": \"2.9.7-13.el8\",\n  \"link\": \"https://access.redhat.com/security/cve/CVE-2016-5131\",\n  \"riskFactors\": [\n    \"DoS\",\n    \"Medium severity\",\n    \"Attack complexity: low\",\n    \"Attack vector: network\"\n  ],\n  \"impactedVersions\": [\n    \"*\"\n  ],\n  \"publishedDate\": \"2016-07-23T19:59:00Z\",\n  \"discoveredDate\": \"2022-05-18T12:24:22Z\",\n  \"layerTime\": \"2022-05-03T08:38:31Z\"\n}",
-					"results": [
-						{
-							"status": "failed",
-							"code_desc": "Package \"python3-libxml2\" should be updated to latest version above impacted versions [\"*\"]",
-							"message": "Expected latest version of \"python3-libxml2\"\nDetected vulnerable version \"2.9.7-13.el8\" of \"python3-libxml2\"",
-							"start_time": "2022-05-18T12:24:22Z"
-						}
-					]
-				},
-				{
-					"tags": {
-						"nist": [
-							"SI-2",
-							"RA-5"
-						],
-						"cci": [
-							"CCI-002605",
-							"CCI-001643"
-						],
-						"cveid": "CVE-2017-0663"
-					},
-					"refs": [],
-					"source_location": {},
-					"title": "CVE-2017-0663",
-					"id": "CVE-2017-0663",
-					"desc": "A remote code execution vulnerability in libxml2 could enable an attacker using a specially crafted file to execute arbitrary code within the context of an unprivileged process. This issue is rated as High due to the possibility of remote code execution in an application that uses this library. Product: Android. Versions: 4.4.4, 5.0.2, 5.1.1, 6.0, 6.0.1, 7.0, 7.1.1, 7.1.2. Android ID: A-37104170.",
-					"impact": 0.5,
-					"code": "{\n  \"id\": \"CVE-2017-0663\",\n  \"status\": \"affected\",\n  \"cvss\": 8.1,\n  \"vector\": \"CVSS:3.0/AV:L/AC:L/PR:N/UI:R/S:U/C:H/I:H/A:H\",\n  \"description\": \"A remote code execution vulnerability in libxml2 could enable an attacker using a specially crafted file to execute arbitrary code within the context of an unprivileged process. This issue is rated as High due to the possibility of remote code execution in an application that uses this library. Product: Android. Versions: 4.4.4, 5.0.2, 5.1.1, 6.0, 6.0.1, 7.0, 7.1.1, 7.1.2. Android ID: A-37104170.\",\n  \"severity\": \"moderate\",\n  \"packageName\": \"python3-libxml2\",\n  \"packageVersion\": \"2.9.7-13.el8\",\n  \"link\": \"https://access.redhat.com/security/cve/CVE-2017-0663\",\n  \"riskFactors\": [\n    \"Remote execution\",\n    \"Attack vector: network\",\n    \"Medium severity\"\n  ],\n  \"impactedVersions\": [\n    \"*\"\n  ],\n  \"publishedDate\": \"2017-06-14T13:29:00Z\",\n  \"discoveredDate\": \"2022-05-18T12:24:22Z\",\n  \"layerTime\": \"2022-05-03T08:38:31Z\"\n}",
-					"results": [
-						{
-							"status": "failed",
-							"code_desc": "Package \"python3-libxml2\" should be updated to latest version above impacted versions [\"*\"]",
-							"message": "Expected latest version of \"python3-libxml2\"\nDetected vulnerable version \"2.9.7-13.el8\" of \"python3-libxml2\"",
-							"start_time": "2022-05-18T12:24:22Z"
-						}
-					]
-				},
-				{
-					"tags": {
-						"nist": [
-							"SI-2",
-							"RA-5"
-						],
-						"cci": [
-							"CCI-002605",
-							"CCI-001643"
-						],
-						"cveid": "CVE-2021-46143"
-					},
-					"refs": [],
-					"source_location": {},
-					"title": "CVE-2021-46143",
-					"id": "CVE-2021-46143",
-					"desc": "In doProlog in xmlparse.c in Expat (aka libexpat) before 2.4.3, an integer overflow exists for m_groupSize.",
-					"impact": 0.5,
-					"code": "{\n  \"id\": \"CVE-2021-46143\",\n  \"status\": \"affected\",\n  \"cvss\": 7.8,\n  \"vector\": \"CVSS:3.1/AV:L/AC:L/PR:N/UI:R/S:U/C:H/I:H/A:H\",\n  \"description\": \"In doProlog in xmlparse.c in Expat (aka libexpat) before 2.4.3, an integer overflow exists for m_groupSize.\",\n  \"severity\": \"moderate\",\n  \"packageName\": \"expat\",\n  \"packageVersion\": \"2.2.5-8.el8\",\n  \"link\": \"https://access.redhat.com/security/cve/CVE-2021-46143\",\n  \"riskFactors\": [\n    \"Attack complexity: low\",\n    \"Medium severity\",\n    \"Recent vulnerability\"\n  ],\n  \"impactedVersions\": [\n    \"*\"\n  ],\n  \"publishedDate\": \"2022-01-06T04:15:00Z\",\n  \"discoveredDate\": \"2022-05-18T12:24:22Z\",\n  \"layerTime\": \"2022-05-03T08:38:31Z\"\n}",
-					"results": [
-						{
-							"status": "failed",
-							"code_desc": "Package \"expat\" should be updated to latest version above impacted versions [\"*\"]",
-							"message": "Expected latest version of \"expat\"\nDetected vulnerable version \"2.2.5-8.el8\" of \"expat\"",
-							"start_time": "2022-05-18T12:24:22Z"
-						}
-					]
-				},
-				{
-					"tags": {
-						"nist": [
-							"SI-2",
-							"RA-5"
-						],
-						"cci": [
-							"CCI-002605",
-							"CCI-001643"
-						],
-						"cveid": "CVE-2022-29167"
-					},
-					"refs": [],
-					"source_location": {},
-					"title": "CVE-2022-29167",
-					"id": "CVE-2022-29167",
-					"desc": "Hawk is an HTTP authentication scheme providing mechanisms for making authenticated HTTP requests with partial cryptographic verification of the request and response, covering the HTTP method, request URI, host, and optionally the request payload. Hawk used a regular expression to parse `Host` HTTP header (`Hawk.utils.parseHost()`), which was subject to regular expression DoS attack - meaning each added character in the attacker\\'s input increases the computation time exponentially. `parseHost()` was patched in `9.0.1` to use built-in `URL` class to parse hostname instead. `Hawk.authenticate()` accepts `options` argument. If that contains `host` and `port`, those would be used instead of a call to `utils.parseHost()`.",
-					"impact": 0.5,
-					"code": "{\n  \"id\": \"CVE-2022-29167\",\n  \"status\": \"under investigation\",\n  \"cvss\": 7.5,\n  \"vector\": \"CVSS:3.1/AV:N/AC:L/PR:N/UI:N/S:U/C:N/I:N/A:H\",\n  \"description\": \"Hawk is an HTTP authentication scheme providing mechanisms for making authenticated HTTP requests with partial cryptographic verification of the request and response, covering the HTTP method, request URI, host, and optionally the request payload. Hawk used a regular expression to parse `Host` HTTP header (`Hawk.utils.parseHost()`), which was subject to regular expression DoS attack - meaning each added character in the attacker\\\\'s input increases the computation time exponentially. `parseHost()` was patched in `9.0.1` to use built-in `URL` class to parse hostname instead. `Hawk.authenticate()` accepts `options` argument. If that contains `host` and `port`, those would be used instead of a call to `utils.parseHost()`.\",\n  \"severity\": \"moderate\",\n  \"packageName\": \"aspnetcore-runtime-5.0\",\n  \"packageVersion\": \"5.0.17-1.el8_6\",\n  \"link\": \"https://access.redhat.com/security/cve/CVE-2022-29167\",\n  \"riskFactors\": [\n    \"DoS\",\n    \"Medium severity\",\n    \"Recent vulnerability\",\n    \"Attack complexity: low\",\n    \"Attack vector: network\"\n  ],\n  \"impactedVersions\": [\n    \"*\"\n  ],\n  \"publishedDate\": \"2022-05-06T00:00:00Z\",\n  \"discoveredDate\": \"2022-05-18T12:24:22Z\",\n  \"layerTime\": \"2022-05-16T23:46:22Z\"\n}",
-					"results": [
-						{
-							"status": "failed",
-							"code_desc": "Package \"aspnetcore-runtime-5.0\" should be updated to latest version above impacted versions [\"*\"]",
-							"message": "Expected latest version of \"aspnetcore-runtime-5.0\"\nDetected vulnerable version \"5.0.17-1.el8_6\" of \"aspnetcore-runtime-5.0\"",
-							"start_time": "2022-05-18T12:24:22Z"
-						},
-						{
-							"status": "failed",
-							"code_desc": "Package \"dotnet-host\" should be updated to latest version above impacted versions [\"*\"]",
-							"message": "Expected latest version of \"dotnet-host\"\nDetected vulnerable version \"6.0.5-1.el8_6\" of \"dotnet-host\"",
-							"start_time": "2022-05-18T12:24:22Z"
-						},
-						{
-							"status": "failed",
-							"code_desc": "Package \"dotnet-hostfxr-5.0\" should be updated to latest version above impacted versions [\"*\"]",
-							"message": "Expected latest version of \"dotnet-hostfxr-5.0\"\nDetected vulnerable version \"5.0.17-1.el8_6\" of \"dotnet-hostfxr-5.0\"",
-							"start_time": "2022-05-18T12:24:22Z"
-						},
-						{
-							"status": "failed",
-							"code_desc": "Package \"dotnet-runtime-5.0\" should be updated to latest version above impacted versions [\"*\"]",
-							"message": "Expected latest version of \"dotnet-runtime-5.0\"\nDetected vulnerable version \"5.0.17-1.el8_6\" of \"dotnet-runtime-5.0\"",
-							"start_time": "2022-05-18T12:24:22Z"
-						}
-					]
-				},
-				{
-					"tags": {
-						"nist": [
-							"SI-2",
-							"RA-5"
-						],
-						"cci": [
-							"CCI-002605",
-							"CCI-001643"
-						],
-						"cveid": "CVE-2022-25314"
-					},
-					"refs": [],
-					"source_location": {},
-					"title": "CVE-2022-25314",
-					"id": "CVE-2022-25314",
-					"desc": "In Expat (aka libexpat) before 2.4.5, there is an integer overflow in copyString.",
-					"impact": 0.5,
-					"code": "{\n  \"id\": \"CVE-2022-25314\",\n  \"status\": \"affected\",\n  \"cvss\": 7.5,\n  \"vector\": \"CVSS:3.1/AV:N/AC:L/PR:N/UI:N/S:U/C:N/I:N/A:H\",\n  \"description\": \"In Expat (aka libexpat) before 2.4.5, there is an integer overflow in copyString.\",\n  \"severity\": \"moderate\",\n  \"packageName\": \"expat\",\n  \"packageVersion\": \"2.2.5-8.el8\",\n  \"link\": \"https://access.redhat.com/security/cve/CVE-2022-25314\",\n  \"riskFactors\": [\n    \"Attack complexity: low\",\n    \"Attack vector: network\",\n    \"Medium severity\",\n    \"Recent vulnerability\"\n  ],\n  \"impactedVersions\": [\n    \"*\"\n  ],\n  \"publishedDate\": \"2022-02-18T05:15:00Z\",\n  \"discoveredDate\": \"2022-05-18T12:24:22Z\",\n  \"layerTime\": \"2022-05-03T08:38:31Z\"\n}",
-					"results": [
-						{
-							"status": "failed",
-							"code_desc": "Package \"expat\" should be updated to latest version above impacted versions [\"*\"]",
-							"message": "Expected latest version of \"expat\"\nDetected vulnerable version \"2.2.5-8.el8\" of \"expat\"",
-							"start_time": "2022-05-18T12:24:22Z"
-						}
-					]
-				},
-				{
-					"tags": {
-						"nist": [
-							"SI-2",
-							"RA-5"
-						],
-						"cci": [
-							"CCI-002605",
-							"CCI-001643"
-						],
-						"cveid": "CVE-2022-24772"
-					},
-					"refs": [],
-					"source_location": {},
-					"title": "CVE-2022-24772",
-					"id": "CVE-2022-24772",
-					"desc": "Forge (also called `node-forge`) is a native implementation of Transport Layer Security in JavaScript. Prior to version 1.3.0, RSA PKCS#1 v1.5 signature verification code does not check for tailing garbage bytes after decoding a `DigestInfo` ASN.1 structure. This can allow padding bytes to be removed and garbage data added to forge a signature when a low public exponent is being used. The issue has been addressed in `node-forge` version 1.3.0. There are currently no known workarounds.",
-					"impact": 0.5,
-					"code": "{\n  \"id\": \"CVE-2022-24772\",\n  \"status\": \"under investigation\",\n  \"cvss\": 7.5,\n  \"vector\": \"CVSS:3.1/AV:N/AC:L/PR:N/UI:N/S:U/C:N/I:H/A:N\",\n  \"description\": \"Forge (also called `node-forge`) is a native implementation of Transport Layer Security in JavaScript. Prior to version 1.3.0, RSA PKCS#1 v1.5 signature verification code does not check for tailing garbage bytes after decoding a `DigestInfo` ASN.1 structure. This can allow padding bytes to be removed and garbage data added to forge a signature when a low public exponent is being used. The issue has been addressed in `node-forge` version 1.3.0. There are currently no known workarounds.\",\n  \"severity\": \"moderate\",\n  \"packageName\": \"dotnet-runtime-5.0\",\n  \"packageVersion\": \"5.0.17-1.el8_6\",\n  \"link\": \"https://access.redhat.com/security/cve/CVE-2022-24772\",\n  \"riskFactors\": [\n    \"Recent vulnerability\",\n    \"Attack complexity: low\",\n    \"Attack vector: network\",\n    \"Medium severity\"\n  ],\n  \"impactedVersions\": [\n    \"*\"\n  ],\n  \"publishedDate\": \"2022-03-18T14:15:00Z\",\n  \"discoveredDate\": \"2022-05-18T12:24:22Z\",\n  \"layerTime\": \"2022-05-16T23:46:22Z\"\n}",
-					"results": [
-						{
-							"status": "failed",
-							"code_desc": "Package \"dotnet-runtime-5.0\" should be updated to latest version above impacted versions [\"*\"]",
-							"message": "Expected latest version of \"dotnet-runtime-5.0\"\nDetected vulnerable version \"5.0.17-1.el8_6\" of \"dotnet-runtime-5.0\"",
-							"start_time": "2022-05-18T12:24:22Z"
-						},
-						{
-							"status": "failed",
-							"code_desc": "Package \"dotnet-hostfxr-5.0\" should be updated to latest version above impacted versions [\"*\"]",
-							"message": "Expected latest version of \"dotnet-hostfxr-5.0\"\nDetected vulnerable version \"5.0.17-1.el8_6\" of \"dotnet-hostfxr-5.0\"",
-							"start_time": "2022-05-18T12:24:22Z"
-						},
-						{
-							"status": "failed",
-							"code_desc": "Package \"aspnetcore-runtime-5.0\" should be updated to latest version above impacted versions [\"*\"]",
-							"message": "Expected latest version of \"aspnetcore-runtime-5.0\"\nDetected vulnerable version \"5.0.17-1.el8_6\" of \"aspnetcore-runtime-5.0\"",
-							"start_time": "2022-05-18T12:24:22Z"
-						},
-						{
-							"status": "failed",
-							"code_desc": "Package \"dotnet-host\" should be updated to latest version above impacted versions [\"*\"]",
-							"message": "Expected latest version of \"dotnet-host\"\nDetected vulnerable version \"6.0.5-1.el8_6\" of \"dotnet-host\"",
-							"start_time": "2022-05-18T12:24:22Z"
-						}
-					]
-				},
-				{
-					"tags": {
-						"nist": [
-							"SI-2",
-							"RA-5"
-						],
-						"cci": [
-							"CCI-002605",
-							"CCI-001643"
-						],
-						"cveid": "CVE-2022-24771"
-					},
-					"refs": [],
-					"source_location": {},
-					"title": "CVE-2022-24771",
-					"id": "CVE-2022-24771",
-					"desc": "Forge (also called `node-forge`) is a native implementation of Transport Layer Security in JavaScript. Prior to version 1.3.0, RSA PKCS#1 v1.5 signature verification code is lenient in checking the digest algorithm structure. This can allow a crafted structure that steals padding bytes and uses unchecked portion of the PKCS#1 encoded message to forge a signature when a low public exponent is being used. The issue has been addressed in `node-forge` version 1.3.0. There are currently no known workarounds.",
-					"impact": 0.5,
-					"code": "{\n  \"id\": \"CVE-2022-24771\",\n  \"status\": \"under investigation\",\n  \"cvss\": 7.5,\n  \"vector\": \"CVSS:3.1/AV:N/AC:L/PR:N/UI:N/S:U/C:N/I:H/A:N\",\n  \"description\": \"Forge (also called `node-forge`) is a native implementation of Transport Layer Security in JavaScript. Prior to version 1.3.0, RSA PKCS#1 v1.5 signature verification code is lenient in checking the digest algorithm structure. This can allow a crafted structure that steals padding bytes and uses unchecked portion of the PKCS#1 encoded message to forge a signature when a low public exponent is being used. The issue has been addressed in `node-forge` version 1.3.0. There are currently no known workarounds.\",\n  \"severity\": \"moderate\",\n  \"packageName\": \"dotnet-host\",\n  \"packageVersion\": \"6.0.5-1.el8_6\",\n  \"link\": \"https://access.redhat.com/security/cve/CVE-2022-24771\",\n  \"riskFactors\": [\n    \"Attack complexity: low\",\n    \"Attack vector: network\",\n    \"Medium severity\",\n    \"Recent vulnerability\"\n  ],\n  \"impactedVersions\": [\n    \"*\"\n  ],\n  \"publishedDate\": \"2022-03-18T14:15:00Z\",\n  \"discoveredDate\": \"2022-05-18T12:24:22Z\",\n  \"layerTime\": \"2022-05-16T23:46:22Z\"\n}",
-					"results": [
-						{
-							"status": "failed",
-							"code_desc": "Package \"dotnet-host\" should be updated to latest version above impacted versions [\"*\"]",
-							"message": "Expected latest version of \"dotnet-host\"\nDetected vulnerable version \"6.0.5-1.el8_6\" of \"dotnet-host\"",
-							"start_time": "2022-05-18T12:24:22Z"
-						},
-						{
-							"status": "failed",
-							"code_desc": "Package \"dotnet-hostfxr-5.0\" should be updated to latest version above impacted versions [\"*\"]",
-							"message": "Expected latest version of \"dotnet-hostfxr-5.0\"\nDetected vulnerable version \"5.0.17-1.el8_6\" of \"dotnet-hostfxr-5.0\"",
-							"start_time": "2022-05-18T12:24:22Z"
-						},
-						{
-							"status": "failed",
-							"code_desc": "Package \"aspnetcore-runtime-5.0\" should be updated to latest version above impacted versions [\"*\"]",
-							"message": "Expected latest version of \"aspnetcore-runtime-5.0\"\nDetected vulnerable version \"5.0.17-1.el8_6\" of \"aspnetcore-runtime-5.0\"",
-							"start_time": "2022-05-18T12:24:22Z"
-						},
-						{
-							"status": "failed",
-							"code_desc": "Package \"dotnet-runtime-5.0\" should be updated to latest version above impacted versions [\"*\"]",
-							"message": "Expected latest version of \"dotnet-runtime-5.0\"\nDetected vulnerable version \"5.0.17-1.el8_6\" of \"dotnet-runtime-5.0\"",
-							"start_time": "2022-05-18T12:24:22Z"
-						}
-					]
-				},
-				{
-					"tags": {
-						"nist": [
-							"SI-2",
-							"RA-5"
-						],
-						"cci": [
-							"CCI-002605",
-							"CCI-001643"
-						],
-						"cveid": "CVE-2021-3580"
-					},
-					"refs": [],
-					"source_location": {},
-					"title": "CVE-2021-3580",
-					"id": "CVE-2021-3580",
-					"desc": "A flaw was found in the way nettle\\'s RSA decryption functions handled specially crafted ciphertext. An attacker could use this flaw to provide a manipulated ciphertext leading to application crash and denial of service.",
-					"impact": 0.5,
-					"code": "{\n  \"id\": \"CVE-2021-3580\",\n  \"status\": \"affected\",\n  \"cvss\": 7.5,\n  \"vector\": \"CVSS:3.1/AV:N/AC:L/PR:N/UI:N/S:U/C:N/I:N/A:H\",\n  \"description\": \"A flaw was found in the way nettle\\\\'s RSA decryption functions handled specially crafted ciphertext. An attacker could use this flaw to provide a manipulated ciphertext leading to application crash and denial of service.\",\n  \"severity\": \"moderate\",\n  \"packageName\": \"nettle\",\n  \"packageVersion\": \"3.4.1-7.el8\",\n  \"link\": \"https://access.redhat.com/security/cve/CVE-2021-3580\",\n  \"riskFactors\": [\n    \"Medium severity\",\n    \"Recent vulnerability\",\n    \"Attack complexity: low\",\n    \"Attack vector: network\",\n    \"DoS\"\n  ],\n  \"impactedVersions\": [\n    \"*\"\n  ],\n  \"publishedDate\": \"2021-08-05T21:15:00Z\",\n  \"discoveredDate\": \"2022-05-18T12:24:22Z\",\n  \"layerTime\": \"2022-05-03T08:38:31Z\"\n}",
-					"results": [
-						{
-							"status": "failed",
-							"code_desc": "Package \"nettle\" should be updated to latest version above impacted versions [\"*\"]",
-							"message": "Expected latest version of \"nettle\"\nDetected vulnerable version \"3.4.1-7.el8\" of \"nettle\"",
-							"start_time": "2022-05-18T12:24:22Z"
-						}
-					]
-				},
-				{
-					"tags": {
-						"nist": [
-							"SI-2",
-							"RA-5"
-						],
-						"cci": [
-							"CCI-002605",
-							"CCI-001643"
-						],
-						"cveid": "CVE-2017-9047"
-					},
-					"refs": [],
-					"source_location": {},
-					"title": "CVE-2017-9047",
-					"id": "CVE-2017-9047",
-					"desc": "A buffer overflow was discovered in libxml2 20904-GITv2.9.4-16-g0741801. The function xmlSnprintfElementContent in valid.c is supposed to recursively dump the element content definition into a char buffer \\'buf\\' of size \\'size\\'. The variable len is assigned strlen(buf). If the content->type is XML_ELEMENT_CONTENT_ELEMENT, then (i) the content->prefix is appended to buf (if it actually fits) whereupon (ii) content->name is written to the buffer. However, the check for whether the content->name actually fits also uses \\'len\\' rather than the updated buffer length strlen(buf). This allows us to write about \\\"size\\\" many bytes beyond the allocated memory. This vulnerability causes programs that use libxml2, such as PHP, to crash.",
-					"impact": 0.5,
-					"code": "{\n  \"id\": \"CVE-2017-9047\",\n  \"status\": \"affected\",\n  \"cvss\": 7.5,\n  \"vector\": \"CVSS:3.0/AV:N/AC:L/PR:N/UI:N/S:U/C:N/I:N/A:H\",\n  \"description\": \"A buffer overflow was discovered in libxml2 20904-GITv2.9.4-16-g0741801. The function xmlSnprintfElementContent in valid.c is supposed to recursively dump the element content definition into a char buffer \\\\'buf\\\\' of size \\\\'size\\\\'. The variable len is assigned strlen(buf). If the content->type is XML_ELEMENT_CONTENT_ELEMENT, then (i) the content->prefix is appended to buf (if it actually fits) whereupon (ii) content->name is written to the buffer. However, the check for whether the content->name actually fits also uses \\\\'len\\\\' rather than the updated buffer length strlen(buf). This allows us to write about \\\\\\\"size\\\\\\\" many bytes beyond the allocated memory. This vulnerability causes programs that use libxml2, such as PHP, to crash.\",\n  \"severity\": \"moderate\",\n  \"packageName\": \"python3-libxml2\",\n  \"packageVersion\": \"2.9.7-13.el8\",\n  \"link\": \"https://access.redhat.com/security/cve/CVE-2017-9047\",\n  \"riskFactors\": [\n    \"Attack vector: network\",\n    \"Medium severity\"\n  ],\n  \"impactedVersions\": [\n    \"*\"\n  ],\n  \"publishedDate\": \"2017-05-18T06:29:00Z\",\n  \"discoveredDate\": \"2022-05-18T12:24:22Z\",\n  \"layerTime\": \"2022-05-03T08:38:31Z\"\n}",
-					"results": [
-						{
-							"status": "failed",
-							"code_desc": "Package \"python3-libxml2\" should be updated to latest version above impacted versions [\"*\"]",
-							"message": "Expected latest version of \"python3-libxml2\"\nDetected vulnerable version \"2.9.7-13.el8\" of \"python3-libxml2\"",
-							"start_time": "2022-05-18T12:24:22Z"
-						}
-					]
-				},
-				{
-					"tags": {
-						"nist": [
-							"SI-2",
-							"RA-5"
-						],
-						"cci": [
-							"CCI-002605",
-							"CCI-001643"
-						],
-						"cveid": "CVE-2022-29824"
-					},
-					"refs": [],
-					"source_location": {},
-					"title": "CVE-2022-29824",
-					"id": "CVE-2022-29824",
-					"desc": "In libxml2 before 2.9.14, several buffer handling functions in buf.c (xmlBuf*) and tree.c (xmlBuffer*) don\\'t check for integer overflows. This can result in out-of-bounds memory writes. Exploitation requires a victim to open a crafted, multi-gigabyte XML file. Other software using libxml2\\'s buffer functions, for example libxslt through 1.1.35, is affected as well.",
-					"impact": 0.5,
-					"code": "{\n  \"id\": \"CVE-2022-29824\",\n  \"status\": \"affected\",\n  \"cvss\": 7.4,\n  \"vector\": \"CVSS:3.1/AV:N/AC:L/PR:N/UI:R/S:U/C:N/I:N/A:H\",\n  \"description\": \"In libxml2 before 2.9.14, several buffer handling functions in buf.c (xmlBuf*) and tree.c (xmlBuffer*) don\\\\'t check for integer overflows. This can result in out-of-bounds memory writes. Exploitation requires a victim to open a crafted, multi-gigabyte XML file. Other software using libxml2\\\\'s buffer functions, for example libxslt through 1.1.35, is affected as well.\",\n  \"severity\": \"moderate\",\n  \"packageName\": \"python3-libxml2\",\n  \"packageVersion\": \"2.9.7-13.el8\",\n  \"link\": \"https://access.redhat.com/security/cve/CVE-2022-29824\",\n  \"riskFactors\": [\n    \"Attack vector: network\",\n    \"Medium severity\",\n    \"Recent vulnerability\"\n  ],\n  \"impactedVersions\": [\n    \"*\"\n  ],\n  \"publishedDate\": \"2022-05-03T03:15:00Z\",\n  \"discoveredDate\": \"2022-05-18T12:24:22Z\",\n  \"layerTime\": \"2022-05-03T08:38:31Z\"\n}",
-					"results": [
-						{
-							"status": "failed",
-							"code_desc": "Package \"python3-libxml2\" should be updated to latest version above impacted versions [\"*\"]",
-							"message": "Expected latest version of \"python3-libxml2\"\nDetected vulnerable version \"2.9.7-13.el8\" of \"python3-libxml2\"",
-							"start_time": "2022-05-18T12:24:22Z"
-						},
-						{
-							"status": "failed",
-							"code_desc": "Package \"libxml2\" should be updated to latest version above impacted versions [\"*\"]",
-							"message": "Expected latest version of \"libxml2\"\nDetected vulnerable version \"2.9.7-13.el8\" of \"libxml2\"",
-							"start_time": "2022-05-18T12:24:22Z"
-						}
-					]
-				},
-				{
-					"tags": {
-						"nist": [
-							"SI-2",
-							"RA-5"
-						],
-						"cci": [
-							"CCI-002605",
-							"CCI-001643"
-						],
-						"cveid": "CVE-2022-1621"
-					},
-					"refs": [],
-					"source_location": {},
-					"title": "CVE-2022-1621",
-					"id": "CVE-2022-1621",
-					"desc": "Heap buffer overflow in vim_strncpy find_word in GitHub repository vim/vim prior to 8.2.4919. This vulnerability is capable of crashing software, Bypass Protection Mechanism, Modify Memory, and possible remote execution",
-					"impact": 0.5,
-					"code": "{\n  \"id\": \"CVE-2022-1621\",\n  \"status\": \"under investigation\",\n  \"cvss\": 7.3,\n  \"vector\": \"CVSS:3.1/AV:L/AC:L/PR:N/UI:R/S:U/C:H/I:H/A:H\",\n  \"description\": \"Heap buffer overflow in vim_strncpy find_word in GitHub repository vim/vim prior to 8.2.4919. This vulnerability is capable of crashing software, Bypass Protection Mechanism, Modify Memory, and possible remote execution\",\n  \"severity\": \"moderate\",\n  \"packageName\": \"vim-minimal\",\n  \"packageVersion\": \"8.0.1763-16.el8_5.13\",\n  \"link\": \"https://access.redhat.com/security/cve/CVE-2022-1621\",\n  \"riskFactors\": [\n    \"Attack complexity: low\",\n    \"Medium severity\",\n    \"Recent vulnerability\"\n  ],\n  \"impactedVersions\": [\n    \"*\"\n  ],\n  \"publishedDate\": \"2022-05-10T14:15:00Z\",\n  \"discoveredDate\": \"2022-05-18T12:24:22Z\",\n  \"layerTime\": \"2022-05-03T08:38:31Z\"\n}",
-					"results": [
-						{
-							"status": "failed",
-							"code_desc": "Package \"vim-minimal\" should be updated to latest version above impacted versions [\"*\"]",
-							"message": "Expected latest version of \"vim-minimal\"\nDetected vulnerable version \"8.0.1763-16.el8_5.13\" of \"vim-minimal\"",
-							"start_time": "2022-05-18T12:24:22Z"
-						}
-					]
-				},
-				{
-					"tags": {
-						"nist": [
-							"SI-2",
-							"RA-5"
-						],
-						"cci": [
-							"CCI-002605",
-							"CCI-001643"
-						],
-						"cveid": "CVE-2015-20107"
-					},
-					"refs": [],
-					"source_location": {},
-					"title": "CVE-2015-20107",
-					"id": "CVE-2015-20107",
-					"desc": "In Python (aka CPython) through 3.10.4, the mailcap module does not add escape characters into commands discovered in the system mailcap file. This may allow attackers to inject shell commands into applications that call mailcap.findmatch with untrusted input (if they lack validation of user-provided filenames or arguments).",
-					"impact": 0.5,
-					"code": "{\n  \"id\": \"CVE-2015-20107\",\n  \"status\": \"affected\",\n  \"cvss\": 7.1,\n  \"vector\": \"CVSS:3.1/AV:N/AC:L/PR:N/UI:N/S:U/C:H/I:H/A:H\",\n  \"description\": \"In Python (aka CPython) through 3.10.4, the mailcap module does not add escape characters into commands discovered in the system mailcap file. This may allow attackers to inject shell commands into applications that call mailcap.findmatch with untrusted input (if they lack validation of user-provided filenames or arguments).\",\n  \"severity\": \"moderate\",\n  \"packageName\": \"platform-python\",\n  \"packageVersion\": \"3.6.8-45.el8\",\n  \"link\": \"https://access.redhat.com/security/cve/CVE-2015-20107\",\n  \"riskFactors\": [\n    \"Attack vector: network\",\n    \"Medium severity\",\n    \"Attack complexity: low\"\n  ],\n  \"impactedVersions\": [\n    \"*\"\n  ],\n  \"publishedDate\": \"2022-04-13T16:15:00Z\",\n  \"discoveredDate\": \"2022-05-18T12:24:22Z\",\n  \"layerTime\": \"2022-05-03T08:38:31Z\"\n}",
-					"results": [
-						{
-							"status": "failed",
-							"code_desc": "Package \"platform-python\" should be updated to latest version above impacted versions [\"*\"]",
-							"message": "Expected latest version of \"platform-python\"\nDetected vulnerable version \"3.6.8-45.el8\" of \"platform-python\"",
-							"start_time": "2022-05-18T12:24:22Z"
-						},
-						{
-							"status": "failed",
-							"code_desc": "Package \"python3-libs\" should be updated to latest version above impacted versions [\"*\"]",
-							"message": "Expected latest version of \"python3-libs\"\nDetected vulnerable version \"3.6.8-45.el8\" of \"python3-libs\"",
-							"start_time": "2022-05-18T12:24:22Z"
-						}
-					]
-				},
-				{
-					"tags": {
-						"nist": [
-							"SI-2",
-							"RA-5"
-						],
-						"cci": [
-							"CCI-002605",
-							"CCI-001643"
-						],
-						"cveid": "CVE-2022-1304"
-					},
-					"refs": [],
-					"source_location": {},
-					"title": "CVE-2022-1304",
-					"id": "CVE-2022-1304",
-					"desc": "An out-of-bounds read/write vulnerability was found in e2fsprogs 1.46.5. This issue leads to a segmentation fault and possibly arbitrary code execution via a specially crafted filesystem.",
-					"impact": 0.5,
-					"code": "{\n  \"id\": \"CVE-2022-1304\",\n  \"status\": \"affected\",\n  \"cvss\": 7,\n  \"vector\": \"CVSS:3.1/AV:L/AC:L/PR:N/UI:R/S:U/C:H/I:H/A:H\",\n  \"description\": \"An out-of-bounds read/write vulnerability was found in e2fsprogs 1.46.5. This issue leads to a segmentation fault and possibly arbitrary code execution via a specially crafted filesystem.\",\n  \"severity\": \"moderate\",\n  \"packageName\": \"libcom_err\",\n  \"packageVersion\": \"1.45.6-4.el8\",\n  \"link\": \"https://access.redhat.com/security/cve/CVE-2022-1304\",\n  \"riskFactors\": [\n    \"Attack vector: network\",\n    \"Medium severity\",\n    \"Recent vulnerability\"\n  ],\n  \"impactedVersions\": [\n    \"*\"\n  ],\n  \"publishedDate\": \"2022-04-14T21:15:00Z\",\n  \"discoveredDate\": \"2022-05-18T12:24:22Z\",\n  \"layerTime\": \"2022-05-03T08:38:31Z\"\n}",
-					"results": [
-						{
-							"status": "failed",
-							"code_desc": "Package \"libcom_err\" should be updated to latest version above impacted versions [\"*\"]",
-							"message": "Expected latest version of \"libcom_err\"\nDetected vulnerable version \"1.45.6-4.el8\" of \"libcom_err\"",
-							"start_time": "2022-05-18T12:24:22Z"
-						}
-					]
-				},
-				{
-					"tags": {
-						"nist": [
-							"SI-2",
-							"RA-5"
-						],
-						"cci": [
-							"CCI-002605",
-							"CCI-001643"
-						],
-						"cveid": "CVE-2022-1629"
-					},
-					"refs": [],
-					"source_location": {},
-					"title": "CVE-2022-1629",
-					"id": "CVE-2022-1629",
-					"desc": "Buffer Over-read in function find_next_quote in GitHub repository vim/vim prior to 8.2.4925. This vulnerabilities are capable of crashing software, Modify Memory, and possible remote execution",
-					"impact": 0.5,
-					"code": "{\n  \"id\": \"CVE-2022-1629\",\n  \"status\": \"under investigation\",\n  \"cvss\": 6.6,\n  \"vector\": \"CVSS:3.1/AV:L/AC:L/PR:N/UI:R/S:U/C:H/I:H/A:H\",\n  \"description\": \"Buffer Over-read in function find_next_quote in GitHub repository vim/vim prior to 8.2.4925. This vulnerabilities are capable of crashing software, Modify Memory, and possible remote execution\",\n  \"severity\": \"moderate\",\n  \"packageName\": \"vim-minimal\",\n  \"packageVersion\": \"8.0.1763-16.el8_5.13\",\n  \"link\": \"https://access.redhat.com/security/cve/CVE-2022-1629\",\n  \"riskFactors\": [\n    \"Attack complexity: low\",\n    \"Medium severity\",\n    \"Recent vulnerability\"\n  ],\n  \"impactedVersions\": [\n    \"*\"\n  ],\n  \"publishedDate\": \"2022-05-10T14:15:00Z\",\n  \"discoveredDate\": \"2022-05-18T12:24:22Z\",\n  \"layerTime\": \"2022-05-03T08:38:31Z\"\n}",
-					"results": [
-						{
-							"status": "failed",
-							"code_desc": "Package \"vim-minimal\" should be updated to latest version above impacted versions [\"*\"]",
-							"message": "Expected latest version of \"vim-minimal\"\nDetected vulnerable version \"8.0.1763-16.el8_5.13\" of \"vim-minimal\"",
-							"start_time": "2022-05-18T12:24:22Z"
-						}
-					]
-				},
-				{
-					"tags": {
-						"nist": [
-							"SI-2",
-							"RA-5"
-						],
-						"cci": [
-							"CCI-002605",
-							"CCI-001643"
-						],
-						"cveid": "CVE-2022-25313"
-					},
-					"refs": [],
-					"source_location": {},
-					"title": "CVE-2022-25313",
-					"id": "CVE-2022-25313",
-					"desc": "In Expat (aka libexpat) before 2.4.5, an attacker can trigger stack exhaustion in build_model via a large nesting depth in the DTD element.",
-					"impact": 0.5,
-					"code": "{\n  \"id\": \"CVE-2022-25313\",\n  \"status\": \"affected\",\n  \"cvss\": 6.5,\n  \"vector\": \"CVSS:3.1/AV:N/AC:L/PR:N/UI:R/S:U/C:N/I:N/A:H\",\n  \"description\": \"In Expat (aka libexpat) before 2.4.5, an attacker can trigger stack exhaustion in build_model via a large nesting depth in the DTD element.\",\n  \"severity\": \"moderate\",\n  \"packageName\": \"expat\",\n  \"packageVersion\": \"2.2.5-8.el8\",\n  \"link\": \"https://access.redhat.com/security/cve/CVE-2022-25313\",\n  \"riskFactors\": [\n    \"Attack complexity: low\",\n    \"Attack vector: network\",\n    \"Medium severity\",\n    \"Recent vulnerability\"\n  ],\n  \"impactedVersions\": [\n    \"*\"\n  ],\n  \"publishedDate\": \"2022-02-18T05:15:00Z\",\n  \"discoveredDate\": \"2022-05-18T12:24:22Z\",\n  \"layerTime\": \"2022-05-03T08:38:31Z\"\n}",
-					"results": [
-						{
-							"status": "failed",
-							"code_desc": "Package \"expat\" should be updated to latest version above impacted versions [\"*\"]",
-							"message": "Expected latest version of \"expat\"\nDetected vulnerable version \"2.2.5-8.el8\" of \"expat\"",
-							"start_time": "2022-05-18T12:24:22Z"
-						}
-					]
-				},
-				{
-					"tags": {
-						"nist": [
-							"SI-2",
-							"RA-5"
-						],
-						"cci": [
-							"CCI-002605",
-							"CCI-001643"
-						],
-						"cveid": "CVE-2022-0391"
-					},
-					"refs": [],
-					"source_location": {},
-					"title": "CVE-2022-0391",
-					"id": "CVE-2022-0391",
-					"desc": "A flaw was found in Python, specifically within the urllib.parse module. This module helps break Uniform Resource Locator (URL) strings into components. The issue involves how the urlparse method does not sanitize input and allows characters like \\'\\r\\' and \\'\\n\\' in the URL path. This flaw allows an attacker to input a crafted URL, leading to injection attacks. This flaw affects Python versions prior to 3.10.0b1, 3.9.5, 3.8.11, 3.7.11 and 3.6.14.",
-					"impact": 0.5,
-					"code": "{\n  \"id\": \"CVE-2022-0391\",\n  \"status\": \"affected\",\n  \"cvss\": 6.5,\n  \"vector\": \"CVSS:3.1/AV:N/AC:L/PR:N/UI:N/S:U/C:N/I:H/A:N\",\n  \"description\": \"A flaw was found in Python, specifically within the urllib.parse module. This module helps break Uniform Resource Locator (URL) strings into components. The issue involves how the urlparse method does not sanitize input and allows characters like \\\\'\\\\r\\\\' and \\\\'\\\\n\\\\' in the URL path. This flaw allows an attacker to input a crafted URL, leading to injection attacks. This flaw affects Python versions prior to 3.10.0b1, 3.9.5, 3.8.11, 3.7.11 and 3.6.14.\",\n  \"severity\": \"moderate\",\n  \"packageName\": \"python3-libs\",\n  \"packageVersion\": \"3.6.8-45.el8\",\n  \"link\": \"https://access.redhat.com/security/cve/CVE-2022-0391\",\n  \"riskFactors\": [\n    \"Attack complexity: low\",\n    \"Attack vector: network\",\n    \"Medium severity\",\n    \"Recent vulnerability\"\n  ],\n  \"impactedVersions\": [\n    \"*\"\n  ],\n  \"publishedDate\": \"2022-02-09T23:15:00Z\",\n  \"discoveredDate\": \"2022-05-18T12:24:22Z\",\n  \"layerTime\": \"2022-05-03T08:38:31Z\"\n}",
-					"results": [
-						{
-							"status": "failed",
-							"code_desc": "Package \"python3-libs\" should be updated to latest version above impacted versions [\"*\"]",
-							"message": "Expected latest version of \"python3-libs\"\nDetected vulnerable version \"3.6.8-45.el8\" of \"python3-libs\"",
-							"start_time": "2022-05-18T12:24:22Z"
-						},
-						{
-							"status": "failed",
-							"code_desc": "Package \"platform-python\" should be updated to latest version above impacted versions [\"*\"]",
-							"message": "Expected latest version of \"platform-python\"\nDetected vulnerable version \"3.6.8-45.el8\" of \"platform-python\"",
-							"start_time": "2022-05-18T12:24:22Z"
-						}
-					]
-				},
-				{
-					"tags": {
-						"nist": [
-							"SI-2",
-							"RA-5"
-						],
-						"cci": [
-							"CCI-002605",
-							"CCI-001643"
-						],
-						"cveid": "CVE-2021-44577"
-					},
-					"refs": [],
-					"source_location": {},
-					"title": "CVE-2021-44577",
-					"id": "CVE-2021-44577",
-					"desc": "Two heap-overflow vulnerabilities exist in openSUSE libsolv through 13 Dec 2020 bugs in the propagate function at src/solver.c: line 490 and 524.",
-					"impact": 0.5,
-					"code": "{\n  \"id\": \"CVE-2021-44577\",\n  \"status\": \"under investigation\",\n  \"cvss\": 6.5,\n  \"vector\": \"CVSS:3.1/AV:N/AC:L/PR:N/UI:R/S:U/C:N/I:N/A:H\",\n  \"description\": \"Two heap-overflow vulnerabilities exist in openSUSE libsolv through 13 Dec 2020 bugs in the propagate function at src/solver.c: line 490 and 524.\",\n  \"severity\": \"moderate\",\n  \"packageName\": \"libsolv\",\n  \"packageVersion\": \"0.7.20-1.el8\",\n  \"link\": \"https://access.redhat.com/security/cve/CVE-2021-44577\",\n  \"riskFactors\": [\n    \"Medium severity\",\n    \"Recent vulnerability\",\n    \"Attack complexity: low\",\n    \"Attack vector: network\"\n  ],\n  \"impactedVersions\": [\n    \"*\"\n  ],\n  \"publishedDate\": \"2022-02-21T20:15:00Z\",\n  \"discoveredDate\": \"2022-05-18T12:24:22Z\",\n  \"layerTime\": \"2022-05-03T08:38:31Z\"\n}",
-					"results": [
-						{
-							"status": "failed",
-							"code_desc": "Package \"libsolv\" should be updated to latest version above impacted versions [\"*\"]",
-							"message": "Expected latest version of \"libsolv\"\nDetected vulnerable version \"0.7.20-1.el8\" of \"libsolv\"",
-							"start_time": "2022-05-18T12:24:22Z"
-						}
-					]
-				},
-				{
-					"tags": {
-						"nist": [
-							"SI-2",
-							"RA-5"
-						],
-						"cci": [
-							"CCI-002605",
-							"CCI-001643"
-						],
-						"cveid": "CVE-2021-44576"
-					},
-					"refs": [],
-					"source_location": {},
-					"title": "CVE-2021-44576",
-					"id": "CVE-2021-44576",
-					"desc": "Two memory vulnerabilities exists in openSUSE libsolv through 13 Dec 2020 in the resolve_weak function at src/solver.c: line 2222 and 2249.",
-					"impact": 0.5,
-					"code": "{\n  \"id\": \"CVE-2021-44576\",\n  \"status\": \"under investigation\",\n  \"cvss\": 6.5,\n  \"vector\": \"CVSS:3.1/AV:N/AC:L/PR:N/UI:R/S:U/C:N/I:N/A:H\",\n  \"description\": \"Two memory vulnerabilities exists in openSUSE libsolv through 13 Dec 2020 in the resolve_weak function at src/solver.c: line 2222 and 2249.\",\n  \"severity\": \"moderate\",\n  \"packageName\": \"libsolv\",\n  \"packageVersion\": \"0.7.20-1.el8\",\n  \"link\": \"https://access.redhat.com/security/cve/CVE-2021-44576\",\n  \"riskFactors\": [\n    \"Attack complexity: low\",\n    \"Attack vector: network\",\n    \"Medium severity\",\n    \"Recent vulnerability\"\n  ],\n  \"impactedVersions\": [\n    \"*\"\n  ],\n  \"publishedDate\": \"2022-02-21T20:15:00Z\",\n  \"discoveredDate\": \"2022-05-18T12:24:22Z\",\n  \"layerTime\": \"2022-05-03T08:38:31Z\"\n}",
-					"results": [
-						{
-							"status": "failed",
-							"code_desc": "Package \"libsolv\" should be updated to latest version above impacted versions [\"*\"]",
-							"message": "Expected latest version of \"libsolv\"\nDetected vulnerable version \"0.7.20-1.el8\" of \"libsolv\"",
-							"start_time": "2022-05-18T12:24:22Z"
-						}
-					]
-				},
-				{
-					"tags": {
-						"nist": [
-							"SI-2",
-							"RA-5"
-						],
-						"cci": [
-							"CCI-002605",
-							"CCI-001643"
-						],
-						"cveid": "CVE-2021-44575"
-					},
-					"refs": [],
-					"source_location": {},
-					"title": "CVE-2021-44575",
-					"id": "CVE-2021-44575",
-					"desc": "Two heap-overflow vulnerabilities exists in openSUSE libsolv through 13 Dec 2020 in the makeruledecisions function at src/solver.c: line 147 and 307.",
-					"impact": 0.5,
-					"code": "{\n  \"id\": \"CVE-2021-44575\",\n  \"status\": \"under investigation\",\n  \"cvss\": 6.5,\n  \"vector\": \"CVSS:3.1/AV:N/AC:L/PR:N/UI:R/S:U/C:N/I:N/A:H\",\n  \"description\": \"Two heap-overflow vulnerabilities exists in openSUSE libsolv through 13 Dec 2020 in the makeruledecisions function at src/solver.c: line 147 and 307.\",\n  \"severity\": \"moderate\",\n  \"packageName\": \"libsolv\",\n  \"packageVersion\": \"0.7.20-1.el8\",\n  \"link\": \"https://access.redhat.com/security/cve/CVE-2021-44575\",\n  \"riskFactors\": [\n    \"Attack complexity: low\",\n    \"Attack vector: network\",\n    \"Medium severity\",\n    \"Recent vulnerability\"\n  ],\n  \"impactedVersions\": [\n    \"*\"\n  ],\n  \"publishedDate\": \"2022-02-21T20:15:00Z\",\n  \"discoveredDate\": \"2022-05-18T12:24:22Z\",\n  \"layerTime\": \"2022-05-03T08:38:31Z\"\n}",
-					"results": [
-						{
-							"status": "failed",
-							"code_desc": "Package \"libsolv\" should be updated to latest version above impacted versions [\"*\"]",
-							"message": "Expected latest version of \"libsolv\"\nDetected vulnerable version \"0.7.20-1.el8\" of \"libsolv\"",
-							"start_time": "2022-05-18T12:24:22Z"
-						}
-					]
-				},
-				{
-					"tags": {
-						"nist": [
-							"SI-2",
-							"RA-5"
-						],
-						"cci": [
-							"CCI-002605",
-							"CCI-001643"
-						],
-						"cveid": "CVE-2021-44573"
-					},
-					"refs": [],
-					"source_location": {},
-					"title": "CVE-2021-44573",
-					"id": "CVE-2021-44573",
-					"desc": "Two heap overflow vulnerabilities exist in oenSUSE libsolv through 13 Dec 2020 in the resolve_installed function at src/solver.c: line 1728 & 1766.",
-					"impact": 0.5,
-					"code": "{\n  \"id\": \"CVE-2021-44573\",\n  \"status\": \"under investigation\",\n  \"cvss\": 6.5,\n  \"vector\": \"CVSS:3.1/AV:N/AC:L/PR:N/UI:R/S:U/C:N/I:N/A:H\",\n  \"description\": \"Two heap overflow vulnerabilities exist in oenSUSE libsolv through 13 Dec 2020 in the resolve_installed function at src/solver.c: line 1728 & 1766.\",\n  \"severity\": \"moderate\",\n  \"packageName\": \"libsolv\",\n  \"packageVersion\": \"0.7.20-1.el8\",\n  \"link\": \"https://access.redhat.com/security/cve/CVE-2021-44573\",\n  \"riskFactors\": [\n    \"Attack complexity: low\",\n    \"Attack vector: network\",\n    \"Medium severity\",\n    \"Recent vulnerability\"\n  ],\n  \"impactedVersions\": [\n    \"*\"\n  ],\n  \"publishedDate\": \"2022-02-21T20:15:00Z\",\n  \"discoveredDate\": \"2022-05-18T12:24:22Z\",\n  \"layerTime\": \"2022-05-03T08:38:31Z\"\n}",
-					"results": [
-						{
-							"status": "failed",
-							"code_desc": "Package \"libsolv\" should be updated to latest version above impacted versions [\"*\"]",
-							"message": "Expected latest version of \"libsolv\"\nDetected vulnerable version \"0.7.20-1.el8\" of \"libsolv\"",
-							"start_time": "2022-05-18T12:24:22Z"
-						}
-					]
-				},
-				{
-					"tags": {
-						"nist": [
-							"SI-2",
-							"RA-5"
-						],
-						"cci": [
-							"CCI-002605",
-							"CCI-001643"
-						],
-						"cveid": "CVE-2021-44571"
-					},
-					"refs": [],
-					"source_location": {},
-					"title": "CVE-2021-44571",
-					"id": "CVE-2021-44571",
-					"desc": "A heap overflow vulnerability exisfts in openSUSE libsolv through 13 Dec 2020 in the prefer_suggested function at src/policy.c: line 442.",
-					"impact": 0.5,
-					"code": "{\n  \"id\": \"CVE-2021-44571\",\n  \"status\": \"under investigation\",\n  \"cvss\": 6.5,\n  \"vector\": \"CVSS:3.1/AV:N/AC:L/PR:N/UI:R/S:U/C:N/I:N/A:H\",\n  \"description\": \"A heap overflow vulnerability exisfts in openSUSE libsolv through 13 Dec 2020 in the prefer_suggested function at src/policy.c: line 442.\",\n  \"severity\": \"moderate\",\n  \"packageName\": \"libsolv\",\n  \"packageVersion\": \"0.7.20-1.el8\",\n  \"link\": \"https://access.redhat.com/security/cve/CVE-2021-44571\",\n  \"riskFactors\": [\n    \"Attack complexity: low\",\n    \"Attack vector: network\",\n    \"Medium severity\",\n    \"Recent vulnerability\"\n  ],\n  \"impactedVersions\": [\n    \"*\"\n  ],\n  \"publishedDate\": \"2022-02-21T20:15:00Z\",\n  \"discoveredDate\": \"2022-05-18T12:24:22Z\",\n  \"layerTime\": \"2022-05-03T08:38:31Z\"\n}",
-					"results": [
-						{
-							"status": "failed",
-							"code_desc": "Package \"libsolv\" should be updated to latest version above impacted versions [\"*\"]",
-							"message": "Expected latest version of \"libsolv\"\nDetected vulnerable version \"0.7.20-1.el8\" of \"libsolv\"",
-							"start_time": "2022-05-18T12:24:22Z"
-						}
-					]
-				},
-				{
-					"tags": {
-						"nist": [
-							"SI-2",
-							"RA-5"
-						],
-						"cci": [
-							"CCI-002605",
-							"CCI-001643"
-						],
-						"cveid": "CVE-2021-3733"
-					},
-					"refs": [],
-					"source_location": {},
-					"title": "CVE-2021-3733",
-					"id": "CVE-2021-3733",
-					"desc": "There\\'s a flaw in urllib\\'s AbstractBasicAuthHandler class. An attacker who controls a malicious HTTP server that an HTTP client (such as web browser) connects to, could trigger a Regular Expression Denial of Service (ReDOS) during an authentication request with a specially crafted payload that is sent by the server to the client. The greatest threat that this flaw poses is to application availability.",
-					"impact": 0.5,
-					"code": "{\n  \"id\": \"CVE-2021-3733\",\n  \"status\": \"affected\",\n  \"cvss\": 6.5,\n  \"vector\": \"CVSS:3.1/AV:N/AC:L/PR:L/UI:N/S:U/C:N/I:N/A:H\",\n  \"description\": \"There\\\\'s a flaw in urllib\\\\'s AbstractBasicAuthHandler class. An attacker who controls a malicious HTTP server that an HTTP client (such as web browser) connects to, could trigger a Regular Expression Denial of Service (ReDOS) during an authentication request with a specially crafted payload that is sent by the server to the client. The greatest threat that this flaw poses is to application availability.\",\n  \"severity\": \"moderate\",\n  \"packageName\": \"platform-python\",\n  \"packageVersion\": \"3.6.8-45.el8\",\n  \"link\": \"https://access.redhat.com/security/cve/CVE-2021-3733\",\n  \"riskFactors\": [\n    \"Attack complexity: low\",\n    \"Attack vector: network\",\n    \"DoS\",\n    \"Medium severity\",\n    \"Recent vulnerability\"\n  ],\n  \"impactedVersions\": [\n    \"*\"\n  ],\n  \"publishedDate\": \"2022-03-10T17:42:00Z\",\n  \"discoveredDate\": \"2022-05-18T12:24:22Z\",\n  \"layerTime\": \"2022-05-03T08:38:31Z\"\n}",
-					"results": [
-						{
-							"status": "failed",
-							"code_desc": "Package \"platform-python\" should be updated to latest version above impacted versions [\"*\"]",
-							"message": "Expected latest version of \"platform-python\"\nDetected vulnerable version \"3.6.8-45.el8\" of \"platform-python\"",
-							"start_time": "2022-05-18T12:24:22Z"
-						},
-						{
-							"status": "failed",
-							"code_desc": "Package \"python3-libs\" should be updated to latest version above impacted versions [\"*\"]",
-							"message": "Expected latest version of \"python3-libs\"\nDetected vulnerable version \"3.6.8-45.el8\" of \"python3-libs\"",
-							"start_time": "2022-05-18T12:24:22Z"
-						}
-					]
-				},
-				{
-					"tags": {
-						"nist": [
-							"SI-2",
-							"RA-5"
-						],
-						"cci": [
-							"CCI-002605",
-							"CCI-001643"
-						],
-						"cveid": "CVE-2021-35939"
-					},
-					"refs": [],
-					"source_location": {},
-					"title": "CVE-2021-35939",
-					"id": "CVE-2021-35939",
-					"desc": "DOCUMENTATION: It was found that the fix for CVE-2017-7500 and CVE-2017-7501 was incomplete: the check was only implemented for the parent directory of the file to be created. A local unprivileged user who owns another ancestor directory could potentially use this flaw to gain root privileges. The highest threat from this vulnerability is to data confidentiality and integrity as well as system availability.             STATEMENT: System and service accounts may have the required permissions to exploit this flaw. Conversely, regular user accounts should not be allowed to manipulate RPM artifacts during installation, thus reducing the attack surface and hence the impact of this flaw considerably.             MITIGATION: Mitigation for this issue is either not available or the currently available options do not meet the Red Hat Product Security criteria comprising ease of use and deployment, applicability to widespread installation base or stability.",
-					"impact": 0.5,
-					"code": "{\n  \"id\": \"CVE-2021-35939\",\n  \"status\": \"affected\",\n  \"cvss\": 6.5,\n  \"description\": \"DOCUMENTATION: It was found that the fix for CVE-2017-7500 and CVE-2017-7501 was incomplete: the check was only implemented for the parent directory of the file to be created. A local unprivileged user who owns another ancestor directory could potentially use this flaw to gain root privileges. The highest threat from this vulnerability is to data confidentiality and integrity as well as system availability.             STATEMENT: System and service accounts may have the required permissions to exploit this flaw. Conversely, regular user accounts should not be allowed to manipulate RPM artifacts during installation, thus reducing the attack surface and hence the impact of this flaw considerably.             MITIGATION: Mitigation for this issue is either not available or the currently available options do not meet the Red Hat Product Security criteria comprising ease of use and deployment, applicability to widespread installation base or stability.\",\n  \"severity\": \"moderate\",\n  \"packageName\": \"python3-rpm\",\n  \"packageVersion\": \"4.14.3-23.el8\",\n  \"link\": \"https://access.redhat.com/security/cve/CVE-2021-35939\",\n  \"riskFactors\": [\n    \"Recent vulnerability\",\n    \"Attack complexity: low\",\n    \"Medium severity\"\n  ],\n  \"impactedVersions\": [\n    \"*\"\n  ],\n  \"publishedDate\": \"2021-06-30T00:00:00Z\",\n  \"discoveredDate\": \"2022-05-18T12:24:22Z\",\n  \"layerTime\": \"2022-05-03T08:38:31Z\"\n}",
-					"results": [
-						{
-							"status": "failed",
-							"code_desc": "Package \"python3-rpm\" should be updated to latest version above impacted versions [\"*\"]",
-							"message": "Expected latest version of \"python3-rpm\"\nDetected vulnerable version \"4.14.3-23.el8\" of \"python3-rpm\"",
-							"start_time": "2022-05-18T12:24:22Z"
-						},
-						{
-							"status": "failed",
-							"code_desc": "Package \"rpm-libs\" should be updated to latest version above impacted versions [\"*\"]",
-							"message": "Expected latest version of \"rpm-libs\"\nDetected vulnerable version \"4.14.3-23.el8\" of \"rpm-libs\"",
-							"start_time": "2022-05-18T12:24:22Z"
-						},
-						{
-							"status": "failed",
-							"code_desc": "Package \"rpm-build-libs\" should be updated to latest version above impacted versions [\"*\"]",
-							"message": "Expected latest version of \"rpm-build-libs\"\nDetected vulnerable version \"4.14.3-23.el8\" of \"rpm-build-libs\"",
-							"start_time": "2022-05-18T12:24:22Z"
-						},
-						{
-							"status": "failed",
-							"code_desc": "Package \"rpm\" should be updated to latest version above impacted versions [\"*\"]",
-							"message": "Expected latest version of \"rpm\"\nDetected vulnerable version \"4.14.3-23.el8\" of \"rpm\"",
-							"start_time": "2022-05-18T12:24:22Z"
-						}
-					]
-				},
-				{
-					"tags": {
-						"nist": [
-							"SI-2",
-							"RA-5"
-						],
-						"cci": [
-							"CCI-002605",
-							"CCI-001643"
-						],
-						"cveid": "CVE-2021-35938"
-					},
-					"refs": [],
-					"source_location": {},
-					"title": "CVE-2021-35938",
-					"id": "CVE-2021-35938",
-					"desc": "DOCUMENTATION: A symbolic link issue was found in rpm. It occurs when rpm sets the desired permissions and credentials after installing a file. A local unprivileged user could use this flaw to exchange the original file with a symbolic link to a security-critical file and escalate their privileges on the system. The highest threat from this vulnerability is to data confidentiality and integrity as well as system availability.             STATEMENT: System and service accounts may have the required permissions to exploit this flaw. Conversely, regular user accounts should not be allowed to manipulate RPM artifacts during installation, thus reducing the attack surface and hence the impact of this flaw considerably.             MITIGATION: Mitigation for this issue is either not available or the currently available options do not meet the Red Hat Product Security criteria comprising ease of use and deployment, applicability to widespread installation base or stability.",
-					"impact": 0.5,
-					"code": "{\n  \"id\": \"CVE-2021-35938\",\n  \"status\": \"affected\",\n  \"cvss\": 6.5,\n  \"description\": \"DOCUMENTATION: A symbolic link issue was found in rpm. It occurs when rpm sets the desired permissions and credentials after installing a file. A local unprivileged user could use this flaw to exchange the original file with a symbolic link to a security-critical file and escalate their privileges on the system. The highest threat from this vulnerability is to data confidentiality and integrity as well as system availability.             STATEMENT: System and service accounts may have the required permissions to exploit this flaw. Conversely, regular user accounts should not be allowed to manipulate RPM artifacts during installation, thus reducing the attack surface and hence the impact of this flaw considerably.             MITIGATION: Mitigation for this issue is either not available or the currently available options do not meet the Red Hat Product Security criteria comprising ease of use and deployment, applicability to widespread installation base or stability.\",\n  \"severity\": \"moderate\",\n  \"packageName\": \"rpm\",\n  \"packageVersion\": \"4.14.3-23.el8\",\n  \"link\": \"https://access.redhat.com/security/cve/CVE-2021-35938\",\n  \"riskFactors\": [\n    \"Attack complexity: low\",\n    \"Medium severity\",\n    \"Recent vulnerability\"\n  ],\n  \"impactedVersions\": [\n    \"*\"\n  ],\n  \"publishedDate\": \"2021-06-30T00:00:00Z\",\n  \"discoveredDate\": \"2022-05-18T12:24:22Z\",\n  \"layerTime\": \"2022-05-03T08:38:31Z\"\n}",
-					"results": [
-						{
-							"status": "failed",
-							"code_desc": "Package \"rpm\" should be updated to latest version above impacted versions [\"*\"]",
-							"message": "Expected latest version of \"rpm\"\nDetected vulnerable version \"4.14.3-23.el8\" of \"rpm\"",
-							"start_time": "2022-05-18T12:24:22Z"
-						},
-						{
-							"status": "failed",
-							"code_desc": "Package \"python3-rpm\" should be updated to latest version above impacted versions [\"*\"]",
-							"message": "Expected latest version of \"python3-rpm\"\nDetected vulnerable version \"4.14.3-23.el8\" of \"python3-rpm\"",
-							"start_time": "2022-05-18T12:24:22Z"
-						},
-						{
-							"status": "failed",
-							"code_desc": "Package \"rpm-libs\" should be updated to latest version above impacted versions [\"*\"]",
-							"message": "Expected latest version of \"rpm-libs\"\nDetected vulnerable version \"4.14.3-23.el8\" of \"rpm-libs\"",
-							"start_time": "2022-05-18T12:24:22Z"
-						},
-						{
-							"status": "failed",
-							"code_desc": "Package \"rpm-build-libs\" should be updated to latest version above impacted versions [\"*\"]",
-							"message": "Expected latest version of \"rpm-build-libs\"\nDetected vulnerable version \"4.14.3-23.el8\" of \"rpm-build-libs\"",
-							"start_time": "2022-05-18T12:24:22Z"
-						}
-					]
-				},
-				{
-					"tags": {
-						"nist": [
-							"SI-2",
-							"RA-5"
-						],
-						"cci": [
-							"CCI-002605",
-							"CCI-001643"
-						],
-						"cveid": "CVE-2017-9050"
-					},
-					"refs": [],
-					"source_location": {},
-					"title": "CVE-2017-9050",
-					"id": "CVE-2017-9050",
-					"desc": "libxml2 20904-GITv2.9.4-16-g0741801 is vulnerable to a heap-based buffer over-read in the xmlDictAddString function in dict.c. This vulnerability causes programs that use libxml2, such as PHP, to crash. This vulnerability exists because of an incomplete fix for CVE-2016-1839.",
-					"impact": 0.5,
-					"code": "{\n  \"id\": \"CVE-2017-9050\",\n  \"status\": \"affected\",\n  \"cvss\": 6.5,\n  \"vector\": \"CVSS:3.0/AV:N/AC:L/PR:N/UI:N/S:U/C:N/I:N/A:H\",\n  \"description\": \"libxml2 20904-GITv2.9.4-16-g0741801 is vulnerable to a heap-based buffer over-read in the xmlDictAddString function in dict.c. This vulnerability causes programs that use libxml2, such as PHP, to crash. This vulnerability exists because of an incomplete fix for CVE-2016-1839.\",\n  \"severity\": \"moderate\",\n  \"packageName\": \"python3-libxml2\",\n  \"packageVersion\": \"2.9.7-13.el8\",\n  \"link\": \"https://access.redhat.com/security/cve/CVE-2017-9050\",\n  \"riskFactors\": [\n    \"Attack vector: network\",\n    \"Medium severity\"\n  ],\n  \"impactedVersions\": [\n    \"*\"\n  ],\n  \"publishedDate\": \"2017-09-19T00:00:00Z\",\n  \"discoveredDate\": \"2022-05-18T12:24:22Z\",\n  \"layerTime\": \"2022-05-03T08:38:31Z\"\n}",
-					"results": [
-						{
-							"status": "failed",
-							"code_desc": "Package \"python3-libxml2\" should be updated to latest version above impacted versions [\"*\"]",
-							"message": "Expected latest version of \"python3-libxml2\"\nDetected vulnerable version \"2.9.7-13.el8\" of \"python3-libxml2\"",
-							"start_time": "2022-05-18T12:24:22Z"
-						}
-					]
-				},
-				{
-					"tags": {
-						"nist": [
-							"SI-2",
-							"RA-5"
-						],
-						"cci": [
-							"CCI-002605",
-							"CCI-001643"
-						],
-						"cveid": "CVE-2017-9049"
-					},
-					"refs": [],
-					"source_location": {},
-					"title": "CVE-2017-9049",
-					"id": "CVE-2017-9049",
-					"desc": "libxml2 20904-GITv2.9.4-16-g0741801 is vulnerable to a heap-based buffer over-read in the xmlDictComputeFastKey function in dict.c. This vulnerability causes programs that use libxml2, such as PHP, to crash. This vulnerability exists because of an incomplete fix for libxml2 Bug 759398.",
-					"impact": 0.5,
-					"code": "{\n  \"id\": \"CVE-2017-9049\",\n  \"status\": \"affected\",\n  \"cvss\": 6.5,\n  \"vector\": \"CVSS:3.0/AV:N/AC:L/PR:N/UI:N/S:U/C:N/I:N/A:H\",\n  \"description\": \"libxml2 20904-GITv2.9.4-16-g0741801 is vulnerable to a heap-based buffer over-read in the xmlDictComputeFastKey function in dict.c. This vulnerability causes programs that use libxml2, such as PHP, to crash. This vulnerability exists because of an incomplete fix for libxml2 Bug 759398.\",\n  \"severity\": \"moderate\",\n  \"packageName\": \"python3-libxml2\",\n  \"packageVersion\": \"2.9.7-13.el8\",\n  \"link\": \"https://access.redhat.com/security/cve/CVE-2017-9049\",\n  \"riskFactors\": [\n    \"Attack vector: network\",\n    \"Medium severity\"\n  ],\n  \"impactedVersions\": [\n    \"*\"\n  ],\n  \"publishedDate\": \"2017-05-18T06:29:00Z\",\n  \"discoveredDate\": \"2022-05-18T12:24:22Z\",\n  \"layerTime\": \"2022-05-03T08:38:31Z\"\n}",
-					"results": [
-						{
-							"status": "failed",
-							"code_desc": "Package \"python3-libxml2\" should be updated to latest version above impacted versions [\"*\"]",
-							"message": "Expected latest version of \"python3-libxml2\"\nDetected vulnerable version \"2.9.7-13.el8\" of \"python3-libxml2\"",
-							"start_time": "2022-05-18T12:24:22Z"
-						}
-					]
-				},
-				{
-					"tags": {
-						"nist": [
-							"SI-2",
-							"RA-5"
-						],
-						"cci": [
-							"CCI-002605",
-							"CCI-001643"
-						],
-						"cveid": "CVE-2017-7375"
-					},
-					"refs": [],
-					"source_location": {},
-					"title": "CVE-2017-7375",
-					"id": "CVE-2017-7375",
-					"desc": "A flaw in libxml2 allows remote XML entity inclusion with default parser flags (i.e., when the caller did not request entity substitution, DTD validation, external DTD subset loading, or default DTD attributes). Depending on the context, this may expose a higher-risk attack surface in libxml2 not usually reachable with default parser flags, and expose content from local files, HTTP, or FTP servers (which might be otherwise unreachable).",
-					"impact": 0.5,
-					"code": "{\n  \"id\": \"CVE-2017-7375\",\n  \"status\": \"affected\",\n  \"cvss\": 6.5,\n  \"vector\": \"CVSS:3.0/AV:N/AC:L/PR:N/UI:N/S:U/C:H/I:H/A:H\",\n  \"description\": \"A flaw in libxml2 allows remote XML entity inclusion with default parser flags (i.e., when the caller did not request entity substitution, DTD validation, external DTD subset loading, or default DTD attributes). Depending on the context, this may expose a higher-risk attack surface in libxml2 not usually reachable with default parser flags, and expose content from local files, HTTP, or FTP servers (which might be otherwise unreachable).\",\n  \"severity\": \"moderate\",\n  \"packageName\": \"python3-libxml2\",\n  \"packageVersion\": \"2.9.7-13.el8\",\n  \"link\": \"https://access.redhat.com/security/cve/CVE-2017-7375\",\n  \"riskFactors\": [\n    \"Medium severity\",\n    \"Attack vector: network\"\n  ],\n  \"impactedVersions\": [\n    \"*\"\n  ],\n  \"publishedDate\": \"2018-02-19T19:29:00Z\",\n  \"discoveredDate\": \"2022-05-18T12:24:22Z\",\n  \"layerTime\": \"2022-05-03T08:38:31Z\"\n}",
-					"results": [
-						{
-							"status": "failed",
-							"code_desc": "Package \"python3-libxml2\" should be updated to latest version above impacted versions [\"*\"]",
-							"message": "Expected latest version of \"python3-libxml2\"\nDetected vulnerable version \"2.9.7-13.el8\" of \"python3-libxml2\"",
-							"start_time": "2022-05-18T12:24:22Z"
-						}
-					]
-				},
-				{
-					"tags": {
-						"nist": [
-							"SI-2",
-							"RA-5"
-						],
-						"cci": [
-							"CCI-002605",
-							"CCI-001643"
-						],
-						"cveid": "CVE-2022-1292"
-					},
-					"refs": [],
-					"source_location": {},
-					"title": "CVE-2022-1292",
-					"id": "CVE-2022-1292",
-					"desc": "The c_rehash script does not properly sanitise shell metacharacters to prevent command injection. This script is distributed by some operating systems in a manner where it is automatically executed. On such operating systems, an attacker could execute arbitrary commands with the privileges of the script. Use of the c_rehash script is considered obsolete and should be replaced by the OpenSSL rehash command line tool. Fixed in OpenSSL 3.0.3 (Affected 3.0.0,3.0.1,3.0.2). Fixed in OpenSSL 1.1.1o (Affected 1.1.1-1.1.1n). Fixed in OpenSSL 1.0.2ze (Affected 1.0.2-1.0.2zd).",
-					"impact": 0.5,
-					"code": "{\n  \"id\": \"CVE-2022-1292\",\n  \"status\": \"under investigation\",\n  \"cvss\": 6.3,\n  \"vector\": \"CVSS:3.1/AV:N/AC:L/PR:N/UI:N/S:U/C:H/I:H/A:H\",\n  \"description\": \"The c_rehash script does not properly sanitise shell metacharacters to prevent command injection. This script is distributed by some operating systems in a manner where it is automatically executed. On such operating systems, an attacker could execute arbitrary commands with the privileges of the script. Use of the c_rehash script is considered obsolete and should be replaced by the OpenSSL rehash command line tool. Fixed in OpenSSL 3.0.3 (Affected 3.0.0,3.0.1,3.0.2). Fixed in OpenSSL 1.1.1o (Affected 1.1.1-1.1.1n). Fixed in OpenSSL 1.0.2ze (Affected 1.0.2-1.0.2zd).\",\n  \"severity\": \"moderate\",\n  \"packageName\": \"openssl-libs\",\n  \"packageVersion\": \"1.1.1k-6.el8_5\",\n  \"link\": \"https://access.redhat.com/security/cve/CVE-2022-1292\",\n  \"riskFactors\": [\n    \"Attack complexity: low\",\n    \"Attack vector: network\",\n    \"Medium severity\",\n    \"Recent vulnerability\"\n  ],\n  \"impactedVersions\": [\n    \"*\"\n  ],\n  \"publishedDate\": \"2022-05-03T16:15:00Z\",\n  \"discoveredDate\": \"2022-05-18T12:24:22Z\",\n  \"layerTime\": \"2022-05-03T08:38:31Z\"\n}",
-					"results": [
-						{
-							"status": "failed",
-							"code_desc": "Package \"openssl-libs\" should be updated to latest version above impacted versions [\"*\"]",
-							"message": "Expected latest version of \"openssl-libs\"\nDetected vulnerable version \"1.1.1k-6.el8_5\" of \"openssl-libs\"",
-							"start_time": "2022-05-18T12:24:22Z"
-						}
-					]
-				},
-				{
-					"tags": {
-						"nist": [
-							"SI-2",
-							"RA-5"
-						],
-						"cci": [
-							"CCI-002605",
-							"CCI-001643"
-						],
-						"cveid": "CVE-2021-35937"
-					},
-					"refs": [],
-					"source_location": {},
-					"title": "CVE-2021-35937",
-					"id": "CVE-2021-35937",
-					"desc": "DOCUMENTATION: A race condition vulnerability was found in rpm. A local unprivileged user could use this flaw to bypass the checks that were introduced in response to CVE-2017-7500 and CVE-2017-7501, potentially gaining root privileges. The highest threat from this vulnerability is to data confidentiality and integrity as well as system availability.             STATEMENT: System and service accounts may have the required permissions to exploit this flaw. Conversely, regular user accounts should not be allowed to manipulate RPM artifacts during installation, thus reducing the attack surface and hence the impact of this flaw considerably.             MITIGATION: Mitigation for this issue is either not available or the currently available options do not meet the Red Hat Product Security criteria comprising ease of use and deployment, applicability to widespread installation base or stability.",
-					"impact": 0.5,
-					"code": "{\n  \"id\": \"CVE-2021-35937\",\n  \"status\": \"affected\",\n  \"cvss\": 6.3,\n  \"description\": \"DOCUMENTATION: A race condition vulnerability was found in rpm. A local unprivileged user could use this flaw to bypass the checks that were introduced in response to CVE-2017-7500 and CVE-2017-7501, potentially gaining root privileges. The highest threat from this vulnerability is to data confidentiality and integrity as well as system availability.             STATEMENT: System and service accounts may have the required permissions to exploit this flaw. Conversely, regular user accounts should not be allowed to manipulate RPM artifacts during installation, thus reducing the attack surface and hence the impact of this flaw considerably.             MITIGATION: Mitigation for this issue is either not available or the currently available options do not meet the Red Hat Product Security criteria comprising ease of use and deployment, applicability to widespread installation base or stability.\",\n  \"severity\": \"moderate\",\n  \"packageName\": \"rpm-libs\",\n  \"packageVersion\": \"4.14.3-23.el8\",\n  \"link\": \"https://access.redhat.com/security/cve/CVE-2021-35937\",\n  \"riskFactors\": [\n    \"Medium severity\",\n    \"Recent vulnerability\"\n  ],\n  \"impactedVersions\": [\n    \"*\"\n  ],\n  \"publishedDate\": \"2021-06-30T00:00:00Z\",\n  \"discoveredDate\": \"2022-05-18T12:24:22Z\",\n  \"layerTime\": \"2022-05-03T08:38:31Z\"\n}",
-					"results": [
-						{
-							"status": "failed",
-							"code_desc": "Package \"rpm-libs\" should be updated to latest version above impacted versions [\"*\"]",
-							"message": "Expected latest version of \"rpm-libs\"\nDetected vulnerable version \"4.14.3-23.el8\" of \"rpm-libs\"",
-							"start_time": "2022-05-18T12:24:22Z"
-						},
-						{
-							"status": "failed",
-							"code_desc": "Package \"rpm-build-libs\" should be updated to latest version above impacted versions [\"*\"]",
-							"message": "Expected latest version of \"rpm-build-libs\"\nDetected vulnerable version \"4.14.3-23.el8\" of \"rpm-build-libs\"",
-							"start_time": "2022-05-18T12:24:22Z"
-						},
-						{
-							"status": "failed",
-							"code_desc": "Package \"rpm\" should be updated to latest version above impacted versions [\"*\"]",
-							"message": "Expected latest version of \"rpm\"\nDetected vulnerable version \"4.14.3-23.el8\" of \"rpm\"",
-							"start_time": "2022-05-18T12:24:22Z"
-						},
-						{
-							"status": "failed",
-							"code_desc": "Package \"python3-rpm\" should be updated to latest version above impacted versions [\"*\"]",
-							"message": "Expected latest version of \"python3-rpm\"\nDetected vulnerable version \"4.14.3-23.el8\" of \"python3-rpm\"",
-							"start_time": "2022-05-18T12:24:22Z"
-						}
-					]
-				},
-				{
-					"tags": {
-						"nist": [
-							"SI-2",
-							"RA-5"
-						],
-						"cci": [
-							"CCI-002605",
-							"CCI-001643"
-						],
-						"cveid": "CVE-2022-27782"
-					},
-					"refs": [],
-					"source_location": {},
-					"title": "CVE-2022-27782",
-					"id": "CVE-2022-27782",
-					"desc": "DOCUMENTATION: No description is available for this CVE.",
-					"impact": 0.5,
-					"code": "{\n  \"id\": \"CVE-2022-27782\",\n  \"status\": \"affected\",\n  \"cvss\": 6,\n  \"description\": \"DOCUMENTATION: No description is available for this CVE.\",\n  \"severity\": \"moderate\",\n  \"packageName\": \"curl\",\n  \"packageVersion\": \"7.61.1-22.el8\",\n  \"link\": \"https://access.redhat.com/security/cve/CVE-2022-27782\",\n  \"riskFactors\": [\n    \"Attack vector: network\",\n    \"Medium severity\",\n    \"Recent vulnerability\"\n  ],\n  \"impactedVersions\": [\n    \"*\"\n  ],\n  \"publishedDate\": \"2022-05-11T00:00:00Z\",\n  \"discoveredDate\": \"2022-05-18T12:24:22Z\",\n  \"layerTime\": \"2022-05-03T08:38:31Z\"\n}",
-					"results": [
-						{
-							"status": "failed",
-							"code_desc": "Package \"curl\" should be updated to latest version above impacted versions [\"*\"]",
-							"message": "Expected latest version of \"curl\"\nDetected vulnerable version \"7.61.1-22.el8\" of \"curl\"",
-							"start_time": "2022-05-18T12:24:22Z"
-						},
-						{
-							"status": "failed",
-							"code_desc": "Package \"libcurl\" should be updated to latest version above impacted versions [\"*\"]",
-							"message": "Expected latest version of \"libcurl\"\nDetected vulnerable version \"7.61.1-22.el8\" of \"libcurl\"",
-							"start_time": "2022-05-18T12:24:22Z"
-						}
-					]
-				},
-				{
-					"tags": {
-						"nist": [
-							"SI-2",
-							"RA-5"
-						],
-						"cci": [
-							"CCI-002605",
-							"CCI-001643"
-						],
-						"cveid": "CVE-2021-40528"
-					},
-					"refs": [],
-					"source_location": {},
-					"title": "CVE-2021-40528",
-					"id": "CVE-2021-40528",
-					"desc": "The ElGamal implementation in Libgcrypt before 1.9.4 allows plaintext recovery because, during interaction between two cryptographic libraries, a certain dangerous combination of the prime defined by the receiver\\'s public key, the generator defined by the receiver\\'s public key, and the sender\\'s ephemeral exponents can lead to a cross-configuration attack against OpenPGP.",
-					"impact": 0.5,
-					"code": "{\n  \"id\": \"CVE-2021-40528\",\n  \"status\": \"affected\",\n  \"cvss\": 5.9,\n  \"vector\": \"CVSS:3.1/AV:N/AC:H/PR:N/UI:N/S:U/C:H/I:N/A:N\",\n  \"description\": \"The ElGamal implementation in Libgcrypt before 1.9.4 allows plaintext recovery because, during interaction between two cryptographic libraries, a certain dangerous combination of the prime defined by the receiver\\\\'s public key, the generator defined by the receiver\\\\'s public key, and the sender\\\\'s ephemeral exponents can lead to a cross-configuration attack against OpenPGP.\",\n  \"severity\": \"moderate\",\n  \"packageName\": \"libgcrypt\",\n  \"packageVersion\": \"1.8.5-6.el8\",\n  \"link\": \"https://access.redhat.com/security/cve/CVE-2021-40528\",\n  \"riskFactors\": [\n    \"Medium severity\",\n    \"Recent vulnerability\",\n    \"Attack vector: network\"\n  ],\n  \"impactedVersions\": [\n    \"*\"\n  ],\n  \"publishedDate\": \"2021-09-06T19:15:00Z\",\n  \"discoveredDate\": \"2022-05-18T12:24:22Z\",\n  \"layerTime\": \"2022-05-03T08:38:31Z\"\n}",
-					"results": [
-						{
-							"status": "failed",
-							"code_desc": "Package \"libgcrypt\" should be updated to latest version above impacted versions [\"*\"]",
-							"message": "Expected latest version of \"libgcrypt\"\nDetected vulnerable version \"1.8.5-6.el8\" of \"libgcrypt\"",
-							"start_time": "2022-05-18T12:24:22Z"
-						}
-					]
-				},
-				{
-					"tags": {
-						"nist": [
-							"SI-2",
-							"RA-5"
-						],
-						"cci": [
-							"CCI-002605",
-							"CCI-001643"
-						],
-						"cveid": "CVE-2021-44574"
-					},
-					"refs": [],
-					"source_location": {},
-					"title": "CVE-2021-44574",
-					"id": "CVE-2021-44574",
-					"desc": "A heap-overflow vulnerability exists in openSUSE libsolv through 13 Dec 2020 in the resolve_jobrules function at src/solver.c at line 1599.",
-					"impact": 0.5,
-					"code": "{\n  \"id\": \"CVE-2021-44574\",\n  \"status\": \"under investigation\",\n  \"cvss\": 5.6,\n  \"vector\": \"CVSS:3.1/AV:N/AC:L/PR:N/UI:R/S:U/C:N/I:N/A:H\",\n  \"description\": \"A heap-overflow vulnerability exists in openSUSE libsolv through 13 Dec 2020 in the resolve_jobrules function at src/solver.c at line 1599.\",\n  \"severity\": \"moderate\",\n  \"packageName\": \"libsolv\",\n  \"packageVersion\": \"0.7.20-1.el8\",\n  \"link\": \"https://access.redhat.com/security/cve/CVE-2021-44574\",\n  \"riskFactors\": [\n    \"Attack complexity: low\",\n    \"Medium severity\",\n    \"Recent vulnerability\"\n  ],\n  \"impactedVersions\": [\n    \"*\"\n  ],\n  \"publishedDate\": \"2022-02-21T20:15:00Z\",\n  \"discoveredDate\": \"2022-05-18T12:24:22Z\",\n  \"layerTime\": \"2022-05-03T08:38:31Z\"\n}",
-					"results": [
-						{
-							"status": "failed",
-							"code_desc": "Package \"libsolv\" should be updated to latest version above impacted versions [\"*\"]",
-							"message": "Expected latest version of \"libsolv\"\nDetected vulnerable version \"0.7.20-1.el8\" of \"libsolv\"",
-							"start_time": "2022-05-18T12:24:22Z"
-						}
-					]
-				},
-				{
-					"tags": {
-						"nist": [
-							"SI-2",
-							"RA-5"
-						],
-						"cci": [
-							"CCI-002605",
-							"CCI-001643"
-						],
-						"cveid": "CVE-2022-27943"
-					},
-					"refs": [],
-					"source_location": {},
-					"title": "CVE-2022-27943",
-					"id": "CVE-2022-27943",
-					"desc": "libiberty/rust-demangle.c in GNU GCC 11.2 allows stack consumption in demangle_const, as demonstrated by nm-new.",
-					"impact": 0.5,
-					"code": "{\n  \"id\": \"CVE-2022-27943\",\n  \"status\": \"under investigation\",\n  \"cvss\": 5.5,\n  \"vector\": \"CVSS:3.1/AV:L/AC:L/PR:N/UI:R/S:U/C:N/I:N/A:H\",\n  \"description\": \"libiberty/rust-demangle.c in GNU GCC 11.2 allows stack consumption in demangle_const, as demonstrated by nm-new.\",\n  \"severity\": \"moderate\",\n  \"packageName\": \"libgcc\",\n  \"packageVersion\": \"8.5.0-10.el8\",\n  \"link\": \"https://access.redhat.com/security/cve/CVE-2022-27943\",\n  \"riskFactors\": [\n    \"Attack complexity: low\",\n    \"Medium severity\",\n    \"Recent vulnerability\"\n  ],\n  \"impactedVersions\": [\n    \"*\"\n  ],\n  \"publishedDate\": \"2022-03-26T13:15:00Z\",\n  \"discoveredDate\": \"2022-05-18T12:24:22Z\",\n  \"layerTime\": \"2022-05-03T08:38:31Z\"\n}",
-					"results": [
-						{
-							"status": "failed",
-							"code_desc": "Package \"libgcc\" should be updated to latest version above impacted versions [\"*\"]",
-							"message": "Expected latest version of \"libgcc\"\nDetected vulnerable version \"8.5.0-10.el8\" of \"libgcc\"",
-							"start_time": "2022-05-18T12:24:22Z"
-						},
-						{
-							"status": "failed",
-							"code_desc": "Package \"libstdc++\" should be updated to latest version above impacted versions [\"*\"]",
-							"message": "Expected latest version of \"libstdc++\"\nDetected vulnerable version \"8.5.0-10.el8\" of \"libstdc++\"",
-							"start_time": "2022-05-18T12:24:22Z"
-						}
-					]
-				},
-				{
-					"tags": {
-						"nist": [
-							"SI-2",
-							"RA-5"
-						],
-						"cci": [
-							"CCI-002605",
-							"CCI-001643"
-						],
-						"cveid": "CVE-2022-1586"
-					},
-					"refs": [],
-					"source_location": {},
-					"title": "CVE-2022-1586",
-					"id": "CVE-2022-1586",
-					"desc": "An out-of-bounds read vulnerability was discovered in the PCRE2 library in the compile_xclass_matchingpath() function of the pcre2_jit_compile.c file. This involves a unicode property matching issue in JIT-compiled regular expressions. The issue occurs because the character was not fully read in case-less matching within JIT.",
-					"impact": 0.5,
-					"code": "{\n  \"id\": \"CVE-2022-1586\",\n  \"status\": \"affected\",\n  \"cvss\": 5.5,\n  \"description\": \"An out-of-bounds read vulnerability was discovered in the PCRE2 library in the compile_xclass_matchingpath() function of the pcre2_jit_compile.c file. This involves a unicode property matching issue in JIT-compiled regular expressions. The issue occurs because the character was not fully read in case-less matching within JIT.\",\n  \"severity\": \"moderate\",\n  \"packageName\": \"pcre2\",\n  \"packageVersion\": \"10.32-2.el8\",\n  \"link\": \"https://access.redhat.com/security/cve/CVE-2022-1586\",\n  \"riskFactors\": [\n    \"Attack complexity: low\",\n    \"Medium severity\",\n    \"Recent vulnerability\"\n  ],\n  \"impactedVersions\": [\n    \"*\"\n  ],\n  \"publishedDate\": \"2022-05-16T21:15:00Z\",\n  \"discoveredDate\": \"2022-05-18T12:24:22Z\",\n  \"layerTime\": \"2022-05-03T08:38:31Z\"\n}",
-					"results": [
-						{
-							"status": "failed",
-							"code_desc": "Package \"pcre2\" should be updated to latest version above impacted versions [\"*\"]",
-							"message": "Expected latest version of \"pcre2\"\nDetected vulnerable version \"10.32-2.el8\" of \"pcre2\"",
-							"start_time": "2022-05-18T12:24:22Z"
-						}
-					]
-				},
-				{
-					"tags": {
-						"nist": [
-							"SI-2",
-							"RA-5"
-						],
-						"cci": [
-							"CCI-002605",
-							"CCI-001643"
-						],
-						"cveid": "CVE-2021-44570"
-					},
-					"refs": [],
-					"source_location": {},
-					"title": "CVE-2021-44570",
-					"id": "CVE-2021-44570",
-					"desc": "Two heap-overflow vulnerabilities exists in openSUSE/libsolv through 13 Dec 2020 in the bugs in the solver_get_recommendations funtion function at src/solver.c: line 4286 & line 4305 FOR_PROVIDES.",
-					"impact": 0.5,
-					"code": "{\n  \"id\": \"CVE-2021-44570\",\n  \"status\": \"under investigation\",\n  \"cvss\": 5.5,\n  \"vector\": \"CVSS:3.1/AV:L/AC:L/PR:N/UI:R/S:U/C:N/I:N/A:H\",\n  \"description\": \"Two heap-overflow vulnerabilities exists in openSUSE/libsolv through 13 Dec 2020 in the bugs in the solver_get_recommendations funtion function at src/solver.c: line 4286 & line 4305 FOR_PROVIDES.\",\n  \"severity\": \"moderate\",\n  \"packageName\": \"libsolv\",\n  \"packageVersion\": \"0.7.20-1.el8\",\n  \"link\": \"https://access.redhat.com/security/cve/CVE-2021-44570\",\n  \"riskFactors\": [\n    \"Attack complexity: low\",\n    \"Medium severity\",\n    \"Recent vulnerability\"\n  ],\n  \"impactedVersions\": [\n    \"*\"\n  ],\n  \"publishedDate\": \"2022-02-21T19:15:00Z\",\n  \"discoveredDate\": \"2022-05-18T12:24:22Z\",\n  \"layerTime\": \"2022-05-03T08:38:31Z\"\n}",
-					"results": [
-						{
-							"status": "failed",
-							"code_desc": "Package \"libsolv\" should be updated to latest version above impacted versions [\"*\"]",
-							"message": "Expected latest version of \"libsolv\"\nDetected vulnerable version \"0.7.20-1.el8\" of \"libsolv\"",
-							"start_time": "2022-05-18T12:24:22Z"
-						}
-					]
-				},
-				{
-					"tags": {
-						"nist": [
-							"SI-2",
-							"RA-5"
-						],
-						"cci": [
-							"CCI-002605",
-							"CCI-001643"
-						],
-						"cveid": "CVE-2022-24773"
-					},
-					"refs": [],
-					"source_location": {},
-					"title": "CVE-2022-24773",
-					"id": "CVE-2022-24773",
-					"desc": "Forge (also called `node-forge`) is a native implementation of Transport Layer Security in JavaScript. Prior to version 1.3.0, RSA PKCS#1 v1.5 signature verification code does not properly check `DigestInfo` for a proper ASN.1 structure. This can lead to successful verification with signatures that contain invalid structures but a valid digest. The issue has been addressed in `node-forge` version 1.3.0. There are currently no known workarounds.",
-					"impact": 0.5,
-					"code": "{\n  \"id\": \"CVE-2022-24773\",\n  \"status\": \"under investigation\",\n  \"cvss\": 5.3,\n  \"vector\": \"CVSS:3.1/AV:N/AC:L/PR:N/UI:N/S:U/C:N/I:L/A:N\",\n  \"description\": \"Forge (also called `node-forge`) is a native implementation of Transport Layer Security in JavaScript. Prior to version 1.3.0, RSA PKCS#1 v1.5 signature verification code does not properly check `DigestInfo` for a proper ASN.1 structure. This can lead to successful verification with signatures that contain invalid structures but a valid digest. The issue has been addressed in `node-forge` version 1.3.0. There are currently no known workarounds.\",\n  \"severity\": \"moderate\",\n  \"packageName\": \"aspnetcore-runtime-5.0\",\n  \"packageVersion\": \"5.0.17-1.el8_6\",\n  \"link\": \"https://access.redhat.com/security/cve/CVE-2022-24773\",\n  \"riskFactors\": [\n    \"Attack complexity: low\",\n    \"Attack vector: network\",\n    \"Medium severity\",\n    \"Recent vulnerability\"\n  ],\n  \"impactedVersions\": [\n    \"*\"\n  ],\n  \"publishedDate\": \"2022-03-18T14:15:00Z\",\n  \"discoveredDate\": \"2022-05-18T12:24:22Z\",\n  \"layerTime\": \"2022-05-16T23:46:22Z\"\n}",
-					"results": [
-						{
-							"status": "failed",
-							"code_desc": "Package \"aspnetcore-runtime-5.0\" should be updated to latest version above impacted versions [\"*\"]",
-							"message": "Expected latest version of \"aspnetcore-runtime-5.0\"\nDetected vulnerable version \"5.0.17-1.el8_6\" of \"aspnetcore-runtime-5.0\"",
-							"start_time": "2022-05-18T12:24:22Z"
-						},
-						{
-							"status": "failed",
-							"code_desc": "Package \"dotnet-host\" should be updated to latest version above impacted versions [\"*\"]",
-							"message": "Expected latest version of \"dotnet-host\"\nDetected vulnerable version \"6.0.5-1.el8_6\" of \"dotnet-host\"",
-							"start_time": "2022-05-18T12:24:22Z"
-						},
-						{
-							"status": "failed",
-							"code_desc": "Package \"dotnet-hostfxr-5.0\" should be updated to latest version above impacted versions [\"*\"]",
-							"message": "Expected latest version of \"dotnet-hostfxr-5.0\"\nDetected vulnerable version \"5.0.17-1.el8_6\" of \"dotnet-hostfxr-5.0\"",
-							"start_time": "2022-05-18T12:24:22Z"
-						},
-						{
-							"status": "failed",
-							"code_desc": "Package \"dotnet-runtime-5.0\" should be updated to latest version above impacted versions [\"*\"]",
-							"message": "Expected latest version of \"dotnet-runtime-5.0\"\nDetected vulnerable version \"5.0.17-1.el8_6\" of \"dotnet-runtime-5.0\"",
-							"start_time": "2022-05-18T12:24:22Z"
-						}
-					]
-				},
-				{
-					"tags": {
-						"nist": [
-							"SI-2",
-							"RA-5"
-						],
-						"cci": [
-							"CCI-002605",
-							"CCI-001643"
-						],
-						"cveid": "CVE-2021-4189"
-					},
-					"refs": [],
-					"source_location": {},
-					"title": "CVE-2021-4189",
-					"id": "CVE-2021-4189",
-					"desc": "DOCUMENTATION: No description is available for this CVE.",
-					"impact": 0.5,
-					"code": "{\n  \"id\": \"CVE-2021-4189\",\n  \"status\": \"affected\",\n  \"cvss\": 5.3,\n  \"description\": \"DOCUMENTATION: No description is available for this CVE.\",\n  \"severity\": \"moderate\",\n  \"packageName\": \"platform-python\",\n  \"packageVersion\": \"3.6.8-45.el8\",\n  \"link\": \"https://access.redhat.com/security/cve/CVE-2021-4189\",\n  \"riskFactors\": [\n    \"Recent vulnerability\",\n    \"Attack complexity: low\",\n    \"Attack vector: network\",\n    \"Medium severity\"\n  ],\n  \"impactedVersions\": [\n    \"*\"\n  ],\n  \"publishedDate\": \"2021-12-21T00:00:00Z\",\n  \"discoveredDate\": \"2022-05-18T12:24:22Z\",\n  \"layerTime\": \"2022-05-03T08:38:31Z\"\n}",
-					"results": [
-						{
-							"status": "failed",
-							"code_desc": "Package \"platform-python\" should be updated to latest version above impacted versions [\"*\"]",
-							"message": "Expected latest version of \"platform-python\"\nDetected vulnerable version \"3.6.8-45.el8\" of \"platform-python\"",
-							"start_time": "2022-05-18T12:24:22Z"
-						},
-						{
-							"status": "failed",
-							"code_desc": "Package \"python3-libs\" should be updated to latest version above impacted versions [\"*\"]",
-							"message": "Expected latest version of \"python3-libs\"\nDetected vulnerable version \"3.6.8-45.el8\" of \"python3-libs\"",
-							"start_time": "2022-05-18T12:24:22Z"
-						}
-					]
-				},
-				{
-					"tags": {
-						"nist": [
-							"SI-2",
-							"RA-5"
-						],
-						"cci": [
-							"CCI-002605",
-							"CCI-001643"
-						],
-						"cveid": "CVE-2016-4658"
-					},
-					"refs": [],
-					"source_location": {},
-					"title": "CVE-2016-4658",
-					"id": "CVE-2016-4658",
-					"desc": "xpointer.c in libxml2 before 2.9.5 (as used in Apple iOS before 10, OS X before 10.12, tvOS before 10, and watchOS before 3, and other products) does not forbid namespace nodes in XPointer ranges, which allows remote attackers to execute arbitrary code or cause a denial of service (use-after-free and memory corruption) via a crafted XML document.",
-					"impact": 0.5,
-					"code": "{\n  \"id\": \"CVE-2016-4658\",\n  \"status\": \"affected\",\n  \"cvss\": 5.3,\n  \"vector\": \"CVSS:3.0/AV:N/AC:L/PR:N/UI:N/S:U/C:H/I:H/A:H\",\n  \"description\": \"xpointer.c in libxml2 before 2.9.5 (as used in Apple iOS before 10, OS X before 10.12, tvOS before 10, and watchOS before 3, and other products) does not forbid namespace nodes in XPointer ranges, which allows remote attackers to execute arbitrary code or cause a denial of service (use-after-free and memory corruption) via a crafted XML document.\",\n  \"severity\": \"moderate\",\n  \"packageName\": \"python3-libxml2\",\n  \"packageVersion\": \"2.9.7-13.el8\",\n  \"link\": \"https://access.redhat.com/security/cve/CVE-2016-4658\",\n  \"riskFactors\": [\n    \"Attack complexity: low\",\n    \"Attack vector: network\",\n    \"DoS\",\n    \"Medium severity\",\n    \"Remote execution\"\n  ],\n  \"impactedVersions\": [\n    \"*\"\n  ],\n  \"publishedDate\": \"2017-03-11T00:00:00Z\",\n  \"discoveredDate\": \"2022-05-18T12:24:22Z\",\n  \"layerTime\": \"2022-05-03T08:38:31Z\"\n}",
-					"results": [
-						{
-							"status": "failed",
-							"code_desc": "Package \"python3-libxml2\" should be updated to latest version above impacted versions [\"*\"]",
-							"message": "Expected latest version of \"python3-libxml2\"\nDetected vulnerable version \"2.9.7-13.el8\" of \"python3-libxml2\"",
-							"start_time": "2022-05-18T12:24:22Z"
-						}
-					]
-				},
-				{
-					"tags": {
-						"nist": [
-							"SI-2",
-							"RA-5"
-						],
-						"cci": [
-							"CCI-002605",
-							"CCI-001643"
-						],
-						"cveid": "CVE-2022-27774"
-					},
-					"refs": [],
-					"source_location": {},
-					"title": "CVE-2022-27774",
-					"id": "CVE-2022-27774",
-					"desc": "DOCUMENTATION: No description is available for this CVE.",
-					"impact": 0.5,
-					"code": "{\n  \"id\": \"CVE-2022-27774\",\n  \"status\": \"affected\",\n  \"cvss\": 5,\n  \"description\": \"DOCUMENTATION: No description is available for this CVE.\",\n  \"severity\": \"moderate\",\n  \"packageName\": \"curl\",\n  \"packageVersion\": \"7.61.1-22.el8\",\n  \"link\": \"https://access.redhat.com/security/cve/CVE-2022-27774\",\n  \"riskFactors\": [\n    \"Attack vector: network\",\n    \"Medium severity\",\n    \"Recent vulnerability\"\n  ],\n  \"impactedVersions\": [\n    \"*\"\n  ],\n  \"publishedDate\": \"2022-04-27T00:00:00Z\",\n  \"discoveredDate\": \"2022-05-18T12:24:22Z\",\n  \"layerTime\": \"2022-05-03T08:38:31Z\"\n}",
-					"results": [
-						{
-							"status": "failed",
-							"code_desc": "Package \"curl\" should be updated to latest version above impacted versions [\"*\"]",
-							"message": "Expected latest version of \"curl\"\nDetected vulnerable version \"7.61.1-22.el8\" of \"curl\"",
-							"start_time": "2022-05-18T12:24:22Z"
-						},
-						{
-							"status": "failed",
-							"code_desc": "Package \"libcurl\" should be updated to latest version above impacted versions [\"*\"]",
-							"message": "Expected latest version of \"libcurl\"\nDetected vulnerable version \"7.61.1-22.el8\" of \"libcurl\"",
-							"start_time": "2022-05-18T12:24:22Z"
-						}
-					]
-				},
-				{
-					"tags": {
-						"nist": [
-							"SI-2",
-							"RA-5"
-						],
-						"cci": [
-							"CCI-002605",
-							"CCI-001643"
-						],
-						"cveid": "CVE-2022-22576"
-					},
-					"refs": [],
-					"source_location": {},
-					"title": "CVE-2022-22576",
-					"id": "CVE-2022-22576",
-					"desc": "Red Hat\\'s versions of the associated software have been determined to NOT be affected by CVE-2022-22576.",
-					"impact": 0.5,
-					"code": "{\n  \"id\": \"CVE-2022-22576\",\n  \"status\": \"affected\",\n  \"cvss\": 4.6,\n  \"description\": \"Red Hat\\\\'s versions of the associated software have been determined to NOT be affected by CVE-2022-22576.\",\n  \"severity\": \"moderate\",\n  \"packageName\": \"libcurl\",\n  \"packageVersion\": \"7.61.1-22.el8\",\n  \"link\": \"https://access.redhat.com/security/cve/CVE-2022-22576\",\n  \"riskFactors\": [\n    \"Attack complexity: low\",\n    \"Attack vector: network\",\n    \"Medium severity\",\n    \"Recent vulnerability\"\n  ],\n  \"impactedVersions\": [\n    \"*\"\n  ],\n  \"publishedDate\": \"2022-04-27T00:00:00Z\",\n  \"discoveredDate\": \"2022-05-18T12:24:22Z\",\n  \"layerTime\": \"2022-05-03T08:38:31Z\"\n}",
-					"results": [
-						{
-							"status": "failed",
-							"code_desc": "Package \"libcurl\" should be updated to latest version above impacted versions [\"*\"]",
-							"message": "Expected latest version of \"libcurl\"\nDetected vulnerable version \"7.61.1-22.el8\" of \"libcurl\"",
-							"start_time": "2022-05-18T12:24:22Z"
-						},
-						{
-							"status": "failed",
-							"code_desc": "Package \"curl\" should be updated to latest version above impacted versions [\"*\"]",
-							"message": "Expected latest version of \"curl\"\nDetected vulnerable version \"7.61.1-22.el8\" of \"curl\"",
-							"start_time": "2022-05-18T12:24:22Z"
-						}
-					]
-				},
-				{
-					"tags": {
-						"nist": [
-							"SI-2",
-							"RA-5"
-						],
-						"cci": [
-							"CCI-002605",
-							"CCI-001643"
-						],
-						"cveid": "CVE-2022-1619"
-					},
-					"refs": [],
-					"source_location": {},
-					"title": "CVE-2022-1619",
-					"id": "CVE-2022-1619",
-					"desc": "Heap-based Buffer Overflow in function cmdline_erase_chars in GitHub repository vim/vim prior to 8.2.4899. This vulnerabilities are capable of crashing software, modify memory, and possible remote execution",
-					"impact": 0.5,
-					"code": "{\n  \"id\": \"CVE-2022-1619\",\n  \"status\": \"under investigation\",\n  \"cvss\": 4.4,\n  \"vector\": \"CVSS:3.1/AV:L/AC:L/PR:N/UI:R/S:U/C:H/I:H/A:H\",\n  \"description\": \"Heap-based Buffer Overflow in function cmdline_erase_chars in GitHub repository vim/vim prior to 8.2.4899. This vulnerabilities are capable of crashing software, modify memory, and possible remote execution\",\n  \"severity\": \"moderate\",\n  \"packageName\": \"vim-minimal\",\n  \"packageVersion\": \"8.0.1763-16.el8_5.13\",\n  \"link\": \"https://access.redhat.com/security/cve/CVE-2022-1619\",\n  \"riskFactors\": [\n    \"Attack complexity: low\",\n    \"Medium severity\",\n    \"Recent vulnerability\"\n  ],\n  \"impactedVersions\": [\n    \"*\"\n  ],\n  \"publishedDate\": \"2022-05-08T10:15:00Z\",\n  \"discoveredDate\": \"2022-05-18T12:24:22Z\",\n  \"layerTime\": \"2022-05-03T08:38:31Z\"\n}",
-					"results": [
-						{
-							"status": "failed",
-							"code_desc": "Package \"vim-minimal\" should be updated to latest version above impacted versions [\"*\"]",
-							"message": "Expected latest version of \"vim-minimal\"\nDetected vulnerable version \"8.0.1763-16.el8_5.13\" of \"vim-minimal\"",
-							"start_time": "2022-05-18T12:24:22Z"
-						}
-					]
-				},
-				{
-					"tags": {
-						"nist": [
-							"SI-2",
-							"RA-5"
-						],
-						"cci": [
-							"CCI-002605",
-							"CCI-001643"
-						],
-						"cveid": "CVE-2020-12401"
-					},
-					"refs": [],
-					"source_location": {},
-					"title": "CVE-2020-12401",
-					"id": "CVE-2020-12401",
-					"desc": "During ECDSA signature generation, padding applied in the nonce designed to ensure constant-time scalar multiplication was removed, resulting in variable-time execution dependent on secret data. This vulnerability affects Firefox < 80 and Firefox for Android < 80.",
-					"impact": 0.5,
-					"code": "{\n  \"id\": \"CVE-2020-12401\",\n  \"status\": \"affected\",\n  \"cvss\": 4.4,\n  \"vector\": \"CVSS:3.1/AV:L/AC:H/PR:L/UI:N/S:U/C:H/I:N/A:N\",\n  \"description\": \"During ECDSA signature generation, padding applied in the nonce designed to ensure constant-time scalar multiplication was removed, resulting in variable-time execution dependent on secret data. This vulnerability affects Firefox < 80 and Firefox for Android < 80.\",\n  \"severity\": \"moderate\",\n  \"packageName\": \"nss\",\n  \"packageVersion\": \"3.67.0-7.el8_5\",\n  \"link\": \"https://access.redhat.com/security/cve/CVE-2020-12401\",\n  \"riskFactors\": [\n    \"Medium severity\"\n  ],\n  \"impactedVersions\": [\n    \"*\"\n  ],\n  \"publishedDate\": \"2020-10-08T14:15:00Z\",\n  \"discoveredDate\": \"2022-05-18T12:24:22Z\",\n  \"layerTime\": \"2022-05-16T23:12:25Z\"\n}",
-					"results": [
-						{
-							"status": "failed",
-							"code_desc": "Package \"nss\" should be updated to latest version above impacted versions [\"*\"]",
-							"message": "Expected latest version of \"nss\"\nDetected vulnerable version \"3.67.0-7.el8_5\" of \"nss\"",
-							"start_time": "2022-05-18T12:24:22Z"
-						},
-						{
-							"status": "failed",
-							"code_desc": "Package \"nss-softokn\" should be updated to latest version above impacted versions [\"*\"]",
-							"message": "Expected latest version of \"nss-softokn\"\nDetected vulnerable version \"3.67.0-7.el8_5\" of \"nss-softokn\"",
-							"start_time": "2022-05-18T12:24:22Z"
-						},
-						{
-							"status": "failed",
-							"code_desc": "Package \"nss-util\" should be updated to latest version above impacted versions [\"*\"]",
-							"message": "Expected latest version of \"nss-util\"\nDetected vulnerable version \"3.67.0-7.el8_5\" of \"nss-util\"",
-							"start_time": "2022-05-18T12:24:22Z"
-						},
-						{
-							"status": "failed",
-							"code_desc": "Package \"nss-sysinit\" should be updated to latest version above impacted versions [\"*\"]",
-							"message": "Expected latest version of \"nss-sysinit\"\nDetected vulnerable version \"3.67.0-7.el8_5\" of \"nss-sysinit\"",
-							"start_time": "2022-05-18T12:24:22Z"
-						},
-						{
-							"status": "failed",
-							"code_desc": "Package \"nss-softokn-freebl\" should be updated to latest version above impacted versions [\"*\"]",
-							"message": "Expected latest version of \"nss-softokn-freebl\"\nDetected vulnerable version \"3.67.0-7.el8_5\" of \"nss-softokn-freebl\"",
-							"start_time": "2022-05-18T12:24:22Z"
-						}
-					]
-				},
-				{
-					"tags": {
-						"nist": [
-							"SI-2",
-							"RA-5"
-						],
-						"cci": [
-							"CCI-002605",
-							"CCI-001643"
-						],
-						"cveid": "CVE-2022-27776"
-					},
-					"refs": [],
-					"source_location": {},
-					"title": "CVE-2022-27776",
-					"id": "CVE-2022-27776",
-					"desc": "DOCUMENTATION: No description is available for this CVE.",
-					"impact": 0.5,
-					"code": "{\n  \"id\": \"CVE-2022-27776\",\n  \"status\": \"affected\",\n  \"cvss\": 4.3,\n  \"description\": \"DOCUMENTATION: No description is available for this CVE.\",\n  \"severity\": \"moderate\",\n  \"packageName\": \"curl\",\n  \"packageVersion\": \"7.61.1-22.el8\",\n  \"link\": \"https://access.redhat.com/security/cve/CVE-2022-27776\",\n  \"riskFactors\": [\n    \"Attack complexity: low\",\n    \"Attack vector: network\",\n    \"Medium severity\",\n    \"Recent vulnerability\"\n  ],\n  \"impactedVersions\": [\n    \"*\"\n  ],\n  \"publishedDate\": \"2022-04-27T00:00:00Z\",\n  \"discoveredDate\": \"2022-05-18T12:24:22Z\",\n  \"layerTime\": \"2022-05-03T08:38:31Z\"\n}",
-					"results": [
-						{
-							"status": "failed",
-							"code_desc": "Package \"curl\" should be updated to latest version above impacted versions [\"*\"]",
-							"message": "Expected latest version of \"curl\"\nDetected vulnerable version \"7.61.1-22.el8\" of \"curl\"",
-							"start_time": "2022-05-18T12:24:22Z"
-						},
-						{
-							"status": "failed",
-							"code_desc": "Package \"libcurl\" should be updated to latest version above impacted versions [\"*\"]",
-							"message": "Expected latest version of \"libcurl\"\nDetected vulnerable version \"7.61.1-22.el8\" of \"libcurl\"",
-							"start_time": "2022-05-18T12:24:22Z"
-						}
-					]
-				},
-				{
-					"tags": {
-						"nist": [
-							"SI-2",
-							"RA-5"
-						],
-						"cci": [
-							"CCI-002605",
-							"CCI-001643"
-						],
-						"cveid": "CVE-2018-16301"
-					},
-					"refs": [],
-					"source_location": {},
-					"title": "CVE-2018-16301",
-					"id": "CVE-2018-16301",
-					"desc": "The command-line argument parser in tcpdump before 4.99.0 has a buffer overflow in tcpdump.c:read_infile(). To trigger this vulnerability the attacker needs to create a 4GB file on the local filesystem and to specify the file name as the value of the -F command-line argument of tcpdump.",
-					"impact": 0.3,
-					"code": "{\n  \"id\": \"CVE-2018-16301\",\n  \"status\": \"affected\",\n  \"cvss\": 5.3,\n  \"vector\": \"CVSS:3.1/AV:L/AC:L/PR:N/UI:R/S:U/C:H/I:H/A:H\",\n  \"description\": \"The command-line argument parser in tcpdump before 4.99.0 has a buffer overflow in tcpdump.c:read_infile(). To trigger this vulnerability the attacker needs to create a 4GB file on the local filesystem and to specify the file name as the value of the -F command-line argument of tcpdump.\",\n  \"severity\": \"low\",\n  \"packageName\": \"libpcap\",\n  \"packageVersion\": \"1.9.1-5.el8\",\n  \"link\": \"https://access.redhat.com/security/cve/CVE-2018-16301\",\n  \"riskFactors\": [\n    \"Attack complexity: low\"\n  ],\n  \"impactedVersions\": [\n    \"*\"\n  ],\n  \"publishedDate\": \"2019-10-03T16:15:00Z\",\n  \"discoveredDate\": \"2022-05-18T12:24:22Z\",\n  \"layerTime\": \"2022-05-16T23:12:25Z\"\n}",
-					"results": [
-						{
-							"status": "failed",
-							"code_desc": "Package \"libpcap\" should be updated to latest version above impacted versions [\"*\"]",
-							"message": "Expected latest version of \"libpcap\"\nDetected vulnerable version \"1.9.1-5.el8\" of \"libpcap\"",
-							"start_time": "2022-05-18T12:24:22Z"
-						}
-					]
-				},
-				{
-					"tags": {
-						"nist": [
-							"SI-2",
-							"RA-5"
-						],
-						"cci": [
-							"CCI-002605",
-							"CCI-001643"
-						],
-						"cveid": "CVE-2017-9048"
-					},
-					"refs": [],
-					"source_location": {},
-					"title": "CVE-2017-9048",
-					"id": "CVE-2017-9048",
-					"desc": "libxml2 20904-GITv2.9.4-16-g0741801 is vulnerable to a stack-based buffer overflow. The function xmlSnprintfElementContent in valid.c is supposed to recursively dump the element content definition into a char buffer \\'buf\\' of size \\'size\\'. At the end of the routine, the function may strcat two more characters without checking whether the current strlen(buf) + 2 < size. This vulnerability causes programs that use libxml2, such as PHP, to crash.",
-					"impact": 0.3,
-					"code": "{\n  \"id\": \"CVE-2017-9048\",\n  \"status\": \"affected\",\n  \"cvss\": 4.8,\n  \"vector\": \"CVSS:3.0/AV:N/AC:L/PR:N/UI:N/S:U/C:N/I:N/A:H\",\n  \"description\": \"libxml2 20904-GITv2.9.4-16-g0741801 is vulnerable to a stack-based buffer overflow. The function xmlSnprintfElementContent in valid.c is supposed to recursively dump the element content definition into a char buffer \\\\'buf\\\\' of size \\\\'size\\\\'. At the end of the routine, the function may strcat two more characters without checking whether the current strlen(buf) + 2 < size. This vulnerability causes programs that use libxml2, such as PHP, to crash.\",\n  \"severity\": \"low\",\n  \"packageName\": \"python3-libxml2\",\n  \"packageVersion\": \"2.9.7-13.el8\",\n  \"link\": \"https://access.redhat.com/security/cve/CVE-2017-9048\",\n  \"riskFactors\": [\n    \"Attack vector: network\"\n  ],\n  \"impactedVersions\": [\n    \"*\"\n  ],\n  \"publishedDate\": \"2017-05-18T06:29:00Z\",\n  \"discoveredDate\": \"2022-05-18T12:24:22Z\",\n  \"layerTime\": \"2022-05-03T08:38:31Z\"\n}",
-					"results": [
-						{
-							"status": "failed",
-							"code_desc": "Package \"python3-libxml2\" should be updated to latest version above impacted versions [\"*\"]",
-							"message": "Expected latest version of \"python3-libxml2\"\nDetected vulnerable version \"2.9.7-13.el8\" of \"python3-libxml2\"",
-							"start_time": "2022-05-18T12:24:22Z"
-						}
-					]
-				},
-				{
-					"tags": {
-						"nist": [
-							"SI-2",
-							"RA-5"
-						],
-						"cci": [
-							"CCI-002605",
-							"CCI-001643"
-						],
-						"cveid": "CVE-2017-18258"
-					},
-					"refs": [],
-					"source_location": {},
-					"title": "CVE-2017-18258",
-					"id": "CVE-2017-18258",
-					"desc": "The xz_head function in xzlib.c in libxml2 before 2.9.6 allows remote attackers to cause a denial of service (memory consumption) via a crafted LZMA file, because the decoder functionality does not restrict memory usage to what is required for a legitimate file.",
-					"impact": 0.3,
-					"code": "{\n  \"id\": \"CVE-2017-18258\",\n  \"status\": \"affected\",\n  \"cvss\": 3.5,\n  \"vector\": \"CVSS:3.0/AV:N/AC:L/PR:N/UI:R/S:U/C:N/I:N/A:H\",\n  \"description\": \"The xz_head function in xzlib.c in libxml2 before 2.9.6 allows remote attackers to cause a denial of service (memory consumption) via a crafted LZMA file, because the decoder functionality does not restrict memory usage to what is required for a legitimate file.\",\n  \"severity\": \"low\",\n  \"packageName\": \"python3-libxml2\",\n  \"packageVersion\": \"2.9.7-13.el8\",\n  \"link\": \"https://access.redhat.com/security/cve/CVE-2017-18258\",\n  \"riskFactors\": [\n    \"Attack complexity: low\",\n    \"Attack vector: network\",\n    \"DoS\"\n  ],\n  \"impactedVersions\": [\n    \"*\"\n  ],\n  \"publishedDate\": \"2018-04-08T17:29:00Z\",\n  \"discoveredDate\": \"2022-05-18T12:24:22Z\",\n  \"layerTime\": \"2022-05-03T08:38:31Z\"\n}",
-					"results": [
-						{
-							"status": "failed",
-							"code_desc": "Package \"python3-libxml2\" should be updated to latest version above impacted versions [\"*\"]",
-							"message": "Expected latest version of \"python3-libxml2\"\nDetected vulnerable version \"2.9.7-13.el8\" of \"python3-libxml2\"",
-							"start_time": "2022-05-18T12:24:22Z"
-						}
-					]
-				},
-				{
-					"tags": {
-						"nist": [
-							"SI-2",
-							"RA-5"
-						],
-						"cci": [
-							"CCI-002605",
-							"CCI-001643"
-						],
-						"cveid": "CVE-2017-14501"
-					},
-					"refs": [],
-					"source_location": {},
-					"title": "CVE-2017-14501",
-					"id": "CVE-2017-14501",
-					"desc": "An out-of-bounds read flaw exists in parse_file_info in archive_read_support_format_iso9660.c in libarchive 3.3.2 when extracting a specially crafted iso9660 iso file, related to archive_read_format_iso9660_read_header.",
-					"impact": 0.3,
-					"code": "{\n  \"id\": \"CVE-2017-14501\",\n  \"status\": \"affected\",\n  \"cvss\": 3.3,\n  \"vector\": \"CVSS:3.0/AV:N/AC:L/PR:N/UI:R/S:U/C:N/I:N/A:H\",\n  \"description\": \"An out-of-bounds read flaw exists in parse_file_info in archive_read_support_format_iso9660.c in libarchive 3.3.2 when extracting a specially crafted iso9660 iso file, related to archive_read_format_iso9660_read_header.\",\n  \"severity\": \"low\",\n  \"packageName\": \"libarchive\",\n  \"packageVersion\": \"3.3.3-3.el8_5\",\n  \"link\": \"https://access.redhat.com/security/cve/CVE-2017-14501\",\n  \"riskFactors\": [\n    \"Attack complexity: low\"\n  ],\n  \"impactedVersions\": [\n    \"*\"\n  ],\n  \"publishedDate\": \"2017-09-17T18:29:00Z\",\n  \"discoveredDate\": \"2022-05-18T12:24:22Z\",\n  \"layerTime\": \"2022-05-03T08:38:31Z\"\n}",
-					"results": [
-						{
-							"status": "failed",
-							"code_desc": "Package \"libarchive\" should be updated to latest version above impacted versions [\"*\"]",
-							"message": "Expected latest version of \"libarchive\"\nDetected vulnerable version \"3.3.3-3.el8_5\" of \"libarchive\"",
-							"start_time": "2022-05-18T12:24:22Z"
-						}
-					]
-				},
-				{
-					"tags": {
-						"nist": [
-							"SI-2",
-							"RA-5"
-						],
-						"cci": [
-							"CCI-002605",
-							"CCI-001643"
-						],
-						"cveid": "CVE-2017-14166"
-					},
-					"refs": [],
-					"source_location": {},
-					"title": "CVE-2017-14166",
-					"id": "CVE-2017-14166",
-					"desc": "libarchive 3.3.2 allows remote attackers to cause a denial of service (xml_data heap-based buffer over-read and application crash) via a crafted xar archive, related to the mishandling of empty strings in the atol8 function in archive_read_support_format_xar.c.",
-					"impact": 0.3,
-					"code": "{\n  \"id\": \"CVE-2017-14166\",\n  \"status\": \"affected\",\n  \"cvss\": 3.3,\n  \"vector\": \"CVSS:3.0/AV:N/AC:L/PR:N/UI:R/S:U/C:N/I:N/A:H\",\n  \"description\": \"libarchive 3.3.2 allows remote attackers to cause a denial of service (xml_data heap-based buffer over-read and application crash) via a crafted xar archive, related to the mishandling of empty strings in the atol8 function in archive_read_support_format_xar.c.\",\n  \"severity\": \"low\",\n  \"packageName\": \"libarchive\",\n  \"packageVersion\": \"3.3.3-3.el8_5\",\n  \"link\": \"https://access.redhat.com/security/cve/CVE-2017-14166\",\n  \"riskFactors\": [\n    \"Attack complexity: low\",\n    \"DoS\"\n  ],\n  \"impactedVersions\": [\n    \"*\"\n  ],\n  \"publishedDate\": \"2017-09-06T18:29:00Z\",\n  \"discoveredDate\": \"2022-05-18T12:24:22Z\",\n  \"layerTime\": \"2022-05-03T08:38:31Z\"\n}",
-					"results": [
-						{
-							"status": "failed",
-							"code_desc": "Package \"libarchive\" should be updated to latest version above impacted versions [\"*\"]",
-							"message": "Expected latest version of \"libarchive\"\nDetected vulnerable version \"3.3.3-3.el8_5\" of \"libarchive\"",
-							"start_time": "2022-05-18T12:24:22Z"
-						}
-					]
-				}
-			],
-			"sha256": "807c8ef1534bb7f3e428db4a40667a6dd37d89f8a48dc6d1f6bb2426ff53f97f"
-		}
-	],
-	"passthrough": {
-		"auxiliary_data": [
-			{
-				"name": "Twistlock",
-				"data": {
-					"results": [
-						{
-							"id": "sha256:b1c0237ebd29860066656372da10d8d7da33b34715986f74b3d5a7e4ba060d1b",
-							"distro": "Red Hat Enterprise Linux release 8.6 (Ootpa)",
-							"distroRelease": "RHEL8",
-							"digest": "sha256:c0274cb1e0c6e92d2ccc1e23bd19b7dddedbaa2da26861c225d4ad6cec5047f4",
-							"packages": [
-								{
-									"type": "os",
-									"name": "tzdata",
-									"version": "2022a-1.el8",
-									"licenses": [
-										"Public Domain"
-									]
-								},
-								{
-									"type": "os",
-									"name": "python3-pip-wheel",
-									"version": "9.0.3-22.el8",
-									"licenses": [
-										"MIT and Python and ASL 2.0 and BSD and ISC and LGPLv2 and MPLv2.0 and (ASL 2.0 or BSD)"
-									]
-								},
-								{
-									"type": "os",
-									"name": "redhat-release",
-									"version": "8.6-0.1.el8",
-									"licenses": [
-										"GPLv2"
-									]
-								},
-								{
-									"type": "os",
-									"name": "filesystem",
-									"version": "3.8-6.el8",
-									"licenses": [
-										"Public Domain"
-									]
-								},
-								{
-									"type": "os",
-									"name": "publicsuffix-list-dafsa",
-									"version": "20180723-1.el8",
-									"licenses": [
-										"MPLv2.0"
-									]
-								},
-								{
-									"type": "os",
-									"name": "pcre2",
-									"version": "10.32-2.el8",
-									"licenses": [
-										"BSD"
-									]
-								},
-								{
-									"type": "os",
-									"name": "ncurses-libs",
-									"version": "6.1-9.20180224.el8",
-									"licenses": [
-										"MIT"
-									]
-								},
-								{
-									"type": "os",
-									"name": "glibc-common",
-									"version": "2.28-189.1.el8",
-									"licenses": [
-										"LGPLv2+ and LGPLv2+ with exceptions and GPLv2+ and GPLv2+ with exceptions and BSD and Inner-Net and ISC and Public Domain and GFDL"
-									]
-								},
-								{
-									"type": "os",
-									"name": "bash",
-									"version": "4.4.20-3.el8",
-									"licenses": [
-										"GPLv3+"
-									]
-								},
-								{
-									"type": "os",
-									"name": "zlib",
-									"version": "1.2.11-18.el8_5",
-									"licenses": [
-										"zlib and Boost"
-									]
-								},
-								{
-									"type": "os",
-									"name": "bzip2-libs",
-									"version": "1.0.6-26.el8",
-									"licenses": [
-										"BSD"
-									]
-								},
-								{
-									"type": "os",
-									"name": "sqlite-libs",
-									"version": "3.26.0-15.el8",
-									"licenses": [
-										"Public Domain"
-									]
-								},
-								{
-									"type": "os",
-									"name": "info",
-									"version": "6.5-7.el8",
-									"licenses": [
-										"GPLv3+"
-									]
-								},
-								{
-									"type": "os",
-									"name": "libxcrypt",
-									"version": "4.1.1-6.el8",
-									"licenses": [
-										"LGPLv2+ and BSD and Public Domain"
-									]
-								},
-								{
-									"type": "os",
-									"name": "popt",
-									"version": "1.18-1.el8",
-									"licenses": [
-										"MIT"
-									]
-								},
-								{
-									"type": "os",
-									"name": "expat",
-									"version": "2.2.5-8.el8",
-									"licenses": [
-										"MIT"
-									]
-								},
-								{
-									"type": "os",
-									"name": "libcom_err",
-									"version": "1.45.6-4.el8",
-									"licenses": [
-										"MIT"
-									]
-								},
-								{
-									"type": "os",
-									"name": "libuuid",
-									"version": "2.32.1-35.el8",
-									"licenses": [
-										"BSD"
-									]
-								},
-								{
-									"type": "os",
-									"name": "gmp",
-									"version": "6.1.2-10.el8",
-									"licenses": [
-										"LGPLv3+ or GPLv2+"
-									]
-								},
-								{
-									"type": "os",
-									"name": "libacl",
-									"version": "2.2.53-1.el8",
-									"licenses": [
-										"LGPLv2+"
-									]
-								},
-								{
-									"type": "os",
-									"name": "libblkid",
-									"version": "2.32.1-35.el8",
-									"licenses": [
-										"LGPLv2+"
-									]
-								},
-								{
-									"type": "os",
-									"name": "sed",
-									"version": "4.5-5.el8",
-									"licenses": [
-										"GPLv3+"
-									]
-								},
-								{
-									"type": "os",
-									"name": "libstdc++",
-									"version": "8.5.0-10.el8",
-									"licenses": [
-										"GPLv3+ and GPLv3+ with exceptions and GPLv2+ with exceptions and LGPLv2+ and BSD"
-									]
-								},
-								{
-									"type": "os",
-									"name": "p11-kit",
-									"version": "0.23.22-1.el8",
-									"licenses": [
-										"BSD"
-									]
-								},
-								{
-									"type": "os",
-									"name": "libunistring",
-									"version": "0.9.9-3.el8",
-									"licenses": [
-										"GPLv2+ or LGPLv3+"
-									]
-								},
-								{
-									"type": "os",
-									"name": "libgcrypt",
-									"version": "1.8.5-6.el8",
-									"licenses": [
-										"LGPLv2+"
-									]
-								},
-								{
-									"type": "os",
-									"name": "libcap-ng",
-									"version": "0.7.11-1.el8",
-									"licenses": [
-										"LGPLv2+"
-									]
-								},
-								{
-									"type": "os",
-									"name": "lz4-libs",
-									"version": "1.8.3-3.el8_4",
-									"licenses": [
-										"GPLv2+ and BSD"
-									]
-								},
-								{
-									"type": "os",
-									"name": "gdbm-libs",
-									"version": "1.18-1.el8",
-									"licenses": [
-										"GPLv3+"
-									]
-								},
-								{
-									"type": "os",
-									"name": "libtasn1",
-									"version": "4.13-3.el8",
-									"licenses": [
-										"GPLv3+ and LGPLv2+"
-									]
-								},
-								{
-									"type": "os",
-									"name": "pcre",
-									"version": "8.42-6.el8",
-									"licenses": [
-										"BSD"
-									]
-								},
-								{
-									"type": "os",
-									"name": "systemd-libs",
-									"version": "239-58.el8",
-									"licenses": [
-										"LGPLv2+ and MIT"
-									]
-								},
-								{
-									"type": "os",
-									"name": "ca-certificates",
-									"version": "2021.2.50-80.0.el8_4",
-									"licenses": [
-										"Public Domain"
-									]
-								},
-								{
-									"type": "os",
-									"name": "libusbx",
-									"version": "1.0.23-4.el8",
-									"licenses": [
-										"LGPLv2+"
-									]
-								},
-								{
-									"type": "os",
-									"name": "libsemanage",
-									"version": "2.9-8.el8",
-									"licenses": [
-										"LGPLv2+"
-									]
-								},
-								{
-									"type": "os",
-									"name": "libutempter",
-									"version": "1.1.6-14.el8",
-									"licenses": [
-										"LGPLv2+"
-									]
-								},
-								{
-									"type": "os",
-									"name": "libfdisk",
-									"version": "2.32.1-35.el8",
-									"licenses": [
-										"LGPLv2+"
-									]
-								},
-								{
-									"type": "os",
-									"name": "cracklib",
-									"version": "2.9.6-15.el8",
-									"licenses": [
-										"LGPLv2+"
-									]
-								},
-								{
-									"type": "os",
-									"name": "which",
-									"version": "2.21-17.el8",
-									"licenses": [
-										"GPLv3"
-									]
-								},
-								{
-									"type": "os",
-									"name": "mpfr",
-									"version": "3.1.6-1.el8",
-									"licenses": [
-										"LGPLv3+ and GPLv3+ and GFDL"
-									]
-								},
-								{
-									"type": "os",
-									"name": "libcomps",
-									"version": "0.1.18-1.el8",
-									"licenses": [
-										"GPLv2+"
-									]
-								},
-								{
-									"type": "os",
-									"name": "brotli",
-									"version": "1.0.6-3.el8",
-									"licenses": [
-										"MIT"
-									]
-								},
-								{
-									"type": "os",
-									"name": "libnghttp2",
-									"version": "1.33.0-3.el8_2.1",
-									"licenses": [
-										"MIT"
-									]
-								},
-								{
-									"type": "os",
-									"name": "libseccomp",
-									"version": "2.5.2-1.el8",
-									"licenses": [
-										"LGPLv2"
-									]
-								},
-								{
-									"type": "os",
-									"name": "gawk",
-									"version": "4.2.1-4.el8",
-									"licenses": [
-										"GPLv3+ and GPLv2+ and LGPLv2+ and BSD"
-									]
-								},
-								{
-									"type": "os",
-									"name": "libnsl2",
-									"version": "1.2.0-2.20180605git4a062cf.el8",
-									"licenses": [
-										"BSD and LGPLv2+"
-									]
-								},
-								{
-									"type": "os",
-									"name": "krb5-libs",
-									"version": "1.18.2-14.el8",
-									"licenses": [
-										"MIT"
-									]
-								},
-								{
-									"type": "os",
-									"name": "crypto-policies",
-									"version": "20211116-1.gitae470d6.el8",
-									"licenses": [
-										"LGPLv2+"
-									]
-								},
-								{
-									"type": "os",
-									"name": "platform-python-setuptools",
-									"version": "39.2.0-6.el8",
-									"licenses": [
-										"MIT"
-									]
-								},
-								{
-									"type": "os",
-									"name": "python3-libs",
-									"version": "3.6.8-45.el8",
-									"licenses": [
-										"Python"
-									]
-								},
-								{
-									"type": "os",
-									"name": "libpwquality",
-									"version": "1.4.4-3.el8",
-									"licenses": [
-										"BSD or GPLv2+"
-									]
-								},
-								{
-									"type": "os",
-									"name": "python3-six",
-									"version": "1.11.0-8.el8",
-									"licenses": [
-										"MIT"
-									]
-								},
-								{
-									"type": "os",
-									"name": "python3-dateutil",
-									"version": "2.6.1-6.el8",
-									"licenses": [
-										"BSD"
-									]
-								},
-								{
-									"type": "os",
-									"name": "glib2",
-									"version": "2.56.4-158.el8",
-									"licenses": [
-										"LGPLv2+"
-									]
-								},
-								{
-									"type": "os",
-									"name": "librhsm",
-									"version": "0.0.3-4.el8",
-									"licenses": [
-										"LGPLv2+"
-									]
-								},
-								{
-									"type": "os",
-									"name": "dbus-glib",
-									"version": "0.110-2.el8",
-									"licenses": [
-										"AFL and GPLv2+"
-									]
-								},
-								{
-									"type": "os",
-									"name": "gobject-introspection",
-									"version": "1.56.1-1.el8",
-									"licenses": [
-										"GPLv2+, LGPLv2+, MIT"
-									]
-								},
-								{
-									"type": "os",
-									"name": "virt-what",
-									"version": "1.18-13.el8",
-									"licenses": [
-										"GPLv2+"
-									]
-								},
-								{
-									"type": "os",
-									"name": "openldap",
-									"version": "2.4.46-18.el8",
-									"licenses": [
-										"OpenLDAP"
-									]
-								},
-								{
-									"type": "os",
-									"name": "passwd",
-									"version": "0.80-4.el8",
-									"licenses": [
-										"BSD or GPL+"
-									]
-								},
-								{
-									"type": "os",
-									"name": "libdb-utils",
-									"version": "5.3.28-42.el8_4",
-									"licenses": [
-										"BSD and LGPLv2 and Sleepycat"
-									]
-								},
-								{
-									"type": "os",
-									"name": "python3-libcomps",
-									"version": "0.1.18-1.el8",
-									"licenses": [
-										"GPLv2+"
-									]
-								},
-								{
-									"type": "os",
-									"name": "python3-dmidecode",
-									"version": "3.12.2-15.el8",
-									"licenses": [
-										"GPLv2"
-									]
-								},
-								{
-									"type": "os",
-									"name": "python3-decorator",
-									"version": "4.2.1-2.el8",
-									"licenses": [
-										"BSD"
-									]
-								},
-								{
-									"type": "os",
-									"name": "python3-inotify",
-									"version": "0.9.6-13.el8",
-									"licenses": [
-										"MIT"
-									]
-								},
-								{
-									"type": "os",
-									"name": "python3-urllib3",
-									"version": "1.24.2-5.el8",
-									"licenses": [
-										"MIT"
-									]
-								},
-								{
-									"type": "os",
-									"name": "python3-cloud-what",
-									"version": "1.28.29-3.el8",
-									"licenses": [
-										"GPLv2"
-									]
-								},
-								{
-									"type": "os",
-									"name": "kmod-libs",
-									"version": "25-19.el8",
-									"licenses": [
-										"LGPLv2+"
-									]
-								},
-								{
-									"type": "os",
-									"name": "device-mapper-libs",
-									"version": "1.02.181-3.el8",
-									"licenses": [
-										"LGPLv2"
-									]
-								},
-								{
-									"type": "os",
-									"name": "elfutils-default-yama-scope",
-									"version": "0.186-1.el8",
-									"licenses": [
-										"GPLv2+ or LGPLv3+"
-									]
-								},
-								{
-									"type": "os",
-									"name": "dbus-common",
-									"version": "1.12.8-18.el8",
-									"licenses": [
-										"(GPLv2+ or AFL) and GPLv2+"
-									]
-								},
-								{
-									"type": "os",
-									"name": "systemd-pam",
-									"version": "239-58.el8",
-									"licenses": [
-										"LGPLv2+ and MIT and GPLv2+"
-									]
-								},
-								{
-									"type": "os",
-									"name": "dbus",
-									"version": "1.12.8-18.el8",
-									"licenses": [
-										"(GPLv2+ or AFL) and GPLv2+"
-									]
-								},
-								{
-									"type": "os",
-									"name": "tpm2-tss",
-									"version": "2.3.2-4.el8",
-									"licenses": [
-										"BSD"
-									]
-								},
-								{
-									"type": "os",
-									"name": "libyaml",
-									"version": "0.1.7-5.el8",
-									"licenses": [
-										"MIT"
-									]
-								},
-								{
-									"type": "os",
-									"name": "gnupg2",
-									"version": "2.2.20-2.el8",
-									"licenses": [
-										"GPLv3+"
-									]
-								},
-								{
-									"type": "os",
-									"name": "python3-gpg",
-									"version": "1.13.1-11.el8",
-									"licenses": [
-										"LGPLv2+ and GPLv3+"
-									]
-								},
-								{
-									"type": "os",
-									"name": "libssh",
-									"version": "0.9.6-3.el8",
-									"licenses": [
-										"LGPLv2+"
-									]
-								},
-								{
-									"type": "os",
-									"name": "librepo",
-									"version": "1.14.2-1.el8",
-									"licenses": [
-										"LGPLv2+"
-									]
-								},
-								{
-									"type": "os",
-									"name": "curl",
-									"version": "7.61.1-22.el8",
-									"licenses": [
-										"MIT"
-									]
-								},
-								{
-									"type": "os",
-									"name": "rpm-libs",
-									"version": "4.14.3-23.el8",
-									"licenses": [
-										"GPLv2+ and LGPLv2+ with exceptions"
-									]
-								},
-								{
-									"type": "os",
-									"name": "libsolv",
-									"version": "0.7.20-1.el8",
-									"licenses": [
-										"BSD"
-									]
-								},
-								{
-									"type": "os",
-									"name": "python3-libdnf",
-									"version": "0.63.0-8.el8",
-									"licenses": [
-										"LGPLv2+"
-									]
-								},
-								{
-									"type": "os",
-									"name": "rpm-build-libs",
-									"version": "4.14.3-23.el8",
-									"licenses": [
-										"GPLv2+ and LGPLv2+ with exceptions"
-									]
-								},
-								{
-									"type": "os",
-									"name": "python3-subscription-manager-rhsm",
-									"version": "1.28.29-3.el8",
-									"licenses": [
-										"GPLv2"
-									]
-								},
-								{
-									"type": "os",
-									"name": "dnf-data",
-									"version": "4.7.0-8.el8",
-									"licenses": [
-										"GPLv2+"
-									]
-								},
-								{
-									"type": "os",
-									"name": "dnf",
-									"version": "4.7.0-8.el8",
-									"licenses": [
-										"GPLv2+"
-									]
-								},
-								{
-									"type": "os",
-									"name": "dnf-plugin-subscription-manager",
-									"version": "1.28.29-3.el8",
-									"licenses": [
-										"GPLv2"
-									]
-								},
-								{
-									"type": "os",
-									"name": "yum",
-									"version": "4.7.0-8.el8",
-									"licenses": [
-										"GPLv2+"
-									]
-								},
-								{
-									"type": "os",
-									"name": "tar",
-									"version": "1.30-5.el8",
-									"licenses": [
-										"GPLv3+"
-									]
-								},
-								{
-									"type": "os",
-									"name": "findutils",
-									"version": "4.6.0-20.el8",
-									"licenses": [
-										"GPLv3+"
-									]
-								},
-								{
-									"type": "os",
-									"name": "rootfiles",
-									"version": "8.1-22.el8",
-									"licenses": [
-										"Public Domain"
-									]
-								},
-								{
-									"type": "os",
-									"name": "gpg-pubkey",
-									"version": "d4082792-5b32db75",
-									"licenses": [
-										"pubkey"
-									]
-								},
-								{
-									"type": "os",
-									"name": "nss-util",
-									"version": "3.67.0-7.el8_5",
-									"licenses": [
-										"MPLv2.0"
-									]
-								},
-								{
-									"type": "os",
-									"name": "nss-softokn",
-									"version": "3.67.0-7.el8_5",
-									"licenses": [
-										"MPLv2.0"
-									]
-								},
-								{
-									"type": "os",
-									"name": "nss",
-									"version": "3.67.0-7.el8_5",
-									"licenses": [
-										"MPLv2.0"
-									]
-								},
-								{
-									"type": "os",
-									"name": "libnfnetlink",
-									"version": "1.0.1-13.el8",
-									"licenses": [
-										"GPLv2+"
-									]
-								},
-								{
-									"type": "os",
-									"name": "libnftnl",
-									"version": "1.1.5-5.el8",
-									"licenses": [
-										"GPLv2+"
-									]
-								},
-								{
-									"type": "os",
-									"name": "libpcap",
-									"version": "1.9.1-5.el8",
-									"licenses": [
-										"BSD with advertising"
-									]
-								},
-								{
-									"type": "os",
-									"name": "iptables",
-									"version": "1.8.4-22.el8",
-									"licenses": [
-										"GPLv2 and Artistic 2.0 and ISC"
-									]
-								},
-								{
-									"type": "os",
-									"name": "dotnet-hostfxr-5.0",
-									"version": "5.0.17-1.el8_6",
-									"licenses": [
-										"MIT and ASL 2.0 and BSD and LGPLv2+ and CC-BY and CC0 and MS-PL and EPL-1.0 and GPL+ and GPLv2 and ISC and OFL and zlib"
-									]
-								},
-								{
-									"type": "os",
-									"name": "lttng-ust",
-									"version": "2.8.1-11.el8",
-									"licenses": [
-										"LGPLv2 and GPLv2 and MIT"
-									]
-								},
-								{
-									"type": "os",
-									"name": "dotnet-runtime-5.0",
-									"version": "5.0.17-1.el8_6",
-									"licenses": [
-										"MIT and ASL 2.0 and BSD and LGPLv2+ and CC-BY and CC0 and MS-PL and EPL-1.0 and GPL+ and GPLv2 and ISC and OFL and zlib"
-									]
-								},
-								{
-									"type": "os",
-									"name": "gpg-pubkey",
-									"version": "442df0f8-4783f24a",
-									"licenses": [
-										"pubkey"
-									]
-								},
-								{
-									"type": "os",
-									"name": "postgresql12-libs",
-									"version": "12.11-1PGDG.rhel8",
-									"licenses": [
-										"PostgreSQL"
-									]
-								},
-								{
-									"type": "os",
-									"name": "libgcc",
-									"version": "8.5.0-10.el8",
-									"licenses": [
-										"GPLv3+ and GPLv3+ with exceptions and GPLv2+ with exceptions and LGPLv2+ and BSD"
-									]
-								},
-								{
-									"type": "os",
-									"name": "python3-setuptools-wheel",
-									"version": "39.2.0-6.el8",
-									"licenses": [
-										"MIT"
-									]
-								},
-								{
-									"type": "os",
-									"name": "subscription-manager-rhsm-certificates",
-									"version": "1.28.29-3.el8",
-									"licenses": [
-										"GPLv2"
-									]
-								},
-								{
-									"type": "os",
-									"name": "setup",
-									"version": "2.12.2-6.el8",
-									"licenses": [
-										"Public Domain"
-									]
-								},
-								{
-									"type": "os",
-									"name": "basesystem",
-									"version": "11-5.el8",
-									"licenses": [
-										"Public Domain"
-									]
-								},
-								{
-									"type": "os",
-									"name": "ncurses-base",
-									"version": "6.1-9.20180224.el8",
-									"licenses": [
-										"MIT"
-									]
-								},
-								{
-									"type": "os",
-									"name": "libselinux",
-									"version": "2.9-5.el8",
-									"licenses": [
-										"Public Domain"
-									]
-								},
-								{
-									"type": "os",
-									"name": "glibc-minimal-langpack",
-									"version": "2.28-189.1.el8",
-									"licenses": [
-										"LGPLv2+ and LGPLv2+ with exceptions and GPLv2+ and GPLv2+ with exceptions and BSD and Inner-Net and ISC and Public Domain and GFDL"
-									]
-								},
-								{
-									"type": "os",
-									"name": "glibc",
-									"version": "2.28-189.1.el8",
-									"licenses": [
-										"LGPLv2+ and LGPLv2+ with exceptions and GPLv2+ and GPLv2+ with exceptions and BSD and Inner-Net and ISC and Public Domain and GFDL"
-									]
-								},
-								{
-									"type": "os",
-									"name": "libsepol",
-									"version": "2.9-3.el8",
-									"licenses": [
-										"LGPLv2+"
-									]
-								},
-								{
-									"type": "os",
-									"name": "xz-libs",
-									"version": "5.2.4-3.el8",
-									"licenses": [
-										"Public Domain"
-									]
-								},
-								{
-									"type": "os",
-									"name": "libgpg-error",
-									"version": "1.31-1.el8",
-									"licenses": [
-										"LGPLv2+"
-									]
-								},
-								{
-									"type": "os",
-									"name": "libxml2",
-									"version": "2.9.7-13.el8",
-									"licenses": [
-										"MIT"
-									]
-								},
-								{
-									"type": "os",
-									"name": "libcap",
-									"version": "2.48-2.el8",
-									"licenses": [
-										"BSD or GPLv2"
-									]
-								},
-								{
-									"type": "os",
-									"name": "libzstd",
-									"version": "1.4.4-1.el8",
-									"licenses": [
-										"BSD and GPLv2"
-									]
-								},
-								{
-									"type": "os",
-									"name": "elfutils-libelf",
-									"version": "0.186-1.el8",
-									"licenses": [
-										"GPLv2+ or LGPLv3+"
-									]
-								},
-								{
-									"type": "os",
-									"name": "json-c",
-									"version": "0.13.1-3.el8",
-									"licenses": [
-										"MIT"
-									]
-								},
-								{
-									"type": "os",
-									"name": "libffi",
-									"version": "3.1-23.el8",
-									"licenses": [
-										"MIT"
-									]
-								},
-								{
-									"type": "os",
-									"name": "readline",
-									"version": "7.0-10.el8",
-									"licenses": [
-										"GPLv3+"
-									]
-								},
-								{
-									"type": "os",
-									"name": "libattr",
-									"version": "2.4.48-3.el8",
-									"licenses": [
-										"LGPLv2+"
-									]
-								},
-								{
-									"type": "os",
-									"name": "coreutils-single",
-									"version": "8.30-12.el8",
-									"licenses": [
-										"GPLv3+"
-									]
-								},
-								{
-									"type": "os",
-									"name": "libmount",
-									"version": "2.32.1-35.el8",
-									"licenses": [
-										"LGPLv2+"
-									]
-								},
-								{
-									"type": "os",
-									"name": "libsmartcols",
-									"version": "2.32.1-35.el8",
-									"licenses": [
-										"LGPLv2+"
-									]
-								},
-								{
-									"type": "os",
-									"name": "lua-libs",
-									"version": "5.3.4-12.el8",
-									"licenses": [
-										"MIT"
-									]
-								},
-								{
-									"type": "os",
-									"name": "chkconfig",
-									"version": "1.19.1-1.el8",
-									"licenses": [
-										"GPLv2"
-									]
-								},
-								{
-									"type": "os",
-									"name": "libidn2",
-									"version": "2.2.0-1.el8",
-									"licenses": [
-										"(GPLv2+ or LGPLv3+) and GPLv3+"
-									]
-								},
-								{
-									"type": "os",
-									"name": "file-libs",
-									"version": "5.33-20.el8",
-									"licenses": [
-										"BSD"
-									]
-								},
-								{
-									"type": "os",
-									"name": "audit-libs",
-									"version": "3.0.7-2.el8.2",
-									"licenses": [
-										"LGPLv2+"
-									]
-								},
-								{
-									"type": "os",
-									"name": "libassuan",
-									"version": "2.5.1-3.el8",
-									"licenses": [
-										"LGPLv2+ and GPLv3+"
-									]
-								},
-								{
-									"type": "os",
-									"name": "keyutils-libs",
-									"version": "1.5.10-9.el8",
-									"licenses": [
-										"GPLv2+ and LGPLv2+"
-									]
-								},
-								{
-									"type": "os",
-									"name": "p11-kit-trust",
-									"version": "0.23.22-1.el8",
-									"licenses": [
-										"BSD"
-									]
-								},
-								{
-									"type": "os",
-									"name": "grep",
-									"version": "3.1-6.el8",
-									"licenses": [
-										"GPLv3+"
-									]
-								},
-								{
-									"type": "os",
-									"name": "dbus-libs",
-									"version": "1.12.8-18.el8",
-									"licenses": [
-										"(GPLv2+ or AFL) and GPLv2+"
-									]
-								},
-								{
-									"type": "os",
-									"name": "dbus-tools",
-									"version": "1.12.8-18.el8",
-									"licenses": [
-										"(GPLv2+ or AFL) and GPLv2+"
-									]
-								},
-								{
-									"type": "os",
-									"name": "gdbm",
-									"version": "1.18-1.el8",
-									"licenses": [
-										"GPLv3+"
-									]
-								},
-								{
-									"type": "os",
-									"name": "shadow-utils",
-									"version": "4.6-16.el8",
-									"licenses": [
-										"BSD and GPLv2+"
-									]
-								},
-								{
-									"type": "os",
-									"name": "libpsl",
-									"version": "0.20.2-6.el8",
-									"licenses": [
-										"MIT"
-									]
-								},
-								{
-									"type": "os",
-									"name": "gzip",
-									"version": "1.9-13.el8_5",
-									"licenses": [
-										"GPLv3+ and GFDL"
-									]
-								},
-								{
-									"type": "os",
-									"name": "cracklib-dicts",
-									"version": "2.9.6-15.el8",
-									"licenses": [
-										"LGPLv2+"
-									]
-								},
-								{
-									"type": "os",
-									"name": "acl",
-									"version": "2.2.53-1.el8",
-									"licenses": [
-										"GPLv2+"
-									]
-								},
-								{
-									"type": "os",
-									"name": "nettle",
-									"version": "3.4.1-7.el8",
-									"licenses": [
-										"LGPLv3+ or GPLv2+"
-									]
-								},
-								{
-									"type": "os",
-									"name": "libksba",
-									"version": "1.3.5-7.el8",
-									"licenses": [
-										"(LGPLv3+ or GPLv2+) and GPLv3+"
-									]
-								},
-								{
-									"type": "os",
-									"name": "dmidecode",
-									"version": "3.3-4.el8",
-									"licenses": [
-										"GPLv2+"
-									]
-								},
-								{
-									"type": "os",
-									"name": "libnl3",
-									"version": "3.5.0-1.el8",
-									"licenses": [
-										"LGPLv2"
-									]
-								},
-								{
-									"type": "os",
-									"name": "libsigsegv",
-									"version": "2.11-5.el8",
-									"licenses": [
-										"GPLv2+"
-									]
-								},
-								{
-									"type": "os",
-									"name": "libverto",
-									"version": "0.3.0-5.el8",
-									"licenses": [
-										"MIT"
-									]
-								},
-								{
-									"type": "os",
-									"name": "libtirpc",
-									"version": "1.1.4-6.el8",
-									"licenses": [
-										"SISSL and BSD"
-									]
-								},
-								{
-									"type": "os",
-									"name": "openssl-libs",
-									"version": "1.1.1k-6.el8_5",
-									"licenses": [
-										"OpenSSL and ASL 2.0"
-									]
-								},
-								{
-									"type": "os",
-									"name": "crypto-policies-scripts",
-									"version": "20211116-1.gitae470d6.el8",
-									"licenses": [
-										"LGPLv2+"
-									]
-								},
-								{
-									"type": "os",
-									"name": "platform-python",
-									"version": "3.6.8-45.el8",
-									"licenses": [
-										"Python"
-									]
-								},
-								{
-									"type": "os",
-									"name": "libdb",
-									"version": "5.3.28-42.el8_4",
-									"licenses": [
-										"BSD and LGPLv2 and Sleepycat"
-									]
-								},
-								{
-									"type": "os",
-									"name": "pam",
-									"version": "1.3.1-16.el8",
-									"licenses": [
-										"BSD and GPLv2+"
-									]
-								},
-								{
-									"type": "os",
-									"name": "util-linux",
-									"version": "2.32.1-35.el8",
-									"licenses": [
-										"GPLv2 and GPLv2+ and LGPLv2+ and BSD with advertising and Public Domain"
-									]
-								},
-								{
-									"type": "os",
-									"name": "gnutls",
-									"version": "3.6.16-4.el8",
-									"licenses": [
-										"GPLv3+ and LGPLv2+"
-									]
-								},
-								{
-									"type": "os",
-									"name": "json-glib",
-									"version": "1.4.4-1.el8",
-									"licenses": [
-										"LGPLv2+"
-									]
-								},
-								{
-									"type": "os",
-									"name": "python3-iniparse",
-									"version": "0.4-31.el8",
-									"licenses": [
-										"MIT and Python"
-									]
-								},
-								{
-									"type": "os",
-									"name": "python3-dbus",
-									"version": "1.2.4-15.el8",
-									"licenses": [
-										"MIT"
-									]
-								},
-								{
-									"type": "os",
-									"name": "python3-gobject-base",
-									"version": "3.28.3-2.el8",
-									"licenses": [
-										"LGPLv2+ and MIT"
-									]
-								},
-								{
-									"type": "os",
-									"name": "cyrus-sasl-lib",
-									"version": "2.1.27-6.el8_5",
-									"licenses": [
-										"BSD with advertising"
-									]
-								},
-								{
-									"type": "os",
-									"name": "libuser",
-									"version": "0.62-24.el8",
-									"licenses": [
-										"LGPLv2+"
-									]
-								},
-								{
-									"type": "os",
-									"name": "usermode",
-									"version": "1.113-2.el8",
-									"licenses": [
-										"GPLv2+"
-									]
-								},
-								{
-									"type": "os",
-									"name": "python3-ethtool",
-									"version": "0.14-5.el8",
-									"licenses": [
-										"GPLv2"
-									]
-								},
-								{
-									"type": "os",
-									"name": "python3-libxml2",
-									"version": "2.9.7-13.el8",
-									"licenses": [
-										"MIT"
-									]
-								},
-								{
-									"type": "os",
-									"name": "python3-chardet",
-									"version": "3.0.4-7.el8",
-									"licenses": [
-										"LGPLv2"
-									]
-								},
-								{
-									"type": "os",
-									"name": "python3-idna",
-									"version": "2.5-5.el8",
-									"licenses": [
-										"BSD and Python and Unicode"
-									]
-								},
-								{
-									"type": "os",
-									"name": "python3-pysocks",
-									"version": "1.6.8-3.el8",
-									"licenses": [
-										"BSD"
-									]
-								},
-								{
-									"type": "os",
-									"name": "python3-requests",
-									"version": "2.20.0-2.1.el8_1",
-									"licenses": [
-										"ASL 2.0"
-									]
-								},
-								{
-									"type": "os",
-									"name": "python3-syspurpose",
-									"version": "1.28.29-3.el8",
-									"licenses": [
-										"GPLv2"
-									]
-								},
-								{
-									"type": "os",
-									"name": "device-mapper",
-									"version": "1.02.181-3.el8",
-									"licenses": [
-										"GPLv2"
-									]
-								},
-								{
-									"type": "os",
-									"name": "cryptsetup-libs",
-									"version": "2.3.7-2.el8",
-									"licenses": [
-										"GPLv2+ and LGPLv2+"
-									]
-								},
-								{
-									"type": "os",
-									"name": "elfutils-libs",
-									"version": "0.186-1.el8",
-									"licenses": [
-										"GPLv2+ or LGPLv3+"
-									]
-								},
-								{
-									"type": "os",
-									"name": "dbus-daemon",
-									"version": "1.12.8-18.el8",
-									"licenses": [
-										"(GPLv2+ or AFL) and GPLv2+"
-									]
-								},
-								{
-									"type": "os",
-									"name": "systemd",
-									"version": "239-58.el8",
-									"licenses": [
-										"LGPLv2+ and MIT and GPLv2+"
-									]
-								},
-								{
-									"type": "os",
-									"name": "libarchive",
-									"version": "3.3.3-3.el8_5",
-									"licenses": [
-										"BSD"
-									]
-								},
-								{
-									"type": "os",
-									"name": "ima-evm-utils",
-									"version": "1.3.2-12.el8",
-									"licenses": [
-										"GPLv2"
-									]
-								},
-								{
-									"type": "os",
-									"name": "npth",
-									"version": "1.5-4.el8",
-									"licenses": [
-										"LGPLv2+"
-									]
-								},
-								{
-									"type": "os",
-									"name": "gpgme",
-									"version": "1.13.1-11.el8",
-									"licenses": [
-										"LGPLv2+ and GPLv3+"
-									]
-								},
-								{
-									"type": "os",
-									"name": "libssh-config",
-									"version": "0.9.6-3.el8",
-									"licenses": [
-										"LGPLv2+"
-									]
-								},
-								{
-									"type": "os",
-									"name": "libcurl",
-									"version": "7.61.1-22.el8",
-									"licenses": [
-										"MIT"
-									]
-								},
-								{
-									"type": "os",
-									"name": "python3-librepo",
-									"version": "1.14.2-1.el8",
-									"licenses": [
-										"LGPLv2+"
-									]
-								},
-								{
-									"type": "os",
-									"name": "rpm",
-									"version": "4.14.3-23.el8",
-									"licenses": [
-										"GPLv2+"
-									]
-								},
-								{
-									"type": "os",
-									"name": "libmodulemd",
-									"version": "2.13.0-1.el8",
-									"licenses": [
-										"MIT"
-									]
-								},
-								{
-									"type": "os",
-									"name": "libdnf",
-									"version": "0.63.0-8.el8",
-									"licenses": [
-										"LGPLv2+"
-									]
-								},
-								{
-									"type": "os",
-									"name": "python3-hawkey",
-									"version": "0.63.0-8.el8",
-									"licenses": [
-										"LGPLv2+"
-									]
-								},
-								{
-									"type": "os",
-									"name": "python3-rpm",
-									"version": "4.14.3-23.el8",
-									"licenses": [
-										"GPLv2+"
-									]
-								},
-								{
-									"type": "os",
-									"name": "libreport-filesystem",
-									"version": "2.9.5-15.el8",
-									"licenses": [
-										"GPLv2+"
-									]
-								},
-								{
-									"type": "os",
-									"name": "python3-dnf",
-									"version": "4.7.0-8.el8",
-									"licenses": [
-										"GPLv2+"
-									]
-								},
-								{
-									"type": "os",
-									"name": "python3-dnf-plugins-core",
-									"version": "4.0.21-11.el8",
-									"licenses": [
-										"GPLv2+"
-									]
-								},
-								{
-									"type": "os",
-									"name": "subscription-manager",
-									"version": "1.28.29-3.el8",
-									"licenses": [
-										"GPLv2"
-									]
-								},
-								{
-									"type": "os",
-									"name": "gdb-gdbserver",
-									"version": "8.2-18.el8",
-									"licenses": [
-										"GPLv3+ and GPLv3+ with exceptions and GPLv2+ and GPLv2+ with exceptions and GPL+ and LGPLv2+ and LGPLv3+ and BSD and Public Domain and GFDL"
-									]
-								},
-								{
-									"type": "os",
-									"name": "vim-minimal",
-									"version": "8.0.1763-16.el8_5.13",
-									"licenses": [
-										"Vim and MIT"
-									]
-								},
-								{
-									"type": "os",
-									"name": "langpacks-en",
-									"version": "1.0-12.el8",
-									"licenses": [
-										"GPLv2+"
-									]
-								},
-								{
-									"type": "os",
-									"name": "gpg-pubkey",
-									"version": "fd431d51-4ae0493b",
-									"licenses": [
-										"pubkey"
-									]
-								},
-								{
-									"type": "os",
-									"name": "nspr",
-									"version": "4.32.0-1.el8_4",
-									"licenses": [
-										"MPLv2.0"
-									]
-								},
-								{
-									"type": "os",
-									"name": "nss-softokn-freebl",
-									"version": "3.67.0-7.el8_5",
-									"licenses": [
-										"MPLv2.0"
-									]
-								},
-								{
-									"type": "os",
-									"name": "nss-sysinit",
-									"version": "3.67.0-7.el8_5",
-									"licenses": [
-										"MPLv2.0"
-									]
-								},
-								{
-									"type": "os",
-									"name": "libmnl",
-									"version": "1.0.4-6.el8",
-									"licenses": [
-										"LGPLv2+"
-									]
-								},
-								{
-									"type": "os",
-									"name": "libnetfilter_conntrack",
-									"version": "1.0.6-5.el8",
-									"licenses": [
-										"GPLv2+"
-									]
-								},
-								{
-									"type": "os",
-									"name": "libibverbs",
-									"version": "37.2-1.el8",
-									"licenses": [
-										"GPLv2 or BSD"
-									]
-								},
-								{
-									"type": "os",
-									"name": "iptables-libs",
-									"version": "1.8.4-22.el8",
-									"licenses": [
-										"GPLv2 and Artistic 2.0 and ISC"
-									]
-								},
-								{
-									"type": "os",
-									"name": "dotnet-host",
-									"version": "6.0.5-1.el8_6",
-									"licenses": [
-										"MIT and ASL 2.0 and BSD and LGPLv2+ and CC-BY and CC0 and MS-PL and EPL-1.0 and GPL+ and GPLv2 and ISC and OFL and zlib"
-									]
-								},
-								{
-									"type": "os",
-									"name": "userspace-rcu",
-									"version": "0.10.1-4.el8",
-									"licenses": [
-										"LGPLv2+"
-									]
-								},
-								{
-									"type": "os",
-									"name": "libicu",
-									"version": "60.3-2.el8_1",
-									"licenses": [
-										"MIT and UCD and Public Domain"
-									]
-								},
-								{
-									"type": "os",
-									"name": "aspnetcore-runtime-5.0",
-									"version": "5.0.17-1.el8_6",
-									"licenses": [
-										"MIT and ASL 2.0 and BSD and LGPLv2+ and CC-BY and CC0 and MS-PL and EPL-1.0 and GPL+ and GPLv2 and ISC and OFL and zlib"
-									]
-								},
-								{
-									"type": "os",
-									"name": "pgdg-redhat-repo",
-									"version": "42.0-24",
-									"licenses": [
-										"PostgreSQL"
-									]
-								},
-								{
-									"type": "os",
-									"name": "postgresql12",
-									"version": "12.11-1PGDG.rhel8",
-									"licenses": [
-										"PostgreSQL"
-									]
-								},
-								{
-									"type": "python",
-									"name": "libcomps",
-									"version": "0.1.18",
-									"licenses": [
-										"GPLv2+"
-									]
-								},
-								{
-									"type": "python",
-									"name": "python-dmidecode",
-									"version": "3.12.2",
-									"licenses": [
-										"GPL-2"
-									]
-								},
-								{
-									"type": "python",
-									"name": "pysocks",
-									"version": "1.6.8",
-									"licenses": [
-										"BSD"
-									]
-								},
-								{
-									"type": "python",
-									"name": "python-dateutil",
-									"version": "2.6.1",
-									"licenses": [
-										"Simplified BSD"
-									]
-								},
-								{
-									"type": "python",
-									"name": "setuptools",
-									"version": "39.2.0",
-									"licenses": [
-										"UNKNOWN"
-									]
-								},
-								{
-									"type": "python",
-									"name": "six",
-									"version": "1.11.0",
-									"licenses": [
-										"MIT"
-									]
-								},
-								{
-									"type": "python",
-									"name": "syspurpose",
-									"version": "1.28.29",
-									"licenses": [
-										"GPLv2"
-									]
-								},
-								{
-									"type": "python",
-									"name": "urllib3",
-									"version": "1.24.2",
-									"licenses": [
-										"MIT"
-									]
-								},
-								{
-									"type": "python",
-									"name": "dbus-python",
-									"version": "1.2.4",
-									"licenses": [
-										"Expat (MIT/X11)"
-									]
-								},
-								{
-									"type": "python",
-									"name": "pygobject",
-									"version": "3.28.3",
-									"licenses": [
-										"GNU LGPL"
-									]
-								},
-								{
-									"type": "python",
-									"name": "rpm",
-									"version": "4.14.3",
-									"licenses": [
-										"UNKNOWN"
-									]
-								},
-								{
-									"type": "python",
-									"name": "chardet",
-									"version": "3.0.4",
-									"licenses": [
-										"LGPL"
-									]
-								},
-								{
-									"type": "python",
-									"name": "idna",
-									"version": "2.5",
-									"licenses": [
-										"BSD-like"
-									]
-								},
-								{
-									"type": "python",
-									"name": "pyinotify",
-									"version": "0.9.6",
-									"licenses": [
-										"MIT License"
-									]
-								},
-								{
-									"type": "python",
-									"name": "gpg",
-									"version": "1.13.1",
-									"licenses": [
-										"LGPL2.1+ (the library), GPL2+ (tests and examples)"
-									]
-								},
-								{
-									"type": "python",
-									"name": "decorator",
-									"version": "4.2.1",
-									"licenses": [
-										"new BSD License"
-									]
-								},
-								{
-									"type": "python",
-									"name": "iniparse",
-									"version": "0.4",
-									"licenses": [
-										"MIT"
-									]
-								},
-								{
-									"type": "python",
-									"name": "requests",
-									"version": "2.20.0",
-									"licenses": [
-										"Apache 2.0"
-									]
-								},
-								{
-									"type": "python",
-									"name": "ethtool",
-									"version": "0.14",
-									"licenses": [
-										"GPL-2.0"
-									]
-								},
-								{
-									"type": "python",
-									"name": "subscription-manager",
-									"version": "1.28.29",
-									"licenses": [
-										"GPLv2"
-									]
-								}
-							],
-							"applications": [
-								{
-									"name": "asp.net-core",
-									"version": "5.0.17",
-									"path": "/usr/lib64/dotnet/dotnet"
-								},
-								{
-									"name": ".net-core",
-									"version": "5.0.17",
-									"path": "/usr/lib64/dotnet/dotnet"
-								}
-							],
-							"complianceScanPassed": true,
-							"vulnerabilityScanPassed": true,
-							"history": [
-								{
-									"created": "2022-05-03T08:38:31Z"
-								},
-								{
-									"created": "2022-05-03T08:39:27Z"
-								},
-								{
-									"created": "2022-05-16T23:12:02Z",
-									"instruction": "ARG GOPROXY=http://nexus-repository-manager.nexus-repository-manager.svc.cluster.local:8081/repository/goproxy/ HTTP_PROXY=http://localhost:3128 http_proxy=http://localhost:3128"
-								},
-								{
-									"created": "2022-05-16T23:12:02Z",
-									"instruction": "ARG GOPROXY=http://nexus-repository-manager.nexus-repository-manager.svc.cluster.local:8081/repository/goproxy/ GOSUMDB=sum.golang.org http://nexus-repository-manager.nexus-repository-manager.svc.cluster.local:8081/repository/gosum HTTP_PROXY=http://localhost:3128 http_proxy=http://localhost:3128"
-								},
-								{
-									"created": "2022-05-16T23:12:02Z",
-									"instruction": "COPY dir:d879ba5c4ce1365afd2d73d9ca22dde522b5bc855fa4b72bc9f756c44654db3b in /dsop-fix/ "
-								},
-								{
-									"created": "2022-05-16T23:12:03Z",
-									"instruction": "COPY file:bd69419b4ad4fadd7c90adb4226d57365d63f58988aaac98c246d7c5351aebcf in /etc/pki/ca-trust/source/anchors/Certificates_PKCS7_v5.9_DoD.pem "
-								},
-								{
-									"created": "2022-05-16T23:12:03Z",
-									"instruction": "COPY file:256923016d82be8b59dd5cf92e01537ad0a3606573ce6270b762994ad2398087 in /etc/pki/ca-trust/source/anchors/Certificates_PKCS7_v5.13_WCF.pem "
-								},
-								{
-									"created": "2022-05-16T23:12:03Z",
-									"instruction": "COPY file:a5fbb98dfe766c185eaf98d93a13209fa81d62fff9022eebfd5d3bb3fd3a8843 in /etc/ "
-								},
-								{
-									"created": "2022-05-16T23:12:24Z",
-									"instruction": "RUN |5 GOPROXY=http://nexus-repository-manager.nexus-repository-manager.svc.cluster.local:8081/repository/goproxy/ GOSUMDB=sum.golang.org http://nexus-repository-manager.nexus-repository-manager.svc.cluster.local:8081/repository/gosum HTTP_PROXY=http://localhost:3128 http_proxy=http://localhost:3128 /bin/sh -c echo Update packages and install DISA STIG fixes &&     sed -i \"s/enabled=1/enabled=0/\" /etc/dnf/plugins/subscription-manager.conf &&     echo \"exclude=filesystem-*\" >> /etc/dnf/dnf.conf &&     chmod 644 /etc/issue /etc/pki/ca-trust/source/anchors/*.pem &&     chmod +x /dsop-fix/*.sh &&     dnf repolist &&     dnf update -y &&     dnf install -y cracklib-dicts nss &&     echo \"* hard maxlogins 10\" > /etc/security/limits.d/maxlogins.conf &&     /dsop-fix/xccdf_org.ssgproject.content_rule_account_disable_post_pw_expiration.sh &&     /dsop-fix/xccdf_org.ssgproject.content_rule_accounts_logon_fail_delay.sh &&     /dsop-fix/xccdf_org.ssgproject.content_rule_accounts_max_concurrent_login_sessions.sh &&     /dsop-fix/xccdf_org.ssgproject.content_rule_accounts_maximum_age_login_defs.sh &&     /dsop-fix/xccdf_org.ssgproject.content_rule_accounts_minimum_age_login_defs.sh &&     /dsop-fix/xccdf_org.ssgproject.content_rule_accounts_password_minlen_login_defs.sh &&     /dsop-fix/xccdf_org.ssgproject.content_rule_accounts_password_pam_dcredit.sh &&     /dsop-fix/xccdf_org.ssgproject.content_rule_accounts_password_pam_dictcheck.sh &&     /dsop-fix/xccdf_org.ssgproject.content_rule_accounts_password_pam_difok.sh &&     /dsop-fix/xccdf_org.ssgproject.content_rule_accounts_password_pam_lcredit.sh &&     /dsop-fix/xccdf_org.ssgproject.content_rule_accounts_password_pam_maxclassrepeat.sh &&     /dsop-fix/xccdf_org.ssgproject.content_rule_accounts_password_pam_maxrepeat.sh &&     /dsop-fix/xccdf_org.ssgproject.content_rule_accounts_password_pam_minclass.sh &&     /dsop-fix/xccdf_org.ssgproject.content_rule_accounts_password_pam_minlen.sh &&     /dsop-fix/xccdf_org.ssgproject.content_rule_accounts_password_pam_ocredit.sh &&     /dsop-fix/xccdf_org.ssgproject.content_rule_accounts_password_pam_pwhistory_remember_password_auth.sh &&     /dsop-fix/xccdf_org.ssgproject.content_rule_accounts_password_pam_pwhistory_remember_system_auth.sh &&     /dsop-fix/xccdf_org.ssgproject.content_rule_accounts_password_pam_ucredit.sh &&     /dsop-fix/xccdf_org.ssgproject.content_rule_accounts_password_pam_unix_remember.sh &&     /dsop-fix/xccdf_org.ssgproject.content_rule_accounts_passwords_pam_faillock_deny.sh &&     /dsop-fix/xccdf_org.ssgproject.content_rule_accounts_passwords_pam_faillock_deny_root.sh &&     /dsop-fix/xccdf_org.ssgproject.content_rule_accounts_passwords_pam_faillock_interval.sh &&     /dsop-fix/xccdf_org.ssgproject.content_rule_accounts_passwords_pam_faillock_unlock_time.sh &&     /dsop-fix/xccdf_org.ssgproject.content_rule_accounts_passwords_pam_faillock.sh &&     /dsop-fix/xccdf_org.ssgproject.content_rule_accounts_umask_etc_bashrc.sh &&     /dsop-fix/xccdf_org.ssgproject.content_rule_accounts_umask_etc_csh_cshrc.sh &&     /dsop-fix/xccdf_org.ssgproject.content_rule_accounts_umask_etc_login_defs.sh &&     /dsop-fix/xccdf_org.ssgproject.content_rule_accounts_umask_etc_profile.sh &&     /dsop-fix/xccdf_org.ssgproject.content_rule_banner_etc_issue.sh &&     /dsop-fix/xccdf_org.ssgproject.content_rule_configure_kerberos_crypto_policy.sh &&     /dsop-fix/xccdf_org.ssgproject.content_rule_configure_openssl_crypto_policy.sh &&     /dsop-fix/xccdf_org.ssgproject.content_rule_coredump_disable_backtraces.sh &&     /dsop-fix/xccdf_org.ssgproject.content_rule_coredump_disable_storage.sh &&     /dsop-fix/xccdf_org.ssgproject.content_rule_disable_ctrlaltdel_burstaction.sh &&     /dsop-fix/xccdf_org.ssgproject.content_rule_disable_users_coredumps.sh &&     /dsop-fix/xccdf_org.ssgproject.content_rule_display_login_attempts.sh &&     /dsop-fix/xccdf_org.ssgproject.content_rule_ensure_gpgcheck_local_packages.sh &&     /dsop-fix/xccdf_org.ssgproject.content_rule_file_groupownership_system_commands_dirs.sh &&     /dsop-fix/xccdf_org.ssgproject.content_rule_network_configure_name_resolution.sh &&     /dsop-fix/xccdf_org.ssgproject.content_rule_no_empty_passwords.sh &&     /dsop-fix/xccdf_org.ssgproject.content_rule_openssl_use_strong_entropy.sh &&     /dsop-fix/xccdf_org.ssgproject.content_rule_package_crypto-policies_installed.sh &&     /dsop-fix/xccdf_org.ssgproject.content_rule_package_iptables_installed.sh &&     update-ca-trust &&     update-ca-trust force-enable &&     dnf clean all &&     rm -rf /dsop-fix/ /var/cache/dnf/ /var/tmp/* /tmp/* /var/tmp/.???* /tmp/.???*"
-								},
-								{
-									"created": "2022-05-16T23:12:24Z",
-									"instruction": "ENV container oci"
-								},
-								{
-									"created": "2022-05-16T23:12:24Z",
-									"instruction": "ENV PATH /usr/local/sbin:/usr/local/bin:/usr/sbin:/usr/bin:/sbin:/bin"
-								},
-								{
-									"created": "2022-05-16T23:12:25Z",
-									"instruction": "CMD [\"/bin/bash\"]"
-								},
-								{
-									"created": "2022-05-16T23:46:01Z",
-									"instruction": "ARG GOPROXY=http://nexus-repository-manager.nexus-repository-manager.svc.cluster.local:8081/repository/goproxy/ HTTP_PROXY=http://localhost:3128 http_proxy=http://localhost:3128"
-								},
-								{
-									"created": "2022-05-16T23:46:01Z",
-									"instruction": "ARG GOPROXY=http://nexus-repository-manager.nexus-repository-manager.svc.cluster.local:8081/repository/goproxy/ GOSUMDB=sum.golang.org http://nexus-repository-manager.nexus-repository-manager.svc.cluster.local:8081/repository/gosum HTTP_PROXY=http://localhost:3128 http_proxy=http://localhost:3128"
-								},
-								{
-									"created": "2022-05-16T23:46:01Z",
-									"instruction": "USER 0"
-								},
-								{
-									"created": "2022-05-16T23:46:21Z",
-									"instruction": "RUN |5 GOPROXY=http://nexus-repository-manager.nexus-repository-manager.svc.cluster.local:8081/repository/goproxy/ GOSUMDB=sum.golang.org http://nexus-repository-manager.nexus-repository-manager.svc.cluster.local:8081/repository/gosum HTTP_PROXY=http://localhost:3128 http_proxy=http://localhost:3128 /bin/sh -c useradd dotnet -m -d /home/dotnet -s /sbin/nologin     && mkdir -p /app     && chown -R dotnet /app     && dnf update -y     && dnf install -y aspnetcore-runtime-5.0     && dnf clean all     && rm -rf /var/cache/dnf"
-								},
-								{
-									"created": "2022-05-16T23:46:21Z",
-									"instruction": "USER dotnet"
-								},
-								{
-									"created": "2022-05-16T23:46:22Z",
-									"instruction": "HEALTHCHECK NONE"
-								},
-								{
-									"created": "2022-05-18T12:22:43Z",
-									"instruction": "ENV ASPNETCORE_URLS=http://*:5000"
-								},
-								{
-									"created": "2022-05-18T12:22:44Z",
-									"instruction": "WORKDIR /app"
-								},
-								{
-									"created": "2022-05-18T12:22:44Z",
-									"instruction": "USER root"
-								},
-								{
-									"created": "2022-05-18T12:22:44Z",
-									"instruction": "COPY dir:3fb2cd6c4462b2552bc23abd909e4376a9f2f9bf85e16faca5ca66a2e9bb8fcd in /opt/signatures "
-								},
-								{
-									"created": "2022-05-18T12:22:44Z",
-									"instruction": "COPY --chown=dotnet:0file:88391622e7a33c9e10af09a623b35f19ab2df0c3db5698b2355b4b6c3ae71d9c in /tmp/dragonfly-api-start.sh "
-								},
-								{
-									"created": "2022-05-18T12:22:44Z",
-									"instruction": "COPY --chown=dotnet:0file:d672443aac164979eef4ad77fe67a864489002fddb50064445fbcd577394f543 in ./ "
-								},
-								{
-									"created": "2022-05-18T12:22:44Z",
-									"instruction": "COPY --chown=dotnet:0dir:1ce8f3c08ff0e796e71e0bb8f34d68c930f5f92b0654370acbdb9446b8a6e931 in /health "
-								},
-								{
-									"created": "2022-05-18T12:22:45Z",
-									"instruction": "COPY --chown=dotnet:0dir:8c003f7894931f0505c882bdb6cca4cb74f0fcbfe3f503d98cc92c610e429ffd in ./ "
-								},
-								{
-									"created": "2022-05-18T12:23:09Z",
-									"instruction": "RUN rpm --import /opt/signatures/*     && dnf -y install https://download.postgresql.org/pub/repos/yum/reporpms/EL-8-x86_64/pgdg-redhat-repo-latest.noarch.rpm     && dnf install -y postgresql12.x86_64     && dnf clean all     && rm -rf /var/cache/dnf     && rm -rf /opt/signatures"
-								},
-								{
-									"created": "2022-05-18T12:23:11Z",
-									"instruction": "RUN usermod -a -G root dotnet     && chmod 775 /tmp/dragonfly-api-start.sh     && chmod 775 -R /app     && chmod 777 /health     && chmod 644 /health/*.*     && chmod 755 /health/*.sh"
-								},
-								{
-									"created": "2022-05-18T12:23:12Z",
-									"instruction": "USER 1000:0"
-								},
-								{
-									"created": "2022-05-18T12:23:12Z",
-									"instruction": "EXPOSE 5000"
-								},
-								{
-									"created": "2022-05-18T12:23:12Z",
-									"instruction": "HEALTHCHECK &{[\"CMD-SHELL\" \"/health/health_check.sh || exit 1\"] \"30s\" \"10s\" \"30s\" '\\x00'}"
-								},
-								{
-									"created": "2022-05-18T12:23:12Z",
-									"instruction": "ENTRYPOINT [\"/tmp/dragonfly-api-start.sh\"]"
-								}
-							],
-							"scanTime": "2022-05-18T12:24:32.855444532Z",
-							"scanID": "6284e580d9600f8d0db159e2"
-						}
-					],
-					"consoleURL": "https://twistlock.test.net/#!/monitor/vulnerabilities/images/ci?search=sha256%3Ab1c0237ebd29860066656372da10d8d7da33b34715986f74b3d5a7e4ba060d1b"
-				}
-			}
-		]
-	}
->>>>>>> 698ad427
 }