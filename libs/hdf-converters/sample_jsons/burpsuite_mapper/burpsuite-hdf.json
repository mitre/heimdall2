--- conflicted
+++ resolved
@@ -1,18 +1,9 @@
 {
   "platform": {
     "name": "Heimdall Tools",
-<<<<<<< HEAD
-    "release": "2.6.27",
-    "target_id": ""
+    "release": "2.6.29"
   },
-  "version": "2.6.27",
-  "statistics": {
-    "duration": null
-=======
-    "release": "2.6.27"
->>>>>>> 698ad427
-  },
-  "version": "2.6.27",
+  "version": "2.6.29",
   "statistics": {},
   "profiles": [
     {
@@ -780,11 +771,7 @@
           ]
         }
       ],
-<<<<<<< HEAD
-      "sha256": "de4123e079445e24b8d140bf5ea7a26babf5d4e82d768aaeb286c2ab1e25461c"
-=======
-      "sha256": "eef21ba08b34c1efb5153e100f6e4a9b8aaf9a3d57579efa2017da9803d0a096"
->>>>>>> 698ad427
+      "sha256": "b48fa5d1fd985a659b09437f3db37e68ed4810e48e74a02d9baabfdf1a697c41"
     }
   ],
   "passthrough": {}
