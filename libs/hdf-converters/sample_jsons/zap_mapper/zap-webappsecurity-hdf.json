{
  "platform": {
    "name": "Heimdall Tools",
<<<<<<< HEAD
    "release": "2.6.27",
    "target_id": ""
  },
  "version": "2.6.27",
  "statistics": {
    "duration": null
  },
=======
    "release": "2.6.28"
  },
  "version": "2.6.28",
  "statistics": {},
>>>>>>> 698ad427
  "profiles": [
    {
      "name": "OWASP ZAP Scan",
      "version": "2.7.0",
      "title": "OWASP ZAP Scan of Host: zero.webappsecurity.com",
<<<<<<< HEAD
      "maintainer": null,
      "summary": "OWASP ZAP Scan of Host: zero.webappsecurity.com",
      "license": null,
      "copyright": null,
      "copyright_email": null,
      "supports": [],
      "attributes": [],
      "depends": [],
=======
      "summary": "OWASP ZAP Scan of Host: zero.webappsecurity.com",
      "supports": [],
      "attributes": [],
>>>>>>> 698ad427
      "groups": [],
      "status": "loaded",
      "controls": [
        {
<<<<<<< HEAD
          "id": "10104",
          "title": "User Agent Fuzzer",
          "desc": "Check for differences in response based on fuzzed User Agent (eg. mobile sites, access as a Search Engine Crawler). Compares the response statuscode and the hashcode of the response body with the original response.",
          "impact": 0.3,
          "tags": {
            "cci": [
              "CCI-003173",
              "CCI-001643"
            ],
            "nist": [
              "SA-11",
              "RA-5"
            ],
=======
          "tags": {
            "nist": [
              "SA-11",
              "RA-5"
            ],
>>>>>>> 698ad427
            "cweid": "",
            "wascid": "",
            "sourceid": "1",
            "confidence": "2",
<<<<<<< HEAD
            "riskdesc": "Informational (Medium)",
            "check": "<p></p>\n\n"
          },
          "descriptions": [],
          "refs": [],
          "source_location": {},
          "code": "",
=======
            "riskdesc": "Informational (Medium)"
          },
          "refs": [],
          "source_location": {},
          "title": "User Agent Fuzzer",
          "id": "10104",
          "desc": "Check for differences in response based on fuzzed User Agent (eg. mobile sites, access as a Search Engine Crawler). Compares the response statuscode and the hashcode of the response body with the original response.",
          "descriptions": [
            {
              "data": "<p></p>\n\n",
              "label": "check"
            }
          ],
          "impact": 0.3,
          "code": "{\n  \"pluginid\": \"10104\",\n  \"alert\": \"User Agent Fuzzer\",\n  \"name\": \"User Agent Fuzzer\",\n  \"riskcode\": \"0\",\n  \"confidence\": \"2\",\n  \"riskdesc\": \"Informational (Medium)\",\n  \"desc\": \"<p>Check for differences in response based on fuzzed User Agent (eg. mobile sites, access as a Search Engine Crawler). Compares the response statuscode and the hashcode of the response body with the original response.</p>\",\n  \"instances\": [\n    {\n      \"uri\": \"http://zero.webappsecurity.com/favicon.ico\",\n      \"method\": \"GET\",\n      \"param\": \"Header User-Agent\",\n      \"attack\": \"Mozilla/4.0 (compatible; MSIE 6.0; Windows NT 5.1)\"\n    },\n    {\n      \"uri\": \"http://zero.webappsecurity.com/bank/transfer-funds-verify.html\",\n      \"method\": \"GET\",\n      \"param\": \"Header User-Agent\",\n      \"attack\": \"Mozilla/5.0 (compatible; Yahoo! Slurp; http://help.yahoo.com/help/us/ysearch/slurp)\"\n    },\n    {\n      \"uri\": \"http://zero.webappsecurity.com/bank/account-activity-show-transactions.html\",\n      \"method\": \"GET\",\n      \"param\": \"Header User-Agent\",\n      \"attack\": \"Mozilla/5.0 (iPhone; U; CPU iPhone OS 3_0 like Mac OS X; en-us) AppleWebKit/528.18 (KHTML, like Gecko) Version/4.0 Mobile/7A341 Safari/528.16\"\n    },\n    {\n      \"uri\": \"http://zero.webappsecurity.com/sendFeedback.html\",\n      \"method\": \"GET\",\n      \"param\": \"Header User-Agent\",\n      \"attack\": \"Mozilla/5.0 (iPhone; U; CPU iPhone OS 3_0 like Mac OS X; en-us) AppleWebKit/528.18 (KHTML, like Gecko) Version/4.0 Mobile/7A341 Safari/528.16\"\n    },\n    {\n      \"uri\": \"http://zero.webappsecurity.com/help.html?topic=/help/topic2.html\",\n      \"method\": \"GET\",\n      \"param\": \"Header User-Agent\",\n      \"attack\": \"Mozilla/4.0 (compatible; MSIE 6.0; Windows NT 5.1)\"\n    },\n    {\n      \"uri\": \"http://zero.webappsecurity.com/robots.txt\",\n      \"method\": \"GET\",\n      \"param\": \"Header User-Agent\",\n      \"attack\": \"Mozilla/5.0 (iPhone; U; CPU iPhone OS 3_0 like Mac OS X; en-us) AppleWebKit/528.18 (KHTML, like Gecko) Version/4.0 Mobile/7A341 Safari/528.16\"\n    },\n    {\n      \"uri\": \"http://zero.webappsecurity.com/auth\",\n      \"method\": \"GET\",\n      \"param\": \"Header User-Agent\",\n      \"attack\": \"Mozilla/4.0 (compatible; MSIE 6.0; Windows NT 5.1)\"\n    },\n    {\n      \"uri\": \"http://zero.webappsecurity.com/index.html\",\n      \"method\": \"GET\",\n      \"param\": \"Header User-Agent\",\n      \"attack\": \"Mozilla/4.0 (compatible; MSIE 8.0; Windows NT 6.1)\"\n    },\n    {\n      \"uri\": \"http://zero.webappsecurity.com/signin.html\",\n      \"method\": \"GET\",\n      \"param\": \"Header User-Agent\",\n      \"attack\": \"Mozilla/5.0 (compatible; Googlebot/2.1; +http://www.google.com/bot.html)\"\n    },\n    {\n      \"uri\": \"http://zero.webappsecurity.com/signin.html\",\n      \"method\": \"POST\",\n      \"param\": \"Header User-Agent\",\n      \"attack\": \"Mozilla/5.0 (iPhone; U; CPU iPhone OS 3_0 like Mac OS X; en-us) AppleWebKit/528.18 (KHTML, like Gecko) Version/4.0 Mobile/7A341 Safari/528.16\"\n    },\n    {\n      \"uri\": \"http://zero.webappsecurity.com/bank/online-statements.html\",\n      \"method\": \"GET\",\n      \"param\": \"Header User-Agent\",\n      \"attack\": \"Mozilla/5.0 (iPhone; U; CPU iPhone OS 3_0 like Mac OS X; en-us) AppleWebKit/528.18 (KHTML, like Gecko) Version/4.0 Mobile/7A341 Safari/528.16\"\n    },\n    {\n      \"uri\": \"http://zero.webappsecurity.com/bank\",\n      \"method\": \"GET\",\n      \"param\": \"Header User-Agent\",\n      \"attack\": \"Mozilla/5.0 (iPhone; U; CPU iPhone OS 3_0 like Mac OS X; en-us) AppleWebKit/528.18 (KHTML, like Gecko) Version/4.0 Mobile/7A341 Safari/528.16\"\n    },\n    {\n      \"uri\": \"http://zero.webappsecurity.com/bank/money-map-get-spendings-by-type.html?_dc=1544043856896\",\n      \"method\": \"GET\",\n      \"param\": \"Header User-Agent\",\n      \"attack\": \"Mozilla/4.0 (compatible; MSIE 6.0; Windows NT 5.1)\"\n    },\n    {\n      \"uri\": \"http://zero.webappsecurity.com/auth/security-check.html?user_token=8c797e39-7ab3-41d2-a53a-2a6449f13866\",\n      \"method\": \"GET\",\n      \"param\": \"Header User-Agent\",\n      \"attack\": \"msnbot/1.1 (+http://search.msn.com/msnbot.htm)\"\n    },\n    {\n      \"uri\": \"http://zero.webappsecurity.com/bank/account-summary.html\",\n      \"method\": \"GET\",\n      \"param\": \"Header User-Agent\",\n      \"attack\": \"Mozilla/4.0 (compatible; MSIE 6.0; Windows NT 5.1)\"\n    },\n    {\n      \"uri\": \"http://zero.webappsecurity.com/login.html?login_error=true\",\n      \"method\": \"GET\",\n      \"param\": \"Header User-Agent\",\n      \"attack\": \"Mozilla/5.0 (compatible; Googlebot/2.1; +http://www.google.com/bot.html)\"\n    },\n    {\n      \"uri\": \"http://zero.webappsecurity.com/bank/online-statements-for-account.html\",\n      \"method\": \"POST\",\n      \"param\": \"Header User-Agent\",\n      \"attack\": \"Mozilla/5.0 (compatible; Googlebot/2.1; +http://www.google.com/bot.html)\"\n    },\n    {\n      \"uri\": \"http://zero.webappsecurity.com/bank/pay-bills-new-payee.html\",\n      \"method\": \"GET\",\n      \"param\": \"Header User-Agent\",\n      \"attack\": \"msnbot/1.1 (+http://search.msn.com/msnbot.htm)\"\n    },\n    {\n      \"uri\": \"http://zero.webappsecurity.com/bank/money-map-get-spendings-by-type.html?_dc=1544043856896\",\n      \"method\": \"GET\",\n      \"param\": \"Header User-Agent\",\n      \"attack\": \"Mozilla/5.0 (compatible; Googlebot/2.1; +http://www.google.com/bot.html)\"\n    },\n    {\n      \"uri\": \"http://zero.webappsecurity.com/logout.html\",\n      \"method\": \"GET\",\n      \"param\": \"Header User-Agent\",\n      \"attack\": \"Mozilla/5.0 (compatible; Googlebot/2.1; +http://www.google.com/bot.html)\"\n    }\n  ],\n  \"count\": \"364\",\n  \"solution\": \"<p></p>\",\n  \"reference\": \"<p>https://www.owasp.org/index.php/Web_Application_Security_Testing_Cheat_Sheet</p>\",\n  \"sourceid\": \"1\"\n}",
>>>>>>> 698ad427
          "results": [
            {
              "status": "failed",
              "code_desc": "Uri: http://zero.webappsecurity.com/favicon.ico\nMethod: GET\nParam: Header User-Agent\nAttack: Mozilla/4.0 (compatible; MSIE 6.0; Windows NT 5.1)\n",
<<<<<<< HEAD
              "run_time": 0,
=======
>>>>>>> 698ad427
              "start_time": "Wed, 5 Dec 2018 19:00:19"
            },
            {
              "status": "failed",
              "code_desc": "Uri: http://zero.webappsecurity.com/bank/transfer-funds-verify.html\nMethod: GET\nParam: Header User-Agent\nAttack: Mozilla/5.0 (compatible; Yahoo! Slurp; http://help.yahoo.com/help/us/ysearch/slurp)\n",
<<<<<<< HEAD
              "run_time": 0,
=======
>>>>>>> 698ad427
              "start_time": "Wed, 5 Dec 2018 19:00:19"
            },
            {
              "status": "failed",
              "code_desc": "Uri: http://zero.webappsecurity.com/bank/account-activity-show-transactions.html\nMethod: GET\nParam: Header User-Agent\nAttack: Mozilla/5.0 (iPhone; U; CPU iPhone OS 3_0 like Mac OS X; en-us) AppleWebKit/528.18 (KHTML, like Gecko) Version/4.0 Mobile/7A341 Safari/528.16\n",
<<<<<<< HEAD
              "run_time": 0,
=======
>>>>>>> 698ad427
              "start_time": "Wed, 5 Dec 2018 19:00:19"
            },
            {
              "status": "failed",
              "code_desc": "Uri: http://zero.webappsecurity.com/sendFeedback.html\nMethod: GET\nParam: Header User-Agent\nAttack: Mozilla/5.0 (iPhone; U; CPU iPhone OS 3_0 like Mac OS X; en-us) AppleWebKit/528.18 (KHTML, like Gecko) Version/4.0 Mobile/7A341 Safari/528.16\n",
<<<<<<< HEAD
              "run_time": 0,
=======
>>>>>>> 698ad427
              "start_time": "Wed, 5 Dec 2018 19:00:19"
            },
            {
              "status": "failed",
              "code_desc": "Uri: http://zero.webappsecurity.com/help.html?topic=/help/topic2.html\nMethod: GET\nParam: Header User-Agent\nAttack: Mozilla/4.0 (compatible; MSIE 6.0; Windows NT 5.1)\n",
<<<<<<< HEAD
              "run_time": 0,
=======
>>>>>>> 698ad427
              "start_time": "Wed, 5 Dec 2018 19:00:19"
            },
            {
              "status": "failed",
              "code_desc": "Uri: http://zero.webappsecurity.com/robots.txt\nMethod: GET\nParam: Header User-Agent\nAttack: Mozilla/5.0 (iPhone; U; CPU iPhone OS 3_0 like Mac OS X; en-us) AppleWebKit/528.18 (KHTML, like Gecko) Version/4.0 Mobile/7A341 Safari/528.16\n",
<<<<<<< HEAD
              "run_time": 0,
=======
>>>>>>> 698ad427
              "start_time": "Wed, 5 Dec 2018 19:00:19"
            },
            {
              "status": "failed",
              "code_desc": "Uri: http://zero.webappsecurity.com/auth\nMethod: GET\nParam: Header User-Agent\nAttack: Mozilla/4.0 (compatible; MSIE 6.0; Windows NT 5.1)\n",
<<<<<<< HEAD
              "run_time": 0,
=======
>>>>>>> 698ad427
              "start_time": "Wed, 5 Dec 2018 19:00:19"
            },
            {
              "status": "failed",
              "code_desc": "Uri: http://zero.webappsecurity.com/index.html\nMethod: GET\nParam: Header User-Agent\nAttack: Mozilla/4.0 (compatible; MSIE 8.0; Windows NT 6.1)\n",
<<<<<<< HEAD
              "run_time": 0,
=======
>>>>>>> 698ad427
              "start_time": "Wed, 5 Dec 2018 19:00:19"
            },
            {
              "status": "failed",
              "code_desc": "Uri: http://zero.webappsecurity.com/signin.html\nMethod: GET\nParam: Header User-Agent\nAttack: Mozilla/5.0 (compatible; Googlebot/2.1; +http://www.google.com/bot.html)\n",
<<<<<<< HEAD
              "run_time": 0,
=======
>>>>>>> 698ad427
              "start_time": "Wed, 5 Dec 2018 19:00:19"
            },
            {
              "status": "failed",
              "code_desc": "Uri: http://zero.webappsecurity.com/signin.html\nMethod: POST\nParam: Header User-Agent\nAttack: Mozilla/5.0 (iPhone; U; CPU iPhone OS 3_0 like Mac OS X; en-us) AppleWebKit/528.18 (KHTML, like Gecko) Version/4.0 Mobile/7A341 Safari/528.16\n",
<<<<<<< HEAD
              "run_time": 0,
=======
>>>>>>> 698ad427
              "start_time": "Wed, 5 Dec 2018 19:00:19"
            },
            {
              "status": "failed",
              "code_desc": "Uri: http://zero.webappsecurity.com/bank/online-statements.html\nMethod: GET\nParam: Header User-Agent\nAttack: Mozilla/5.0 (iPhone; U; CPU iPhone OS 3_0 like Mac OS X; en-us) AppleWebKit/528.18 (KHTML, like Gecko) Version/4.0 Mobile/7A341 Safari/528.16\n",
<<<<<<< HEAD
              "run_time": 0,
=======
>>>>>>> 698ad427
              "start_time": "Wed, 5 Dec 2018 19:00:19"
            },
            {
              "status": "failed",
              "code_desc": "Uri: http://zero.webappsecurity.com/bank\nMethod: GET\nParam: Header User-Agent\nAttack: Mozilla/5.0 (iPhone; U; CPU iPhone OS 3_0 like Mac OS X; en-us) AppleWebKit/528.18 (KHTML, like Gecko) Version/4.0 Mobile/7A341 Safari/528.16\n",
<<<<<<< HEAD
              "run_time": 0,
=======
>>>>>>> 698ad427
              "start_time": "Wed, 5 Dec 2018 19:00:19"
            },
            {
              "status": "failed",
              "code_desc": "Uri: http://zero.webappsecurity.com/bank/money-map-get-spendings-by-type.html?_dc=1544043856896\nMethod: GET\nParam: Header User-Agent\nAttack: Mozilla/4.0 (compatible; MSIE 6.0; Windows NT 5.1)\n",
<<<<<<< HEAD
              "run_time": 0,
=======
>>>>>>> 698ad427
              "start_time": "Wed, 5 Dec 2018 19:00:19"
            },
            {
              "status": "failed",
              "code_desc": "Uri: http://zero.webappsecurity.com/auth/security-check.html?user_token=8c797e39-7ab3-41d2-a53a-2a6449f13866\nMethod: GET\nParam: Header User-Agent\nAttack: msnbot/1.1 (+http://search.msn.com/msnbot.htm)\n",
<<<<<<< HEAD
              "run_time": 0,
=======
>>>>>>> 698ad427
              "start_time": "Wed, 5 Dec 2018 19:00:19"
            },
            {
              "status": "failed",
              "code_desc": "Uri: http://zero.webappsecurity.com/bank/account-summary.html\nMethod: GET\nParam: Header User-Agent\nAttack: Mozilla/4.0 (compatible; MSIE 6.0; Windows NT 5.1)\n",
<<<<<<< HEAD
              "run_time": 0,
=======
>>>>>>> 698ad427
              "start_time": "Wed, 5 Dec 2018 19:00:19"
            },
            {
              "status": "failed",
              "code_desc": "Uri: http://zero.webappsecurity.com/login.html?login_error=true\nMethod: GET\nParam: Header User-Agent\nAttack: Mozilla/5.0 (compatible; Googlebot/2.1; +http://www.google.com/bot.html)\n",
<<<<<<< HEAD
              "run_time": 0,
=======
>>>>>>> 698ad427
              "start_time": "Wed, 5 Dec 2018 19:00:19"
            },
            {
              "status": "failed",
              "code_desc": "Uri: http://zero.webappsecurity.com/bank/online-statements-for-account.html\nMethod: POST\nParam: Header User-Agent\nAttack: Mozilla/5.0 (compatible; Googlebot/2.1; +http://www.google.com/bot.html)\n",
<<<<<<< HEAD
              "run_time": 0,
=======
>>>>>>> 698ad427
              "start_time": "Wed, 5 Dec 2018 19:00:19"
            },
            {
              "status": "failed",
              "code_desc": "Uri: http://zero.webappsecurity.com/bank/pay-bills-new-payee.html\nMethod: GET\nParam: Header User-Agent\nAttack: msnbot/1.1 (+http://search.msn.com/msnbot.htm)\n",
<<<<<<< HEAD
              "run_time": 0,
=======
>>>>>>> 698ad427
              "start_time": "Wed, 5 Dec 2018 19:00:19"
            },
            {
              "status": "failed",
              "code_desc": "Uri: http://zero.webappsecurity.com/bank/money-map-get-spendings-by-type.html?_dc=1544043856896\nMethod: GET\nParam: Header User-Agent\nAttack: Mozilla/5.0 (compatible; Googlebot/2.1; +http://www.google.com/bot.html)\n",
<<<<<<< HEAD
              "run_time": 0,
=======
>>>>>>> 698ad427
              "start_time": "Wed, 5 Dec 2018 19:00:19"
            },
            {
              "status": "failed",
              "code_desc": "Uri: http://zero.webappsecurity.com/logout.html\nMethod: GET\nParam: Header User-Agent\nAttack: Mozilla/5.0 (compatible; Googlebot/2.1; +http://www.google.com/bot.html)\n",
<<<<<<< HEAD
              "run_time": 0,
=======
>>>>>>> 698ad427
              "start_time": "Wed, 5 Dec 2018 19:00:19"
            }
          ]
        },
        {
<<<<<<< HEAD
          "id": "10016",
          "title": "Web Browser XSS Protection Not Enabled",
          "desc": "Web Browser XSS Protection is not enabled, or is disabled by the configuration of the 'X-XSS-Protection' HTTP response header on the web server",
          "impact": 0.3,
          "tags": {
            "cci": [
              "CCI-003173",
              "CCI-001643"
            ],
=======
          "tags": {
>>>>>>> 698ad427
            "nist": [
              "SA-11",
              "RA-5"
            ],
            "cweid": "933",
            "wascid": "14",
            "sourceid": "3",
            "confidence": "2",
<<<<<<< HEAD
            "riskdesc": "Low (Medium)",
            "check": "<p>Ensure that the web browser's XSS filter is enabled, by setting the X-XSS-Protection HTTP response header to '1'.</p>\n<p>The X-XSS-Protection HTTP response header allows the web server to enable or disable the web browser's XSS protection mechanism. The following values would attempt to enable it: </p><p>X-XSS-Protection: 1; mode=block</p><p>X-XSS-Protection: 1; report=http://www.example.com/xss</p><p>The following values would disable it:</p><p>X-XSS-Protection: 0</p><p>The X-XSS-Protection HTTP response header is currently supported on Internet Explorer, Chrome and Safari (WebKit).</p><p>Note that this alert is only raised if the response body could potentially contain an XSS payload (with a text-based content type, with a non-zero length).</p>\n<p>The X-XSS-Protection HTTP response header allows the web server to enable or disable the web browser's XSS protection mechanism. The following values would attempt to enable it: </p><p>X-XSS-Protection: 1; mode=block</p><p>X-XSS-Protection: 1; report=http://www.example.com/xss</p><p>The following values would disable it:</p><p>X-XSS-Protection: 0</p><p>The X-XSS-Protection HTTP response header is currently supported on Internet Explorer, Chrome and Safari (WebKit).</p><p>Note that this alert is only raised if the response body could potentially contain an XSS payload (with a text-based content type, with a non-zero length).</p>"
          },
          "descriptions": [],
          "refs": [],
          "source_location": {},
          "code": "",
=======
            "riskdesc": "Low (Medium)"
          },
          "refs": [],
          "source_location": {},
          "title": "Web Browser XSS Protection Not Enabled",
          "id": "10016",
          "desc": "Web Browser XSS Protection is not enabled, or is disabled by the configuration of the 'X-XSS-Protection' HTTP response header on the web server",
          "descriptions": [
            {
              "data": "<p>Ensure that the web browser's XSS filter is enabled, by setting the X-XSS-Protection HTTP response header to '1'.</p>\n<p>The X-XSS-Protection HTTP response header allows the web server to enable or disable the web browser's XSS protection mechanism. The following values would attempt to enable it: </p><p>X-XSS-Protection: 1; mode=block</p><p>X-XSS-Protection: 1; report=http://www.example.com/xss</p><p>The following values would disable it:</p><p>X-XSS-Protection: 0</p><p>The X-XSS-Protection HTTP response header is currently supported on Internet Explorer, Chrome and Safari (WebKit).</p><p>Note that this alert is only raised if the response body could potentially contain an XSS payload (with a text-based content type, with a non-zero length).</p>\n<p>The X-XSS-Protection HTTP response header allows the web server to enable or disable the web browser's XSS protection mechanism. The following values would attempt to enable it: </p><p>X-XSS-Protection: 1; mode=block</p><p>X-XSS-Protection: 1; report=http://www.example.com/xss</p><p>The following values would disable it:</p><p>X-XSS-Protection: 0</p><p>The X-XSS-Protection HTTP response header is currently supported on Internet Explorer, Chrome and Safari (WebKit).</p><p>Note that this alert is only raised if the response body could potentially contain an XSS payload (with a text-based content type, with a non-zero length).</p>",
              "label": "check"
            }
          ],
          "impact": 0.3,
          "code": "{\n  \"pluginid\": \"10016\",\n  \"alert\": \"Web Browser XSS Protection Not Enabled\",\n  \"name\": \"Web Browser XSS Protection Not Enabled\",\n  \"riskcode\": \"1\",\n  \"confidence\": \"2\",\n  \"riskdesc\": \"Low (Medium)\",\n  \"desc\": \"<p>Web Browser XSS Protection is not enabled, or is disabled by the configuration of the 'X-XSS-Protection' HTTP response header on the web server</p>\",\n  \"instances\": [\n    {\n      \"uri\": \"http://zero.webappsecurity.com/resources/font/\",\n      \"method\": \"GET\",\n      \"param\": \"X-XSS-Protection\"\n    },\n    {\n      \"uri\": \"http://zero.webappsecurity.com/help.html\",\n      \"method\": \"GET\",\n      \"param\": \"X-XSS-Protection\"\n    },\n    {\n      \"uri\": \"http://zero.webappsecurity.com/resources/extjs/app/controller/\",\n      \"method\": \"GET\",\n      \"param\": \"X-XSS-Protection\"\n    },\n    {\n      \"uri\": \"http://zero.webappsecurity.com/bank/pay-bills-new-payee.html\",\n      \"method\": \"GET\",\n      \"param\": \"X-XSS-Protection\"\n    },\n    {\n      \"uri\": \"http://zero.webappsecurity.com/help.html?topic=/help/topic3.html\",\n      \"method\": \"GET\",\n      \"param\": \"X-XSS-Protection\"\n    },\n    {\n      \"uri\": \"http://zero.webappsecurity.com/\",\n      \"method\": \"GET\",\n      \"param\": \"X-XSS-Protection\"\n    },\n    {\n      \"uri\": \"http://zero.webappsecurity.com/resources/extjs/app/\",\n      \"method\": \"GET\",\n      \"param\": \"X-XSS-Protection\"\n    },\n    {\n      \"uri\": \"http://zero.webappsecurity.com/bank/account-activity.html\",\n      \"method\": \"GET\",\n      \"param\": \"X-XSS-Protection\"\n    },\n    {\n      \"uri\": \"http://zero.webappsecurity.com/resources/extjs/ext/\",\n      \"method\": \"GET\",\n      \"param\": \"X-XSS-Protection\"\n    },\n    {\n      \"uri\": \"http://zero.webappsecurity.com/bank/account-summary.html\",\n      \"method\": \"GET\",\n      \"param\": \"X-XSS-Protection\"\n    },\n    {\n      \"uri\": \"http://zero.webappsecurity.com/resources/themes/\",\n      \"method\": \"GET\",\n      \"param\": \"X-XSS-Protection\"\n    },\n    {\n      \"uri\": \"http://zero.webappsecurity.com/index.html\",\n      \"method\": \"GET\",\n      \"param\": \"X-XSS-Protection\"\n    },\n    {\n      \"uri\": \"http://zero.webappsecurity.com/bank/online-statements-for-account.html\",\n      \"method\": \"POST\",\n      \"param\": \"X-XSS-Protection\"\n    },\n    {\n      \"uri\": \"http://zero.webappsecurity.com/bank/account-activity.html?accountId=1\",\n      \"method\": \"GET\",\n      \"param\": \"X-XSS-Protection\"\n    },\n    {\n      \"uri\": \"http://zero.webappsecurity.com/online-banking.html\",\n      \"method\": \"GET\",\n      \"param\": \"X-XSS-Protection\"\n    },\n    {\n      \"uri\": \"http://zero.webappsecurity.com/resources/extjs/app/view/\",\n      \"method\": \"GET\",\n      \"param\": \"X-XSS-Protection\"\n    },\n    {\n      \"uri\": \"http://zero.webappsecurity.com/bank/transfer-funds-verify.html\",\n      \"method\": \"POST\",\n      \"param\": \"X-XSS-Protection\"\n    },\n    {\n      \"uri\": \"http://zero.webappsecurity.com/bank/account-activity.html?accountId=2\",\n      \"method\": \"GET\",\n      \"param\": \"X-XSS-Protection\"\n    },\n    {\n      \"uri\": \"http://zero.webappsecurity.com/resources/extjs/\",\n      \"method\": \"GET\",\n      \"param\": \"X-XSS-Protection\"\n    },\n    {\n      \"uri\": \"http://zero.webappsecurity.com/bank/account-activity.html?accountId=3\",\n      \"method\": \"GET\",\n      \"param\": \"X-XSS-Protection\"\n    }\n  ],\n  \"count\": \"66\",\n  \"solution\": \"<p>Ensure that the web browser's XSS filter is enabled, by setting the X-XSS-Protection HTTP response header to '1'.</p>\",\n  \"otherinfo\": \"<p>The X-XSS-Protection HTTP response header allows the web server to enable or disable the web browser's XSS protection mechanism. The following values would attempt to enable it: </p><p>X-XSS-Protection: 1; mode=block</p><p>X-XSS-Protection: 1; report=http://www.example.com/xss</p><p>The following values would disable it:</p><p>X-XSS-Protection: 0</p><p>The X-XSS-Protection HTTP response header is currently supported on Internet Explorer, Chrome and Safari (WebKit).</p><p>Note that this alert is only raised if the response body could potentially contain an XSS payload (with a text-based content type, with a non-zero length).</p>\",\n  \"reference\": \"<p>https://www.owasp.org/index.php/XSS_(Cross_Site_Scripting)_Prevention_Cheat_Sheet</p><p>https://blog.veracode.com/2014/03/guidelines-for-setting-security-headers/</p>\",\n  \"cweid\": \"933\",\n  \"wascid\": \"14\",\n  \"sourceid\": \"3\"\n}",
>>>>>>> 698ad427
          "results": [
            {
              "status": "failed",
              "code_desc": "Uri: http://zero.webappsecurity.com/resources/font/\nMethod: GET\nParam: X-XSS-Protection\n",
<<<<<<< HEAD
              "run_time": 0,
=======
>>>>>>> 698ad427
              "start_time": "Wed, 5 Dec 2018 19:00:19"
            },
            {
              "status": "failed",
              "code_desc": "Uri: http://zero.webappsecurity.com/help.html\nMethod: GET\nParam: X-XSS-Protection\n",
<<<<<<< HEAD
              "run_time": 0,
=======
>>>>>>> 698ad427
              "start_time": "Wed, 5 Dec 2018 19:00:19"
            },
            {
              "status": "failed",
              "code_desc": "Uri: http://zero.webappsecurity.com/resources/extjs/app/controller/\nMethod: GET\nParam: X-XSS-Protection\n",
<<<<<<< HEAD
              "run_time": 0,
=======
>>>>>>> 698ad427
              "start_time": "Wed, 5 Dec 2018 19:00:19"
            },
            {
              "status": "failed",
              "code_desc": "Uri: http://zero.webappsecurity.com/bank/pay-bills-new-payee.html\nMethod: GET\nParam: X-XSS-Protection\n",
<<<<<<< HEAD
              "run_time": 0,
=======
>>>>>>> 698ad427
              "start_time": "Wed, 5 Dec 2018 19:00:19"
            },
            {
              "status": "failed",
              "code_desc": "Uri: http://zero.webappsecurity.com/help.html?topic=/help/topic3.html\nMethod: GET\nParam: X-XSS-Protection\n",
<<<<<<< HEAD
              "run_time": 0,
=======
>>>>>>> 698ad427
              "start_time": "Wed, 5 Dec 2018 19:00:19"
            },
            {
              "status": "failed",
              "code_desc": "Uri: http://zero.webappsecurity.com/\nMethod: GET\nParam: X-XSS-Protection\n",
<<<<<<< HEAD
              "run_time": 0,
=======
>>>>>>> 698ad427
              "start_time": "Wed, 5 Dec 2018 19:00:19"
            },
            {
              "status": "failed",
              "code_desc": "Uri: http://zero.webappsecurity.com/resources/extjs/app/\nMethod: GET\nParam: X-XSS-Protection\n",
<<<<<<< HEAD
              "run_time": 0,
=======
>>>>>>> 698ad427
              "start_time": "Wed, 5 Dec 2018 19:00:19"
            },
            {
              "status": "failed",
              "code_desc": "Uri: http://zero.webappsecurity.com/bank/account-activity.html\nMethod: GET\nParam: X-XSS-Protection\n",
<<<<<<< HEAD
              "run_time": 0,
=======
>>>>>>> 698ad427
              "start_time": "Wed, 5 Dec 2018 19:00:19"
            },
            {
              "status": "failed",
              "code_desc": "Uri: http://zero.webappsecurity.com/resources/extjs/ext/\nMethod: GET\nParam: X-XSS-Protection\n",
<<<<<<< HEAD
              "run_time": 0,
=======
>>>>>>> 698ad427
              "start_time": "Wed, 5 Dec 2018 19:00:19"
            },
            {
              "status": "failed",
              "code_desc": "Uri: http://zero.webappsecurity.com/bank/account-summary.html\nMethod: GET\nParam: X-XSS-Protection\n",
<<<<<<< HEAD
              "run_time": 0,
=======
>>>>>>> 698ad427
              "start_time": "Wed, 5 Dec 2018 19:00:19"
            },
            {
              "status": "failed",
              "code_desc": "Uri: http://zero.webappsecurity.com/resources/themes/\nMethod: GET\nParam: X-XSS-Protection\n",
<<<<<<< HEAD
              "run_time": 0,
=======
>>>>>>> 698ad427
              "start_time": "Wed, 5 Dec 2018 19:00:19"
            },
            {
              "status": "failed",
              "code_desc": "Uri: http://zero.webappsecurity.com/index.html\nMethod: GET\nParam: X-XSS-Protection\n",
<<<<<<< HEAD
              "run_time": 0,
=======
>>>>>>> 698ad427
              "start_time": "Wed, 5 Dec 2018 19:00:19"
            },
            {
              "status": "failed",
              "code_desc": "Uri: http://zero.webappsecurity.com/bank/online-statements-for-account.html\nMethod: POST\nParam: X-XSS-Protection\n",
<<<<<<< HEAD
              "run_time": 0,
=======
>>>>>>> 698ad427
              "start_time": "Wed, 5 Dec 2018 19:00:19"
            },
            {
              "status": "failed",
              "code_desc": "Uri: http://zero.webappsecurity.com/bank/account-activity.html?accountId=1\nMethod: GET\nParam: X-XSS-Protection\n",
<<<<<<< HEAD
              "run_time": 0,
=======
>>>>>>> 698ad427
              "start_time": "Wed, 5 Dec 2018 19:00:19"
            },
            {
              "status": "failed",
              "code_desc": "Uri: http://zero.webappsecurity.com/online-banking.html\nMethod: GET\nParam: X-XSS-Protection\n",
<<<<<<< HEAD
              "run_time": 0,
=======
>>>>>>> 698ad427
              "start_time": "Wed, 5 Dec 2018 19:00:19"
            },
            {
              "status": "failed",
              "code_desc": "Uri: http://zero.webappsecurity.com/resources/extjs/app/view/\nMethod: GET\nParam: X-XSS-Protection\n",
<<<<<<< HEAD
              "run_time": 0,
=======
>>>>>>> 698ad427
              "start_time": "Wed, 5 Dec 2018 19:00:19"
            },
            {
              "status": "failed",
              "code_desc": "Uri: http://zero.webappsecurity.com/bank/transfer-funds-verify.html\nMethod: POST\nParam: X-XSS-Protection\n",
<<<<<<< HEAD
              "run_time": 0,
=======
>>>>>>> 698ad427
              "start_time": "Wed, 5 Dec 2018 19:00:19"
            },
            {
              "status": "failed",
              "code_desc": "Uri: http://zero.webappsecurity.com/bank/account-activity.html?accountId=2\nMethod: GET\nParam: X-XSS-Protection\n",
<<<<<<< HEAD
              "run_time": 0,
=======
>>>>>>> 698ad427
              "start_time": "Wed, 5 Dec 2018 19:00:19"
            },
            {
              "status": "failed",
              "code_desc": "Uri: http://zero.webappsecurity.com/resources/extjs/\nMethod: GET\nParam: X-XSS-Protection\n",
<<<<<<< HEAD
              "run_time": 0,
=======
>>>>>>> 698ad427
              "start_time": "Wed, 5 Dec 2018 19:00:19"
            },
            {
              "status": "failed",
              "code_desc": "Uri: http://zero.webappsecurity.com/bank/account-activity.html?accountId=3\nMethod: GET\nParam: X-XSS-Protection\n",
<<<<<<< HEAD
              "run_time": 0,
=======
>>>>>>> 698ad427
              "start_time": "Wed, 5 Dec 2018 19:00:19"
            }
          ]
        },
        {
<<<<<<< HEAD
          "id": "90027.1",
          "title": "Cookie Slack Detector",
          "desc": "Repeated GET requests: drop a different cookie each time, followed by normal request with all cookies to stabilize session, compare responses against original baseline GET. This can reveal areas where cookie based authentication/attributes are not actually enforced.",
          "impact": 0.3,
          "tags": {
            "cci": [
              "CCI-002418"
            ],
=======
          "tags": {
>>>>>>> 698ad427
            "nist": [
              "SC-8"
            ],
            "cweid": "200",
            "wascid": "45",
            "sourceid": "1",
            "confidence": "1",
<<<<<<< HEAD
            "riskdesc": "Informational (Low)",
            "check": "<p></p>\n<p>Dropping this cookie appears to have invalidated the session: [JSESSIONID] A follow-on request with all original cookies still had a different response than the original request. </p><p></p>\n<p>Dropping this cookie appears to have invalidated the session: [JSESSIONID] A follow-on request with all original cookies still had a different response than the original request. </p><p></p>"
          },
          "descriptions": [],
          "refs": [],
          "source_location": {},
          "code": "",
=======
            "riskdesc": "Informational (Low)"
          },
          "refs": [],
          "source_location": {},
          "title": "Cookie Slack Detector",
          "id": "90027.1",
          "desc": "Repeated GET requests: drop a different cookie each time, followed by normal request with all cookies to stabilize session, compare responses against original baseline GET. This can reveal areas where cookie based authentication/attributes are not actually enforced.",
          "descriptions": [
            {
              "data": "<p></p>\n<p>Dropping this cookie appears to have invalidated the session: [JSESSIONID] A follow-on request with all original cookies still had a different response than the original request. </p><p></p>\n<p>Dropping this cookie appears to have invalidated the session: [JSESSIONID] A follow-on request with all original cookies still had a different response than the original request. </p><p></p>",
              "label": "check"
            }
          ],
          "impact": 0.3,
          "code": "{\n  \"pluginid\": \"90027\",\n  \"alert\": \"Cookie Slack Detector\",\n  \"name\": \"Cookie Slack Detector\",\n  \"riskcode\": \"0\",\n  \"confidence\": \"1\",\n  \"riskdesc\": \"Informational (Low)\",\n  \"desc\": \"<p>Repeated GET requests: drop a different cookie each time, followed by normal request with all cookies to stabilize session, compare responses against original baseline GET. This can reveal areas where cookie based authentication/attributes are not actually enforced.</p>\",\n  \"instances\": [\n    {\n      \"uri\": \"http://zero.webappsecurity.com/bank/account-activity.html?accountId=4\",\n      \"method\": \"GET\"\n    },\n    {\n      \"uri\": \"http://zero.webappsecurity.com/bank/pay-bills.html\",\n      \"method\": \"GET\"\n    },\n    {\n      \"uri\": \"http://zero.webappsecurity.com/sitemap.xml\",\n      \"method\": \"GET\"\n    },\n    {\n      \"uri\": \"http://zero.webappsecurity.com/login.html?login_error=true\",\n      \"method\": \"GET\"\n    },\n    {\n      \"uri\": \"http://zero.webappsecurity.com/bank/account-activity-find-transactions.html\",\n      \"method\": \"GET\"\n    },\n    {\n      \"uri\": \"http://zero.webappsecurity.com/bank/pay-bills-new-payee.html\",\n      \"method\": \"POST\"\n    },\n    {\n      \"uri\": \"http://zero.webappsecurity.com/bank/account-activity-show-transactions.html\",\n      \"method\": \"GET\"\n    },\n    {\n      \"uri\": \"http://zero.webappsecurity.com/help.html?topic=/help/topic2.html\",\n      \"method\": \"GET\"\n    },\n    {\n      \"uri\": \"http://zero.webappsecurity.com/sendFeedback.html\",\n      \"method\": \"GET\"\n    },\n    {\n      \"uri\": \"http://zero.webappsecurity.com/auth\",\n      \"method\": \"GET\"\n    },\n    {\n      \"uri\": \"http://zero.webappsecurity.com/bank/online-statements.html\",\n      \"method\": \"GET\"\n    },\n    {\n      \"uri\": \"http://zero.webappsecurity.com/forgotten-password-send.html\",\n      \"method\": \"POST\"\n    },\n    {\n      \"uri\": \"http://zero.webappsecurity.com/logout.html\",\n      \"method\": \"GET\"\n    },\n    {\n      \"uri\": \"http://zero.webappsecurity.com/signin.html\",\n      \"method\": \"GET\"\n    },\n    {\n      \"uri\": \"http://zero.webappsecurity.com/signin.html\",\n      \"method\": \"POST\"\n    },\n    {\n      \"uri\": \"http://zero.webappsecurity.com/help.html\",\n      \"method\": \"GET\"\n    },\n    {\n      \"uri\": \"http://zero.webappsecurity.com/bank/pay-bills-purchase-currency.html\",\n      \"method\": \"GET\"\n    },\n    {\n      \"uri\": \"http://zero.webappsecurity.com/forgot-password.html\",\n      \"method\": \"GET\"\n    },\n    {\n      \"uri\": \"http://zero.webappsecurity.com/bank/account-summary.html\",\n      \"method\": \"GET\"\n    },\n    {\n      \"uri\": \"http://zero.webappsecurity.com/bank/transfer-funds-verify.html\",\n      \"method\": \"GET\"\n    }\n  ],\n  \"count\": \"52\",\n  \"solution\": \"<p></p>\",\n  \"otherinfo\": \"<p>Dropping this cookie appears to have invalidated the session: [JSESSIONID] A follow-on request with all original cookies still had a different response than the original request. </p><p></p>\",\n  \"reference\": \"<p>http://projects.webappsec.org/Fingerprinting</p><p></p>\",\n  \"cweid\": \"200\",\n  \"wascid\": \"45\",\n  \"sourceid\": \"1\"\n}",
>>>>>>> 698ad427
          "results": [
            {
              "status": "failed",
              "code_desc": "Uri: http://zero.webappsecurity.com/bank/account-activity.html?accountId=4\nMethod: GET\n",
<<<<<<< HEAD
              "run_time": 0,
=======
>>>>>>> 698ad427
              "start_time": "Wed, 5 Dec 2018 19:00:19"
            },
            {
              "status": "failed",
              "code_desc": "Uri: http://zero.webappsecurity.com/bank/pay-bills.html\nMethod: GET\n",
<<<<<<< HEAD
              "run_time": 0,
=======
>>>>>>> 698ad427
              "start_time": "Wed, 5 Dec 2018 19:00:19"
            },
            {
              "status": "failed",
              "code_desc": "Uri: http://zero.webappsecurity.com/sitemap.xml\nMethod: GET\n",
<<<<<<< HEAD
              "run_time": 0,
=======
>>>>>>> 698ad427
              "start_time": "Wed, 5 Dec 2018 19:00:19"
            },
            {
              "status": "failed",
              "code_desc": "Uri: http://zero.webappsecurity.com/login.html?login_error=true\nMethod: GET\n",
<<<<<<< HEAD
              "run_time": 0,
=======
>>>>>>> 698ad427
              "start_time": "Wed, 5 Dec 2018 19:00:19"
            },
            {
              "status": "failed",
              "code_desc": "Uri: http://zero.webappsecurity.com/bank/account-activity-find-transactions.html\nMethod: GET\n",
<<<<<<< HEAD
              "run_time": 0,
=======
>>>>>>> 698ad427
              "start_time": "Wed, 5 Dec 2018 19:00:19"
            },
            {
              "status": "failed",
              "code_desc": "Uri: http://zero.webappsecurity.com/bank/pay-bills-new-payee.html\nMethod: POST\n",
<<<<<<< HEAD
              "run_time": 0,
=======
>>>>>>> 698ad427
              "start_time": "Wed, 5 Dec 2018 19:00:19"
            },
            {
              "status": "failed",
              "code_desc": "Uri: http://zero.webappsecurity.com/bank/account-activity-show-transactions.html\nMethod: GET\n",
<<<<<<< HEAD
              "run_time": 0,
=======
>>>>>>> 698ad427
              "start_time": "Wed, 5 Dec 2018 19:00:19"
            },
            {
              "status": "failed",
              "code_desc": "Uri: http://zero.webappsecurity.com/help.html?topic=/help/topic2.html\nMethod: GET\n",
<<<<<<< HEAD
              "run_time": 0,
=======
>>>>>>> 698ad427
              "start_time": "Wed, 5 Dec 2018 19:00:19"
            },
            {
              "status": "failed",
              "code_desc": "Uri: http://zero.webappsecurity.com/sendFeedback.html\nMethod: GET\n",
<<<<<<< HEAD
              "run_time": 0,
=======
>>>>>>> 698ad427
              "start_time": "Wed, 5 Dec 2018 19:00:19"
            },
            {
              "status": "failed",
              "code_desc": "Uri: http://zero.webappsecurity.com/auth\nMethod: GET\n",
<<<<<<< HEAD
              "run_time": 0,
=======
>>>>>>> 698ad427
              "start_time": "Wed, 5 Dec 2018 19:00:19"
            },
            {
              "status": "failed",
              "code_desc": "Uri: http://zero.webappsecurity.com/bank/online-statements.html\nMethod: GET\n",
<<<<<<< HEAD
              "run_time": 0,
=======
>>>>>>> 698ad427
              "start_time": "Wed, 5 Dec 2018 19:00:19"
            },
            {
              "status": "failed",
              "code_desc": "Uri: http://zero.webappsecurity.com/forgotten-password-send.html\nMethod: POST\n",
<<<<<<< HEAD
              "run_time": 0,
=======
>>>>>>> 698ad427
              "start_time": "Wed, 5 Dec 2018 19:00:19"
            },
            {
              "status": "failed",
              "code_desc": "Uri: http://zero.webappsecurity.com/logout.html\nMethod: GET\n",
<<<<<<< HEAD
              "run_time": 0,
=======
>>>>>>> 698ad427
              "start_time": "Wed, 5 Dec 2018 19:00:19"
            },
            {
              "status": "failed",
              "code_desc": "Uri: http://zero.webappsecurity.com/signin.html\nMethod: GET\n",
<<<<<<< HEAD
              "run_time": 0,
=======
>>>>>>> 698ad427
              "start_time": "Wed, 5 Dec 2018 19:00:19"
            },
            {
              "status": "failed",
              "code_desc": "Uri: http://zero.webappsecurity.com/signin.html\nMethod: POST\n",
<<<<<<< HEAD
              "run_time": 0,
=======
>>>>>>> 698ad427
              "start_time": "Wed, 5 Dec 2018 19:00:19"
            },
            {
              "status": "failed",
              "code_desc": "Uri: http://zero.webappsecurity.com/help.html\nMethod: GET\n",
<<<<<<< HEAD
              "run_time": 0,
=======
>>>>>>> 698ad427
              "start_time": "Wed, 5 Dec 2018 19:00:19"
            },
            {
              "status": "failed",
              "code_desc": "Uri: http://zero.webappsecurity.com/bank/pay-bills-purchase-currency.html\nMethod: GET\n",
<<<<<<< HEAD
              "run_time": 0,
=======
>>>>>>> 698ad427
              "start_time": "Wed, 5 Dec 2018 19:00:19"
            },
            {
              "status": "failed",
              "code_desc": "Uri: http://zero.webappsecurity.com/forgot-password.html\nMethod: GET\n",
<<<<<<< HEAD
              "run_time": 0,
=======
>>>>>>> 698ad427
              "start_time": "Wed, 5 Dec 2018 19:00:19"
            },
            {
              "status": "failed",
              "code_desc": "Uri: http://zero.webappsecurity.com/bank/account-summary.html\nMethod: GET\n",
<<<<<<< HEAD
              "run_time": 0,
=======
>>>>>>> 698ad427
              "start_time": "Wed, 5 Dec 2018 19:00:19"
            },
            {
              "status": "failed",
              "code_desc": "Uri: http://zero.webappsecurity.com/bank/transfer-funds-verify.html\nMethod: GET\n",
<<<<<<< HEAD
              "run_time": 0,
=======
>>>>>>> 698ad427
              "start_time": "Wed, 5 Dec 2018 19:00:19"
            }
          ]
        },
        {
<<<<<<< HEAD
          "id": "90027.2",
          "title": "Cookie Slack Detector",
          "desc": "Repeated GET requests: drop a different cookie each time, followed by normal request with all cookies to stabilize session, compare responses against original baseline GET. This can reveal areas where cookie based authentication/attributes are not actually enforced.",
          "impact": 0.3,
          "tags": {
            "cci": [
              "CCI-002418"
            ],
=======
          "tags": {
>>>>>>> 698ad427
            "nist": [
              "SC-8"
            ],
            "cweid": "200",
            "wascid": "45",
            "sourceid": "1",
            "confidence": "1",
<<<<<<< HEAD
            "riskdesc": "Low (Low)",
            "check": "<p></p>\n<p>NOTE: Because of its name this cookie may be important, but dropping it appears to have no effect: [JSESSIONID] </p><p>Cookies that don't have expected effects can reveal flaws in application logic. In the worst case, this can reveal where authentication via cookie token(s) is not actually enforced.</p><p>These cookies affected the response: </p><p>These cookies did NOT affect the response: JSESSIONID</p><p></p>\n<p>NOTE: Because of its name this cookie may be important, but dropping it appears to have no effect: [JSESSIONID] </p><p>Cookies that don't have expected effects can reveal flaws in application logic. In the worst case, this can reveal where authentication via cookie token(s) is not actually enforced.</p><p>These cookies affected the response: </p><p>These cookies did NOT affect the response: JSESSIONID</p><p></p>"
          },
          "descriptions": [],
          "refs": [],
          "source_location": {},
          "code": "",
=======
            "riskdesc": "Low (Low)"
          },
          "refs": [],
          "source_location": {},
          "title": "Cookie Slack Detector",
          "id": "90027.2",
          "desc": "Repeated GET requests: drop a different cookie each time, followed by normal request with all cookies to stabilize session, compare responses against original baseline GET. This can reveal areas where cookie based authentication/attributes are not actually enforced.",
          "descriptions": [
            {
              "data": "<p></p>\n<p>NOTE: Because of its name this cookie may be important, but dropping it appears to have no effect: [JSESSIONID] </p><p>Cookies that don't have expected effects can reveal flaws in application logic. In the worst case, this can reveal where authentication via cookie token(s) is not actually enforced.</p><p>These cookies affected the response: </p><p>These cookies did NOT affect the response: JSESSIONID</p><p></p>\n<p>NOTE: Because of its name this cookie may be important, but dropping it appears to have no effect: [JSESSIONID] </p><p>Cookies that don't have expected effects can reveal flaws in application logic. In the worst case, this can reveal where authentication via cookie token(s) is not actually enforced.</p><p>These cookies affected the response: </p><p>These cookies did NOT affect the response: JSESSIONID</p><p></p>",
              "label": "check"
            }
          ],
          "impact": 0.3,
          "code": "{\n  \"pluginid\": \"90027\",\n  \"alert\": \"Cookie Slack Detector\",\n  \"name\": \"Cookie Slack Detector\",\n  \"riskcode\": \"1\",\n  \"confidence\": \"1\",\n  \"riskdesc\": \"Low (Low)\",\n  \"desc\": \"<p>Repeated GET requests: drop a different cookie each time, followed by normal request with all cookies to stabilize session, compare responses against original baseline GET. This can reveal areas where cookie based authentication/attributes are not actually enforced.</p>\",\n  \"instances\": [\n    {\n      \"uri\": \"http://zero.webappsecurity.com/bank/pay-bills-get-payee-details.html\",\n      \"method\": \"GET\"\n    },\n    {\n      \"uri\": \"http://zero.webappsecurity.com/bank/pay-bills-conversion-rate-for-currency.html\",\n      \"method\": \"GET\"\n    },\n    {\n      \"uri\": \"http://zero.webappsecurity.com/index.html\",\n      \"method\": \"GET\"\n    },\n    {\n      \"uri\": \"http://zero.webappsecurity.com/bank/transfer-funds-verify.html\",\n      \"method\": \"GET\"\n    },\n    {\n      \"uri\": \"http://zero.webappsecurity.com/auth/security-check.html?user_token=8c797e39-7ab3-41d2-a53a-2a6449f13866\",\n      \"method\": \"GET\"\n    },\n    {\n      \"uri\": \"http://zero.webappsecurity.com/bank\",\n      \"method\": \"GET\"\n    },\n    {\n      \"uri\": \"http://zero.webappsecurity.com/auth/accept-certs.html?user_token=8c797e39-7ab3-41d2-a53a-2a6449f13866\",\n      \"method\": \"GET\"\n    },\n    {\n      \"uri\": \"http://zero.webappsecurity.com/bank/money-map-get-spendings-by-type.html?_dc=1544043856896\",\n      \"method\": \"GET\"\n    },\n    {\n      \"uri\": \"http://zero.webappsecurity.com/bank/redirect.html?url=account-summary.html\",\n      \"method\": \"GET\"\n    },\n    {\n      \"uri\": \"http://zero.webappsecurity.com/auth\",\n      \"method\": \"GET\"\n    },\n    {\n      \"uri\": \"http://zero.webappsecurity.com/bank/online-statements-for-account.html\",\n      \"method\": \"GET\"\n    }\n  ],\n  \"count\": \"11\",\n  \"solution\": \"<p></p>\",\n  \"otherinfo\": \"<p>NOTE: Because of its name this cookie may be important, but dropping it appears to have no effect: [JSESSIONID] </p><p>Cookies that don't have expected effects can reveal flaws in application logic. In the worst case, this can reveal where authentication via cookie token(s) is not actually enforced.</p><p>These cookies affected the response: </p><p>These cookies did NOT affect the response: JSESSIONID</p><p></p>\",\n  \"reference\": \"<p>http://projects.webappsec.org/Fingerprinting</p><p></p>\",\n  \"cweid\": \"200\",\n  \"wascid\": \"45\",\n  \"sourceid\": \"1\"\n}",
>>>>>>> 698ad427
          "results": [
            {
              "status": "failed",
              "code_desc": "Uri: http://zero.webappsecurity.com/bank/pay-bills-get-payee-details.html\nMethod: GET\n",
<<<<<<< HEAD
              "run_time": 0,
=======
>>>>>>> 698ad427
              "start_time": "Wed, 5 Dec 2018 19:00:19"
            },
            {
              "status": "failed",
              "code_desc": "Uri: http://zero.webappsecurity.com/bank/pay-bills-conversion-rate-for-currency.html\nMethod: GET\n",
<<<<<<< HEAD
              "run_time": 0,
=======
>>>>>>> 698ad427
              "start_time": "Wed, 5 Dec 2018 19:00:19"
            },
            {
              "status": "failed",
              "code_desc": "Uri: http://zero.webappsecurity.com/index.html\nMethod: GET\n",
<<<<<<< HEAD
              "run_time": 0,
=======
>>>>>>> 698ad427
              "start_time": "Wed, 5 Dec 2018 19:00:19"
            },
            {
              "status": "failed",
              "code_desc": "Uri: http://zero.webappsecurity.com/bank/transfer-funds-verify.html\nMethod: GET\n",
<<<<<<< HEAD
              "run_time": 0,
=======
>>>>>>> 698ad427
              "start_time": "Wed, 5 Dec 2018 19:00:19"
            },
            {
              "status": "failed",
              "code_desc": "Uri: http://zero.webappsecurity.com/auth/security-check.html?user_token=8c797e39-7ab3-41d2-a53a-2a6449f13866\nMethod: GET\n",
<<<<<<< HEAD
              "run_time": 0,
=======
>>>>>>> 698ad427
              "start_time": "Wed, 5 Dec 2018 19:00:19"
            },
            {
              "status": "failed",
              "code_desc": "Uri: http://zero.webappsecurity.com/bank\nMethod: GET\n",
<<<<<<< HEAD
              "run_time": 0,
=======
>>>>>>> 698ad427
              "start_time": "Wed, 5 Dec 2018 19:00:19"
            },
            {
              "status": "failed",
              "code_desc": "Uri: http://zero.webappsecurity.com/auth/accept-certs.html?user_token=8c797e39-7ab3-41d2-a53a-2a6449f13866\nMethod: GET\n",
<<<<<<< HEAD
              "run_time": 0,
=======
>>>>>>> 698ad427
              "start_time": "Wed, 5 Dec 2018 19:00:19"
            },
            {
              "status": "failed",
              "code_desc": "Uri: http://zero.webappsecurity.com/bank/money-map-get-spendings-by-type.html?_dc=1544043856896\nMethod: GET\n",
<<<<<<< HEAD
              "run_time": 0,
=======
>>>>>>> 698ad427
              "start_time": "Wed, 5 Dec 2018 19:00:19"
            },
            {
              "status": "failed",
              "code_desc": "Uri: http://zero.webappsecurity.com/bank/redirect.html?url=account-summary.html\nMethod: GET\n",
<<<<<<< HEAD
              "run_time": 0,
=======
>>>>>>> 698ad427
              "start_time": "Wed, 5 Dec 2018 19:00:19"
            },
            {
              "status": "failed",
              "code_desc": "Uri: http://zero.webappsecurity.com/auth\nMethod: GET\n",
<<<<<<< HEAD
              "run_time": 0,
=======
>>>>>>> 698ad427
              "start_time": "Wed, 5 Dec 2018 19:00:19"
            },
            {
              "status": "failed",
              "code_desc": "Uri: http://zero.webappsecurity.com/bank/online-statements-for-account.html\nMethod: GET\n",
<<<<<<< HEAD
              "run_time": 0,
=======
>>>>>>> 698ad427
              "start_time": "Wed, 5 Dec 2018 19:00:19"
            }
          ]
        },
        {
<<<<<<< HEAD
          "id": "40025.1",
          "title": "Proxy Disclosure",
          "desc": "1 proxy server(s) were detected or fingerprinted. This information helps a potential attacker to determine  - A list of targets for an attack against the application. - Potential vulnerabilities on the proxy servers that service the application. - The presence or absence of any proxy-based components that might cause attacks against the application to be detected, prevented, or mitigated. ",
          "impact": 0.7,
          "tags": {
            "cci": [
              "CCI-002418"
            ],
=======
          "tags": {
>>>>>>> 698ad427
            "nist": [
              "SC-8"
            ],
            "cweid": "200",
            "wascid": "45",
            "sourceid": "1",
            "confidence": "2",
<<<<<<< HEAD
            "riskdesc": "High (Medium)",
            "check": "<p>Disable the 'TRACE' method on the proxy servers, as well as the origin web/application server.</p><p>Disable the 'OPTIONS' method on the proxy servers, as well as the origin web/application server, if it is not required for other purposes, such as 'CORS' (Cross Origin Resource Sharing).</p><p>Configure the web and application servers with custom error pages, to prevent 'fingerprintable' product-specific error pages being leaked to the user in the event of HTTP errors, such as 'TRACK' requests for non-existent pages.</p><p>Configure all proxies, application servers, and web servers to prevent disclosure of the technology and version information in the 'Server' and 'X-Powered-By' HTTP response headers.</p><p></p>\n<p>Using the TRACE, OPTIONS, and TRACK methods, the following proxy servers have been identified between OWASP ZAP and the application/web server: </p><p>- Apache/2.2.6 (Win32) mod_ssl/2.2.6 OpenSSL/0.9.8e mod_jk/1.2.40</p><p>The following web/application server has been identified: </p><p>- Unknown</p><p>The 'TRACE' method is enabled on one or more of the proxy servers, or on the origin server. This method leaks all information submitted from the web browser and proxies back to the user agent. This may facilitate 'Cross Site Tracing' attacks. </p>\n<p>Using the TRACE, OPTIONS, and TRACK methods, the following proxy servers have been identified between OWASP ZAP and the application/web server: </p><p>- Apache/2.2.6 (Win32) mod_ssl/2.2.6 OpenSSL/0.9.8e mod_jk/1.2.40</p><p>The following web/application server has been identified: </p><p>- Unknown</p><p>The 'TRACE' method is enabled on one or more of the proxy servers, or on the origin server. This method leaks all information submitted from the web browser and proxies back to the user agent. This may facilitate 'Cross Site Tracing' attacks. </p>"
          },
          "descriptions": [],
          "refs": [],
          "source_location": {},
          "code": "",
=======
            "riskdesc": "High (Medium)"
          },
          "refs": [],
          "source_location": {},
          "title": "Proxy Disclosure",
          "id": "40025.1",
          "desc": "1 proxy server(s) were detected or fingerprinted. This information helps a potential attacker to determine  - A list of targets for an attack against the application. - Potential vulnerabilities on the proxy servers that service the application. - The presence or absence of any proxy-based components that might cause attacks against the application to be detected, prevented, or mitigated. ",
          "descriptions": [
            {
              "data": "<p>Disable the 'TRACE' method on the proxy servers, as well as the origin web/application server.</p><p>Disable the 'OPTIONS' method on the proxy servers, as well as the origin web/application server, if it is not required for other purposes, such as 'CORS' (Cross Origin Resource Sharing).</p><p>Configure the web and application servers with custom error pages, to prevent 'fingerprintable' product-specific error pages being leaked to the user in the event of HTTP errors, such as 'TRACK' requests for non-existent pages.</p><p>Configure all proxies, application servers, and web servers to prevent disclosure of the technology and version information in the 'Server' and 'X-Powered-By' HTTP response headers.</p><p></p>\n<p>Using the TRACE, OPTIONS, and TRACK methods, the following proxy servers have been identified between OWASP ZAP and the application/web server: </p><p>- Apache/2.2.6 (Win32) mod_ssl/2.2.6 OpenSSL/0.9.8e mod_jk/1.2.40</p><p>The following web/application server has been identified: </p><p>- Unknown</p><p>The 'TRACE' method is enabled on one or more of the proxy servers, or on the origin server. This method leaks all information submitted from the web browser and proxies back to the user agent. This may facilitate 'Cross Site Tracing' attacks. </p>\n<p>Using the TRACE, OPTIONS, and TRACK methods, the following proxy servers have been identified between OWASP ZAP and the application/web server: </p><p>- Apache/2.2.6 (Win32) mod_ssl/2.2.6 OpenSSL/0.9.8e mod_jk/1.2.40</p><p>The following web/application server has been identified: </p><p>- Unknown</p><p>The 'TRACE' method is enabled on one or more of the proxy servers, or on the origin server. This method leaks all information submitted from the web browser and proxies back to the user agent. This may facilitate 'Cross Site Tracing' attacks. </p>",
              "label": "check"
            }
          ],
          "impact": 0.7,
          "code": "{\n  \"pluginid\": \"40025\",\n  \"alert\": \"Proxy Disclosure\",\n  \"name\": \"Proxy Disclosure\",\n  \"riskcode\": \"3\",\n  \"confidence\": \"2\",\n  \"riskdesc\": \"High (Medium)\",\n  \"desc\": \"<p>1 proxy server(s) were detected or fingerprinted. This information helps a potential attacker to determine </p><p> - A list of targets for an attack against the application.</p><p> - Potential vulnerabilities on the proxy servers that service the application.</p><p> - The presence or absence of any proxy-based components that might cause attacks against the application to be detected, prevented, or mitigated. </p>\",\n  \"instances\": [\n    {\n      \"uri\": \"http://zero.webappsecurity.com/index.html\",\n      \"method\": \"GET\",\n      \"attack\": \"TRACE, OPTIONS methods with 'Max-Forwards' header. TRACK method.\"\n    },\n    {\n      \"uri\": \"http://zero.webappsecurity.com/bank/online-statements.html\",\n      \"method\": \"GET\",\n      \"attack\": \"TRACE, OPTIONS methods with 'Max-Forwards' header. TRACK method.\"\n    },\n    {\n      \"uri\": \"http://zero.webappsecurity.com/bank/account-activity-show-transactions.html\",\n      \"method\": \"GET\",\n      \"attack\": \"TRACE, OPTIONS methods with 'Max-Forwards' header. TRACK method.\"\n    },\n    {\n      \"uri\": \"http://zero.webappsecurity.com/bank/online-statements-for-account.html\",\n      \"method\": \"GET\",\n      \"attack\": \"TRACE, OPTIONS methods with 'Max-Forwards' header. TRACK method.\"\n    },\n    {\n      \"uri\": \"http://zero.webappsecurity.com/\",\n      \"method\": \"GET\",\n      \"attack\": \"TRACE, OPTIONS methods with 'Max-Forwards' header. TRACK method.\"\n    },\n    {\n      \"uri\": \"http://zero.webappsecurity.com/bank/account-activity.html\",\n      \"method\": \"GET\",\n      \"attack\": \"TRACE, OPTIONS methods with 'Max-Forwards' header. TRACK method.\"\n    },\n    {\n      \"uri\": \"http://zero.webappsecurity.com/bank/transfer-funds-verify.html\",\n      \"method\": \"GET\",\n      \"attack\": \"TRACE, OPTIONS methods with 'Max-Forwards' header. TRACK method.\"\n    },\n    {\n      \"uri\": \"http://zero.webappsecurity.com/help.html\",\n      \"method\": \"GET\",\n      \"attack\": \"TRACE, OPTIONS methods with 'Max-Forwards' header. TRACK method.\"\n    },\n    {\n      \"uri\": \"http://zero.webappsecurity.com/bank\",\n      \"method\": \"GET\",\n      \"attack\": \"TRACE, OPTIONS methods with 'Max-Forwards' header. TRACK method.\"\n    },\n    {\n      \"uri\": \"http://zero.webappsecurity.com/bank/pay-bills-purchase-currency.html\",\n      \"method\": \"GET\",\n      \"attack\": \"TRACE, OPTIONS methods with 'Max-Forwards' header. TRACK method.\"\n    },\n    {\n      \"uri\": \"http://zero.webappsecurity.com/bank/pay-bills.html\",\n      \"method\": \"GET\",\n      \"attack\": \"TRACE, OPTIONS methods with 'Max-Forwards' header. TRACK method.\"\n    },\n    {\n      \"uri\": \"http://zero.webappsecurity.com/bank/redirect.html?url=account-summary.html\",\n      \"method\": \"GET\",\n      \"attack\": \"TRACE, OPTIONS methods with 'Max-Forwards' header. TRACK method.\"\n    },\n    {\n      \"uri\": \"http://zero.webappsecurity.com/auth/security-check.html?user_token=230c3296-ed16-4c56-b15a-21dec9a0b296\",\n      \"method\": \"GET\",\n      \"attack\": \"TRACE, OPTIONS methods with 'Max-Forwards' header. TRACK method.\"\n    },\n    {\n      \"uri\": \"http://zero.webappsecurity.com/favicon.ico\",\n      \"method\": \"GET\",\n      \"attack\": \"TRACE, OPTIONS methods with 'Max-Forwards' header. TRACK method.\"\n    },\n    {\n      \"uri\": \"http://zero.webappsecurity.com/help.html?topic=/help/topic2.html\",\n      \"method\": \"GET\",\n      \"attack\": \"TRACE, OPTIONS methods with 'Max-Forwards' header. TRACK method.\"\n    },\n    {\n      \"uri\": \"http://zero.webappsecurity.com/bank/pay-bills-get-payee-details.html\",\n      \"method\": \"GET\",\n      \"attack\": \"TRACE, OPTIONS methods with 'Max-Forwards' header. TRACK method.\"\n    },\n    {\n      \"uri\": \"http://zero.webappsecurity.com/bank/money-map.html\",\n      \"method\": \"GET\",\n      \"attack\": \"TRACE, OPTIONS methods with 'Max-Forwards' header. TRACK method.\"\n    },\n    {\n      \"uri\": \"http://zero.webappsecurity.com/bank/money-map-get-spendings-by-type.html?_dc=1544043856896\",\n      \"method\": \"GET\",\n      \"attack\": \"TRACE, OPTIONS methods with 'Max-Forwards' header. TRACK method.\"\n    },\n    {\n      \"uri\": \"http://zero.webappsecurity.com/bank/pay-bills-get-payee-details.html\",\n      \"method\": \"GET\",\n      \"attack\": \"TRACE, OPTIONS methods with 'Max-Forwards' header. TRACK method.\"\n    },\n    {\n      \"uri\": \"http://zero.webappsecurity.com/signin.html\",\n      \"method\": \"GET\",\n      \"attack\": \"TRACE, OPTIONS methods with 'Max-Forwards' header. TRACK method.\"\n    }\n  ],\n  \"count\": \"64\",\n  \"solution\": \"<p>Disable the 'TRACE' method on the proxy servers, as well as the origin web/application server.</p><p>Disable the 'OPTIONS' method on the proxy servers, as well as the origin web/application server, if it is not required for other purposes, such as 'CORS' (Cross Origin Resource Sharing).</p><p>Configure the web and application servers with custom error pages, to prevent 'fingerprintable' product-specific error pages being leaked to the user in the event of HTTP errors, such as 'TRACK' requests for non-existent pages.</p><p>Configure all proxies, application servers, and web servers to prevent disclosure of the technology and version information in the 'Server' and 'X-Powered-By' HTTP response headers.</p><p></p>\",\n  \"otherinfo\": \"<p>Using the TRACE, OPTIONS, and TRACK methods, the following proxy servers have been identified between OWASP ZAP and the application/web server: </p><p>- Apache/2.2.6 (Win32) mod_ssl/2.2.6 OpenSSL/0.9.8e mod_jk/1.2.40</p><p>The following web/application server has been identified: </p><p>- Unknown</p><p>The 'TRACE' method is enabled on one or more of the proxy servers, or on the origin server. This method leaks all information submitted from the web browser and proxies back to the user agent. This may facilitate 'Cross Site Tracing' attacks. </p>\",\n  \"reference\": \"<p>https://tools.ietf.org/html/rfc7231#section-5.1.2</p>\",\n  \"cweid\": \"200\",\n  \"wascid\": \"45\",\n  \"sourceid\": \"1\"\n}",
>>>>>>> 698ad427
          "results": [
            {
              "status": "failed",
              "code_desc": "Uri: http://zero.webappsecurity.com/index.html\nMethod: GET\nAttack: TRACE, OPTIONS methods with 'Max-Forwards' header. TRACK method.\n",
<<<<<<< HEAD
              "run_time": 0,
=======
>>>>>>> 698ad427
              "start_time": "Wed, 5 Dec 2018 19:00:19"
            },
            {
              "status": "failed",
              "code_desc": "Uri: http://zero.webappsecurity.com/bank/online-statements.html\nMethod: GET\nAttack: TRACE, OPTIONS methods with 'Max-Forwards' header. TRACK method.\n",
<<<<<<< HEAD
              "run_time": 0,
=======
>>>>>>> 698ad427
              "start_time": "Wed, 5 Dec 2018 19:00:19"
            },
            {
              "status": "failed",
              "code_desc": "Uri: http://zero.webappsecurity.com/bank/account-activity-show-transactions.html\nMethod: GET\nAttack: TRACE, OPTIONS methods with 'Max-Forwards' header. TRACK method.\n",
<<<<<<< HEAD
              "run_time": 0,
=======
>>>>>>> 698ad427
              "start_time": "Wed, 5 Dec 2018 19:00:19"
            },
            {
              "status": "failed",
              "code_desc": "Uri: http://zero.webappsecurity.com/bank/online-statements-for-account.html\nMethod: GET\nAttack: TRACE, OPTIONS methods with 'Max-Forwards' header. TRACK method.\n",
<<<<<<< HEAD
              "run_time": 0,
=======
>>>>>>> 698ad427
              "start_time": "Wed, 5 Dec 2018 19:00:19"
            },
            {
              "status": "failed",
              "code_desc": "Uri: http://zero.webappsecurity.com/\nMethod: GET\nAttack: TRACE, OPTIONS methods with 'Max-Forwards' header. TRACK method.\n",
<<<<<<< HEAD
              "run_time": 0,
=======
>>>>>>> 698ad427
              "start_time": "Wed, 5 Dec 2018 19:00:19"
            },
            {
              "status": "failed",
              "code_desc": "Uri: http://zero.webappsecurity.com/bank/account-activity.html\nMethod: GET\nAttack: TRACE, OPTIONS methods with 'Max-Forwards' header. TRACK method.\n",
<<<<<<< HEAD
              "run_time": 0,
=======
>>>>>>> 698ad427
              "start_time": "Wed, 5 Dec 2018 19:00:19"
            },
            {
              "status": "failed",
              "code_desc": "Uri: http://zero.webappsecurity.com/bank/transfer-funds-verify.html\nMethod: GET\nAttack: TRACE, OPTIONS methods with 'Max-Forwards' header. TRACK method.\n",
<<<<<<< HEAD
              "run_time": 0,
=======
>>>>>>> 698ad427
              "start_time": "Wed, 5 Dec 2018 19:00:19"
            },
            {
              "status": "failed",
              "code_desc": "Uri: http://zero.webappsecurity.com/help.html\nMethod: GET\nAttack: TRACE, OPTIONS methods with 'Max-Forwards' header. TRACK method.\n",
<<<<<<< HEAD
              "run_time": 0,
=======
>>>>>>> 698ad427
              "start_time": "Wed, 5 Dec 2018 19:00:19"
            },
            {
              "status": "failed",
              "code_desc": "Uri: http://zero.webappsecurity.com/bank\nMethod: GET\nAttack: TRACE, OPTIONS methods with 'Max-Forwards' header. TRACK method.\n",
<<<<<<< HEAD
              "run_time": 0,
=======
>>>>>>> 698ad427
              "start_time": "Wed, 5 Dec 2018 19:00:19"
            },
            {
              "status": "failed",
              "code_desc": "Uri: http://zero.webappsecurity.com/bank/pay-bills-purchase-currency.html\nMethod: GET\nAttack: TRACE, OPTIONS methods with 'Max-Forwards' header. TRACK method.\n",
<<<<<<< HEAD
              "run_time": 0,
=======
>>>>>>> 698ad427
              "start_time": "Wed, 5 Dec 2018 19:00:19"
            },
            {
              "status": "failed",
              "code_desc": "Uri: http://zero.webappsecurity.com/bank/pay-bills.html\nMethod: GET\nAttack: TRACE, OPTIONS methods with 'Max-Forwards' header. TRACK method.\n",
<<<<<<< HEAD
              "run_time": 0,
=======
>>>>>>> 698ad427
              "start_time": "Wed, 5 Dec 2018 19:00:19"
            },
            {
              "status": "failed",
              "code_desc": "Uri: http://zero.webappsecurity.com/bank/redirect.html?url=account-summary.html\nMethod: GET\nAttack: TRACE, OPTIONS methods with 'Max-Forwards' header. TRACK method.\n",
<<<<<<< HEAD
              "run_time": 0,
=======
>>>>>>> 698ad427
              "start_time": "Wed, 5 Dec 2018 19:00:19"
            },
            {
              "status": "failed",
              "code_desc": "Uri: http://zero.webappsecurity.com/auth/security-check.html?user_token=230c3296-ed16-4c56-b15a-21dec9a0b296\nMethod: GET\nAttack: TRACE, OPTIONS methods with 'Max-Forwards' header. TRACK method.\n",
<<<<<<< HEAD
              "run_time": 0,
=======
>>>>>>> 698ad427
              "start_time": "Wed, 5 Dec 2018 19:00:19"
            },
            {
              "status": "failed",
              "code_desc": "Uri: http://zero.webappsecurity.com/favicon.ico\nMethod: GET\nAttack: TRACE, OPTIONS methods with 'Max-Forwards' header. TRACK method.\n",
<<<<<<< HEAD
              "run_time": 0,
=======
>>>>>>> 698ad427
              "start_time": "Wed, 5 Dec 2018 19:00:19"
            },
            {
              "status": "failed",
              "code_desc": "Uri: http://zero.webappsecurity.com/help.html?topic=/help/topic2.html\nMethod: GET\nAttack: TRACE, OPTIONS methods with 'Max-Forwards' header. TRACK method.\n",
<<<<<<< HEAD
              "run_time": 0,
=======
>>>>>>> 698ad427
              "start_time": "Wed, 5 Dec 2018 19:00:19"
            },
            {
              "status": "failed",
              "code_desc": "Uri: http://zero.webappsecurity.com/bank/pay-bills-get-payee-details.html\nMethod: GET\nAttack: TRACE, OPTIONS methods with 'Max-Forwards' header. TRACK method.\n",
<<<<<<< HEAD
              "run_time": 0,
=======
>>>>>>> 698ad427
              "start_time": "Wed, 5 Dec 2018 19:00:19"
            },
            {
              "status": "failed",
              "code_desc": "Uri: http://zero.webappsecurity.com/bank/money-map.html\nMethod: GET\nAttack: TRACE, OPTIONS methods with 'Max-Forwards' header. TRACK method.\n",
<<<<<<< HEAD
              "run_time": 0,
=======
>>>>>>> 698ad427
              "start_time": "Wed, 5 Dec 2018 19:00:19"
            },
            {
              "status": "failed",
              "code_desc": "Uri: http://zero.webappsecurity.com/bank/money-map-get-spendings-by-type.html?_dc=1544043856896\nMethod: GET\nAttack: TRACE, OPTIONS methods with 'Max-Forwards' header. TRACK method.\n",
<<<<<<< HEAD
              "run_time": 0,
=======
>>>>>>> 698ad427
              "start_time": "Wed, 5 Dec 2018 19:00:19"
            },
            {
              "status": "failed",
              "code_desc": "Uri: http://zero.webappsecurity.com/signin.html\nMethod: GET\nAttack: TRACE, OPTIONS methods with 'Max-Forwards' header. TRACK method.\n",
<<<<<<< HEAD
              "run_time": 0,
=======
>>>>>>> 698ad427
              "start_time": "Wed, 5 Dec 2018 19:00:19"
            }
          ]
        },
        {
<<<<<<< HEAD
          "id": "10021",
          "title": "X-Content-Type-Options Header Missing",
          "desc": "The Anti-MIME-Sniffing header X-Content-Type-Options was not set to 'nosniff'. This allows older versions of Internet Explorer and Chrome to perform MIME-sniffing on the response body, potentially causing the response body to be interpreted and displayed as a content type other than the declared content type. Current (early 2014) and legacy versions of Firefox will use the declared content type (if one is set), rather than performing MIME-sniffing.",
          "impact": 0.3,
          "tags": {
            "cci": [
              "CCI-003173",
              "CCI-001643"
            ],
=======
          "tags": {
>>>>>>> 698ad427
            "nist": [
              "SA-11",
              "RA-5"
            ],
            "cweid": "16",
            "wascid": "15",
            "sourceid": "3",
            "confidence": "2",
<<<<<<< HEAD
            "riskdesc": "Low (Medium)",
            "check": "<p>Ensure that the application/web server sets the Content-Type header appropriately, and that it sets the X-Content-Type-Options header to 'nosniff' for all web pages.</p><p>If possible, ensure that the end user uses a standards-compliant and modern web browser that does not perform MIME-sniffing at all, or that can be directed by the web application/web server to not perform MIME-sniffing.</p>\n<p>This issue still applies to error type pages (401, 403, 500, etc) as those pages are often still affected by injection issues, in which case there is still concern for browsers sniffing pages away from their actual content type.</p><p>At \"High\" threshold this scanner will not alert on client or server error responses.</p>\n<p>This issue still applies to error type pages (401, 403, 500, etc) as those pages are often still affected by injection issues, in which case there is still concern for browsers sniffing pages away from their actual content type.</p><p>At \"High\" threshold this scanner will not alert on client or server error responses.</p>"
          },
          "descriptions": [],
          "refs": [],
          "source_location": {},
          "code": "",
=======
            "riskdesc": "Low (Medium)"
          },
          "refs": [],
          "source_location": {},
          "title": "X-Content-Type-Options Header Missing",
          "id": "10021",
          "desc": "The Anti-MIME-Sniffing header X-Content-Type-Options was not set to 'nosniff'. This allows older versions of Internet Explorer and Chrome to perform MIME-sniffing on the response body, potentially causing the response body to be interpreted and displayed as a content type other than the declared content type. Current (early 2014) and legacy versions of Firefox will use the declared content type (if one is set), rather than performing MIME-sniffing.",
          "descriptions": [
            {
              "data": "<p>Ensure that the application/web server sets the Content-Type header appropriately, and that it sets the X-Content-Type-Options header to 'nosniff' for all web pages.</p><p>If possible, ensure that the end user uses a standards-compliant and modern web browser that does not perform MIME-sniffing at all, or that can be directed by the web application/web server to not perform MIME-sniffing.</p>\n<p>This issue still applies to error type pages (401, 403, 500, etc) as those pages are often still affected by injection issues, in which case there is still concern for browsers sniffing pages away from their actual content type.</p><p>At \"High\" threshold this scanner will not alert on client or server error responses.</p>\n<p>This issue still applies to error type pages (401, 403, 500, etc) as those pages are often still affected by injection issues, in which case there is still concern for browsers sniffing pages away from their actual content type.</p><p>At \"High\" threshold this scanner will not alert on client or server error responses.</p>",
              "label": "check"
            }
          ],
          "impact": 0.3,
          "code": "{\n  \"pluginid\": \"10021\",\n  \"alert\": \"X-Content-Type-Options Header Missing\",\n  \"name\": \"X-Content-Type-Options Header Missing\",\n  \"riskcode\": \"1\",\n  \"confidence\": \"2\",\n  \"riskdesc\": \"Low (Medium)\",\n  \"desc\": \"<p>The Anti-MIME-Sniffing header X-Content-Type-Options was not set to 'nosniff'. This allows older versions of Internet Explorer and Chrome to perform MIME-sniffing on the response body, potentially causing the response body to be interpreted and displayed as a content type other than the declared content type. Current (early 2014) and legacy versions of Firefox will use the declared content type (if one is set), rather than performing MIME-sniffing.</p>\",\n  \"instances\": [\n    {\n      \"uri\": \"http://zero.webappsecurity.com/bank/pay-bills-get-payee-details.html\",\n      \"method\": \"POST\",\n      \"param\": \"X-Content-Type-Options\"\n    },\n    {\n      \"uri\": \"http://zero.webappsecurity.com/bank/pay-bills-conversion-rate-for-currency.html\",\n      \"method\": \"POST\",\n      \"param\": \"X-Content-Type-Options\"\n    },\n    {\n      \"uri\": \"http://zero.webappsecurity.com/resources/js/jquery-1.6.4.min.js\",\n      \"method\": \"GET\",\n      \"param\": \"X-Content-Type-Options\"\n    },\n    {\n      \"uri\": \"http://zero.webappsecurity.com/resources/extjs/app/view/DetailedReport.js\",\n      \"method\": \"GET\",\n      \"param\": \"X-Content-Type-Options\"\n    },\n    {\n      \"uri\": \"http://zero.webappsecurity.com/bank/transfer-funds.html\",\n      \"method\": \"GET\",\n      \"param\": \"X-Content-Type-Options\"\n    },\n    {\n      \"uri\": \"http://zero.webappsecurity.com/feedback.html\",\n      \"method\": \"GET\",\n      \"param\": \"X-Content-Type-Options\"\n    },\n    {\n      \"uri\": \"http://zero.webappsecurity.com/index.html\",\n      \"method\": \"GET\",\n      \"param\": \"X-Content-Type-Options\"\n    },\n    {\n      \"uri\": \"http://zero.webappsecurity.com/resources/js/jquery-1.7.2.min.js\",\n      \"method\": \"GET\",\n      \"param\": \"X-Content-Type-Options\"\n    },\n    {\n      \"uri\": \"http://zero.webappsecurity.com/resources/themes/images/gray/tools/tool-sprites.gif\",\n      \"method\": \"GET\",\n      \"param\": \"X-Content-Type-Options\"\n    },\n    {\n      \"uri\": \"http://zero.webappsecurity.com/bank/account-activity.html\",\n      \"method\": \"GET\",\n      \"param\": \"X-Content-Type-Options\"\n    },\n    {\n      \"uri\": \"http://zero.webappsecurity.com/resources/extjs/app/store/ReportOutFlow.js\",\n      \"method\": \"GET\",\n      \"param\": \"X-Content-Type-Options\"\n    },\n    {\n      \"uri\": \"http://zero.webappsecurity.com/bank/pay-bills-new-payee.html\",\n      \"method\": \"GET\",\n      \"param\": \"X-Content-Type-Options\"\n    },\n    {\n      \"uri\": \"http://zero.webappsecurity.com/resources/extjs/app/view/Report.js\",\n      \"method\": \"GET\",\n      \"param\": \"X-Content-Type-Options\"\n    },\n    {\n      \"uri\": \"http://zero.webappsecurity.com/resources/css/ext-all-gray.css\",\n      \"method\": \"GET\",\n      \"param\": \"X-Content-Type-Options\"\n    },\n    {\n      \"uri\": \"http://zero.webappsecurity.com/online-banking.html\",\n      \"method\": \"GET\",\n      \"param\": \"X-Content-Type-Options\"\n    },\n    {\n      \"uri\": \"http://zero.webappsecurity.com/resources/extjs/app/model/DetailedReport.js\",\n      \"method\": \"GET\",\n      \"param\": \"X-Content-Type-Options\"\n    },\n    {\n      \"uri\": \"http://zero.webappsecurity.com/resources/extjs/app/view/SummaryReport.js\",\n      \"method\": \"GET\",\n      \"param\": \"X-Content-Type-Options\"\n    },\n    {\n      \"uri\": \"http://zero.webappsecurity.com/resources/extjs/app/model/Report.js\",\n      \"method\": \"GET\",\n      \"param\": \"X-Content-Type-Options\"\n    },\n    {\n      \"uri\": \"http://zero.webappsecurity.com/resources/extjs/app/view/Viewport.js\",\n      \"method\": \"GET\",\n      \"param\": \"X-Content-Type-Options\"\n    },\n    {\n      \"uri\": \"http://zero.webappsecurity.com/resources/css/jquery-ui-1.8.16.custom.css\",\n      \"method\": \"GET\",\n      \"param\": \"X-Content-Type-Options\"\n    }\n  ],\n  \"count\": \"85\",\n  \"solution\": \"<p>Ensure that the application/web server sets the Content-Type header appropriately, and that it sets the X-Content-Type-Options header to 'nosniff' for all web pages.</p><p>If possible, ensure that the end user uses a standards-compliant and modern web browser that does not perform MIME-sniffing at all, or that can be directed by the web application/web server to not perform MIME-sniffing.</p>\",\n  \"otherinfo\": \"<p>This issue still applies to error type pages (401, 403, 500, etc) as those pages are often still affected by injection issues, in which case there is still concern for browsers sniffing pages away from their actual content type.</p><p>At \\\"High\\\" threshold this scanner will not alert on client or server error responses.</p>\",\n  \"reference\": \"<p>http://msdn.microsoft.com/en-us/library/ie/gg622941%28v=vs.85%29.aspx</p><p>https://www.owasp.org/index.php/List_of_useful_HTTP_headers</p>\",\n  \"cweid\": \"16\",\n  \"wascid\": \"15\",\n  \"sourceid\": \"3\"\n}",
>>>>>>> 698ad427
          "results": [
            {
              "status": "failed",
              "code_desc": "Uri: http://zero.webappsecurity.com/bank/pay-bills-get-payee-details.html\nMethod: POST\nParam: X-Content-Type-Options\n",
<<<<<<< HEAD
              "run_time": 0,
=======
>>>>>>> 698ad427
              "start_time": "Wed, 5 Dec 2018 19:00:19"
            },
            {
              "status": "failed",
              "code_desc": "Uri: http://zero.webappsecurity.com/bank/pay-bills-conversion-rate-for-currency.html\nMethod: POST\nParam: X-Content-Type-Options\n",
<<<<<<< HEAD
              "run_time": 0,
=======
>>>>>>> 698ad427
              "start_time": "Wed, 5 Dec 2018 19:00:19"
            },
            {
              "status": "failed",
              "code_desc": "Uri: http://zero.webappsecurity.com/resources/js/jquery-1.6.4.min.js\nMethod: GET\nParam: X-Content-Type-Options\n",
<<<<<<< HEAD
              "run_time": 0,
=======
>>>>>>> 698ad427
              "start_time": "Wed, 5 Dec 2018 19:00:19"
            },
            {
              "status": "failed",
              "code_desc": "Uri: http://zero.webappsecurity.com/resources/extjs/app/view/DetailedReport.js\nMethod: GET\nParam: X-Content-Type-Options\n",
<<<<<<< HEAD
              "run_time": 0,
=======
>>>>>>> 698ad427
              "start_time": "Wed, 5 Dec 2018 19:00:19"
            },
            {
              "status": "failed",
              "code_desc": "Uri: http://zero.webappsecurity.com/bank/transfer-funds.html\nMethod: GET\nParam: X-Content-Type-Options\n",
<<<<<<< HEAD
              "run_time": 0,
=======
>>>>>>> 698ad427
              "start_time": "Wed, 5 Dec 2018 19:00:19"
            },
            {
              "status": "failed",
              "code_desc": "Uri: http://zero.webappsecurity.com/feedback.html\nMethod: GET\nParam: X-Content-Type-Options\n",
<<<<<<< HEAD
              "run_time": 0,
=======
>>>>>>> 698ad427
              "start_time": "Wed, 5 Dec 2018 19:00:19"
            },
            {
              "status": "failed",
              "code_desc": "Uri: http://zero.webappsecurity.com/index.html\nMethod: GET\nParam: X-Content-Type-Options\n",
<<<<<<< HEAD
              "run_time": 0,
=======
>>>>>>> 698ad427
              "start_time": "Wed, 5 Dec 2018 19:00:19"
            },
            {
              "status": "failed",
              "code_desc": "Uri: http://zero.webappsecurity.com/resources/js/jquery-1.7.2.min.js\nMethod: GET\nParam: X-Content-Type-Options\n",
<<<<<<< HEAD
              "run_time": 0,
=======
>>>>>>> 698ad427
              "start_time": "Wed, 5 Dec 2018 19:00:19"
            },
            {
              "status": "failed",
              "code_desc": "Uri: http://zero.webappsecurity.com/resources/themes/images/gray/tools/tool-sprites.gif\nMethod: GET\nParam: X-Content-Type-Options\n",
<<<<<<< HEAD
              "run_time": 0,
=======
>>>>>>> 698ad427
              "start_time": "Wed, 5 Dec 2018 19:00:19"
            },
            {
              "status": "failed",
              "code_desc": "Uri: http://zero.webappsecurity.com/bank/account-activity.html\nMethod: GET\nParam: X-Content-Type-Options\n",
<<<<<<< HEAD
              "run_time": 0,
=======
>>>>>>> 698ad427
              "start_time": "Wed, 5 Dec 2018 19:00:19"
            },
            {
              "status": "failed",
              "code_desc": "Uri: http://zero.webappsecurity.com/resources/extjs/app/store/ReportOutFlow.js\nMethod: GET\nParam: X-Content-Type-Options\n",
<<<<<<< HEAD
              "run_time": 0,
=======
>>>>>>> 698ad427
              "start_time": "Wed, 5 Dec 2018 19:00:19"
            },
            {
              "status": "failed",
              "code_desc": "Uri: http://zero.webappsecurity.com/bank/pay-bills-new-payee.html\nMethod: GET\nParam: X-Content-Type-Options\n",
<<<<<<< HEAD
              "run_time": 0,
=======
>>>>>>> 698ad427
              "start_time": "Wed, 5 Dec 2018 19:00:19"
            },
            {
              "status": "failed",
              "code_desc": "Uri: http://zero.webappsecurity.com/resources/extjs/app/view/Report.js\nMethod: GET\nParam: X-Content-Type-Options\n",
<<<<<<< HEAD
              "run_time": 0,
=======
>>>>>>> 698ad427
              "start_time": "Wed, 5 Dec 2018 19:00:19"
            },
            {
              "status": "failed",
              "code_desc": "Uri: http://zero.webappsecurity.com/resources/css/ext-all-gray.css\nMethod: GET\nParam: X-Content-Type-Options\n",
<<<<<<< HEAD
              "run_time": 0,
=======
>>>>>>> 698ad427
              "start_time": "Wed, 5 Dec 2018 19:00:19"
            },
            {
              "status": "failed",
              "code_desc": "Uri: http://zero.webappsecurity.com/online-banking.html\nMethod: GET\nParam: X-Content-Type-Options\n",
<<<<<<< HEAD
              "run_time": 0,
=======
>>>>>>> 698ad427
              "start_time": "Wed, 5 Dec 2018 19:00:19"
            },
            {
              "status": "failed",
              "code_desc": "Uri: http://zero.webappsecurity.com/resources/extjs/app/model/DetailedReport.js\nMethod: GET\nParam: X-Content-Type-Options\n",
<<<<<<< HEAD
              "run_time": 0,
=======
>>>>>>> 698ad427
              "start_time": "Wed, 5 Dec 2018 19:00:19"
            },
            {
              "status": "failed",
              "code_desc": "Uri: http://zero.webappsecurity.com/resources/extjs/app/view/SummaryReport.js\nMethod: GET\nParam: X-Content-Type-Options\n",
<<<<<<< HEAD
              "run_time": 0,
=======
>>>>>>> 698ad427
              "start_time": "Wed, 5 Dec 2018 19:00:19"
            },
            {
              "status": "failed",
              "code_desc": "Uri: http://zero.webappsecurity.com/resources/extjs/app/model/Report.js\nMethod: GET\nParam: X-Content-Type-Options\n",
<<<<<<< HEAD
              "run_time": 0,
=======
>>>>>>> 698ad427
              "start_time": "Wed, 5 Dec 2018 19:00:19"
            },
            {
              "status": "failed",
              "code_desc": "Uri: http://zero.webappsecurity.com/resources/extjs/app/view/Viewport.js\nMethod: GET\nParam: X-Content-Type-Options\n",
<<<<<<< HEAD
              "run_time": 0,
=======
>>>>>>> 698ad427
              "start_time": "Wed, 5 Dec 2018 19:00:19"
            },
            {
              "status": "failed",
              "code_desc": "Uri: http://zero.webappsecurity.com/resources/css/jquery-ui-1.8.16.custom.css\nMethod: GET\nParam: X-Content-Type-Options\n",
<<<<<<< HEAD
              "run_time": 0,
=======
>>>>>>> 698ad427
              "start_time": "Wed, 5 Dec 2018 19:00:19"
            }
          ]
        },
        {
<<<<<<< HEAD
          "id": "40024",
          "title": "SQL Injection - SQLite",
          "desc": "SQL injection may be possible",
          "impact": 0.7,
          "tags": {
            "cci": [
              "CCI-001310"
            ],
=======
          "tags": {
>>>>>>> 698ad427
            "nist": [
              "SI-10"
            ],
            "cweid": "89",
            "wascid": "19",
            "sourceid": "1",
            "confidence": "2",
<<<<<<< HEAD
            "riskdesc": "High (Medium)",
            "check": "<p>Do not trust client side input, even if there is client side validation in place. </p><p>In general, type check all data on the server side.</p><p>If the application uses JDBC, use PreparedStatement or CallableStatement, with parameters passed by '?'</p><p>If the application uses ASP, use ADO Command Objects with strong type checking and parameterized queries.</p><p>If database Stored Procedures can be used, use them.</p><p>Do *not* concatenate strings into queries in the stored procedure, or use 'exec', 'exec immediate', or equivalent functionality!</p><p>Do not create dynamic SQL queries using simple string concatenation.</p><p>Escape all data received from the client.</p><p>Apply a 'whitelist' of allowed characters, or a 'blacklist' of disallowed characters in user input.</p><p>Apply the privilege of least privilege by using the least privileged database user possible.</p><p>In particular, avoid using the 'sa' or 'db-owner' database users. This does not eliminate SQL injection, but minimizes its impact.</p><p>Grant the minimum database access that is necessary for the application.</p>\n<p>The query time is controllable using parameter value [case randomblob(10000000) when not null then 1 else 1 end ], which caused the request to take [449] milliseconds, parameter value [case randomblob(10000000) when not null then 1 else 1 end ], which caused the request to take [449] milliseconds, when the original unmodified query with value [query] took [13] milliseconds.</p>\n<p>The query time is controllable using parameter value [case randomblob(10000000) when not null then 1 else 1 end ], which caused the request to take [449] milliseconds, parameter value [case randomblob(10000000) when not null then 1 else 1 end ], which caused the request to take [449] milliseconds, when the original unmodified query with value [query] took [13] milliseconds.</p>"
          },
          "descriptions": [],
          "refs": [],
          "source_location": {},
          "code": "",
=======
            "riskdesc": "High (Medium)"
          },
          "refs": [],
          "source_location": {},
          "title": "SQL Injection - SQLite",
          "id": "40024",
          "desc": "SQL injection may be possible",
          "descriptions": [
            {
              "data": "<p>Do not trust client side input, even if there is client side validation in place. </p><p>In general, type check all data on the server side.</p><p>If the application uses JDBC, use PreparedStatement or CallableStatement, with parameters passed by '?'</p><p>If the application uses ASP, use ADO Command Objects with strong type checking and parameterized queries.</p><p>If database Stored Procedures can be used, use them.</p><p>Do *not* concatenate strings into queries in the stored procedure, or use 'exec', 'exec immediate', or equivalent functionality!</p><p>Do not create dynamic SQL queries using simple string concatenation.</p><p>Escape all data received from the client.</p><p>Apply a 'whitelist' of allowed characters, or a 'blacklist' of disallowed characters in user input.</p><p>Apply the privilege of least privilege by using the least privileged database user possible.</p><p>In particular, avoid using the 'sa' or 'db-owner' database users. This does not eliminate SQL injection, but minimizes its impact.</p><p>Grant the minimum database access that is necessary for the application.</p>\n<p>The query time is controllable using parameter value [case randomblob(10000000) when not null then 1 else 1 end ], which caused the request to take [449] milliseconds, parameter value [case randomblob(10000000) when not null then 1 else 1 end ], which caused the request to take [449] milliseconds, when the original unmodified query with value [query] took [13] milliseconds.</p>\n<p>The query time is controllable using parameter value [case randomblob(10000000) when not null then 1 else 1 end ], which caused the request to take [449] milliseconds, parameter value [case randomblob(10000000) when not null then 1 else 1 end ], which caused the request to take [449] milliseconds, when the original unmodified query with value [query] took [13] milliseconds.</p>",
              "label": "check"
            }
          ],
          "impact": 0.7,
          "code": "{\n  \"pluginid\": \"40024\",\n  \"alert\": \"SQL Injection - SQLite\",\n  \"name\": \"SQL Injection - SQLite\",\n  \"riskcode\": \"3\",\n  \"confidence\": \"2\",\n  \"riskdesc\": \"High (Medium)\",\n  \"desc\": \"<p>SQL injection may be possible</p>\",\n  \"instances\": [\n    {\n      \"uri\": \"http://zero.webappsecurity.com/forgotten-password-send.html\",\n      \"method\": \"GET\",\n      \"param\": \"query\",\n      \"attack\": \"case randomblob(10000000) when not null then 1 else 1 end \",\n      \"evidence\": \"The query time is controllable using parameter value [case randomblob(10000000) when not null then 1 else 1 end ], which caused the request to take [449] milliseconds, parameter value [case randomblob(10000000) when not null then 1 else 1 end ], which caused the request to take [449] milliseconds, when the original unmodified query with value [query] took [13] milliseconds.\"\n    },\n    {\n      \"uri\": \"http://zero.webappsecurity.com/bank/money-map-get-spendings-by-type.html?_dc=1544043856896\",\n      \"method\": \"POST\",\n      \"param\": \"_dc\",\n      \"attack\": \"1544043856896 * case randomblob(10000000) when not null then 1 else 1 end \",\n      \"evidence\": \"The query time is controllable using parameter value [1544043856896 * case randomblob(10000000) when not null then 1 else 1 end ], which caused the request to take [509] milliseconds, parameter value [1544043856896 * case randomblob(10000000) when not null then 1 else 1 end ], which caused the request to take [509] milliseconds, when the original unmodified query with value [1544043856896] took [10] milliseconds.\"\n    },\n    {\n      \"uri\": \"http://zero.webappsecurity.com/bank/pay-bills.html\",\n      \"method\": \"GET\",\n      \"param\": \"query\",\n      \"attack\": \"case randomblob(10000000) when not null then 1 else 1 end \",\n      \"evidence\": \"The query time is controllable using parameter value [case randomblob(10000000) when not null then 1 else 1 end ], which caused the request to take [469] milliseconds, parameter value [case randomblob(10000000) when not null then 1 else 1 end ], which caused the request to take [469] milliseconds, when the original unmodified query with value [query] took [21] milliseconds.\"\n    },\n    {\n      \"uri\": \"http://zero.webappsecurity.com/bank/money-map.html\",\n      \"method\": \"GET\",\n      \"param\": \"query\",\n      \"attack\": \"\\\" | case randomblob(100000000) when not null then \\\"\\\" else \\\"\\\" end | \\\"\",\n      \"evidence\": \"The query time is controllable using parameter value [\\\" | case randomblob(100000000) when not null then \\\"\\\" else \\\"\\\" end | \\\"], which caused the request to take [517] milliseconds, parameter value [\\\" | case randomblob(100000000) when not null then \\\"\\\" else \\\"\\\" end | \\\"], which caused the request to take [517] milliseconds, when the original unmodified query with value [query] took [21] milliseconds.\"\n    },\n    {\n      \"uri\": \"http://zero.webappsecurity.com/signin.html\",\n      \"method\": \"POST\",\n      \"param\": \"user_password\",\n      \"attack\": \"case randomblob(100000) when not null then 1 else 1 end \",\n      \"evidence\": \"The query time is controllable using parameter value [case randomblob(100000) when not null then 1 else 1 end ], which caused the request to take [453] milliseconds, parameter value [case randomblob(100000) when not null then 1 else 1 end ], which caused the request to take [453] milliseconds, when the original unmodified query with value [password] took [19] milliseconds.\"\n    },\n    {\n      \"uri\": \"http://zero.webappsecurity.com/bank\",\n      \"method\": \"GET\",\n      \"param\": \"query\",\n      \"attack\": \"\\\" | case randomblob(1000000) when not null then \\\"\\\" else \\\"\\\" end | \\\"\",\n      \"evidence\": \"The query time is controllable using parameter value [\\\" | case randomblob(1000000) when not null then \\\"\\\" else \\\"\\\" end | \\\"], which caused the request to take [586] milliseconds, parameter value [\\\" | case randomblob(1000000) when not null then \\\"\\\" else \\\"\\\" end | \\\"], which caused the request to take [586] milliseconds, when the original unmodified query with value [query] took [490] milliseconds.\"\n    },\n    {\n      \"uri\": \"http://zero.webappsecurity.com/bank/pay-bills-purchase-currency.html\",\n      \"method\": \"GET\",\n      \"param\": \"query\",\n      \"attack\": \"case randomblob(100000000) when not null then 1 else 1 end \",\n      \"evidence\": \"The query time is controllable using parameter value [case randomblob(100000000) when not null then 1 else 1 end ], which caused the request to take [474] milliseconds, parameter value [case randomblob(100000000) when not null then 1 else 1 end ], which caused the request to take [474] milliseconds, when the original unmodified query with value [query] took [11] milliseconds.\"\n    },\n    {\n      \"uri\": \"http://zero.webappsecurity.com/signin.html\",\n      \"method\": \"POST\",\n      \"param\": \"user_remember_me\",\n      \"attack\": \"case randomblob(1000000) when not null then 1 else 1 end \",\n      \"evidence\": \"The query time is controllable using parameter value [case randomblob(1000000) when not null then 1 else 1 end ], which caused the request to take [446] milliseconds, parameter value [case randomblob(1000000) when not null then 1 else 1 end ], which caused the request to take [446] milliseconds, when the original unmodified query with value [on] took [21] milliseconds.\"\n    },\n    {\n      \"uri\": \"http://zero.webappsecurity.com/signin.html\",\n      \"method\": \"GET\",\n      \"param\": \"query\",\n      \"attack\": \"' | case randomblob(1000000000) when not null then \\\"\\\" else \\\"\\\" end | '\",\n      \"evidence\": \"The query time is controllable using parameter value [' | case randomblob(1000000000) when not null then \\\"\\\" else \\\"\\\" end | '], which caused the request to take [497] milliseconds, parameter value [' | case randomblob(1000000000) when not null then \\\"\\\" else \\\"\\\" end | '], which caused the request to take [497] milliseconds, when the original unmodified query with value [query] took [32] milliseconds.\"\n    },\n    {\n      \"uri\": \"http://zero.webappsecurity.com/bank/transfer-funds-verify.html\",\n      \"method\": \"POST\",\n      \"param\": \"fromAccountId\",\n      \"attack\": \"case randomblob(10000000) when not null then 1 else 1 end \",\n      \"evidence\": \"The query time is controllable using parameter value [case randomblob(10000000) when not null then 1 else 1 end ], which caused the request to take [549] milliseconds, parameter value [case randomblob(10000000) when not null then 1 else 1 end ], which caused the request to take [549] milliseconds, when the original unmodified query with value [4] took [21] milliseconds.\"\n    },\n    {\n      \"uri\": \"http://zero.webappsecurity.com/sendFeedback.html\",\n      \"method\": \"POST\",\n      \"param\": \"query\",\n      \"attack\": \"case randomblob(1000000) when not null then 1 else 1 end \",\n      \"evidence\": \"The query time is controllable using parameter value [case randomblob(1000000) when not null then 1 else 1 end ], which caused the request to take [445] milliseconds, parameter value [case randomblob(1000000) when not null then 1 else 1 end ], which caused the request to take [445] milliseconds, when the original unmodified query with value [query] took [18] milliseconds.\"\n    },\n    {\n      \"uri\": \"http://zero.webappsecurity.com/login.html?login_error=true\",\n      \"method\": \"GET\",\n      \"param\": \"login_error\",\n      \"attack\": \"case randomblob(100000000) when not null then 1 else 1 end \",\n      \"evidence\": \"The query time is controllable using parameter value [case randomblob(100000000) when not null then 1 else 1 end ], which caused the request to take [451] milliseconds, parameter value [case randomblob(100000000) when not null then 1 else 1 end ], which caused the request to take [451] milliseconds, when the original unmodified query with value [true] took [8] milliseconds.\"\n    },\n    {\n      \"uri\": \"http://zero.webappsecurity.com/signin.html\",\n      \"method\": \"POST\",\n      \"param\": \"query\",\n      \"attack\": \"case randomblob(100000000) when not null then 1 else 1 end \",\n      \"evidence\": \"The query time is controllable using parameter value [case randomblob(100000000) when not null then 1 else 1 end ], which caused the request to take [497] milliseconds, parameter value [case randomblob(100000000) when not null then 1 else 1 end ], which caused the request to take [497] milliseconds, when the original unmodified query with value [query] took [17] milliseconds.\"\n    },\n    {\n      \"uri\": \"http://zero.webappsecurity.com/bank/online-statements.html\",\n      \"method\": \"GET\",\n      \"param\": \"query\",\n      \"attack\": \"\\\" | case randomblob(1000000000) when not null then \\\"\\\" else \\\"\\\" end | \\\"\",\n      \"evidence\": \"The query time is controllable using parameter value [\\\" | case randomblob(1000000000) when not null then \\\"\\\" else \\\"\\\" end | \\\"], which caused the request to take [480] milliseconds, parameter value [\\\" | case randomblob(1000000000) when not null then \\\"\\\" else \\\"\\\" end | \\\"], which caused the request to take [480] milliseconds, when the original unmodified query with value [query] took [25] milliseconds.\"\n    },\n    {\n      \"uri\": \"http://zero.webappsecurity.com/bank/pay-bills-conversion-rate-for-currency.html\",\n      \"method\": \"POST\",\n      \"param\": \"query\",\n      \"attack\": \"' | case randomblob(100000) when not null then \\\"\\\" else \\\"\\\" end --\",\n      \"evidence\": \"The query time is controllable using parameter value [' | case randomblob(100000) when not null then \\\"\\\" else \\\"\\\" end --], which caused the request to take [449] milliseconds, parameter value [' | case randomblob(100000) when not null then \\\"\\\" else \\\"\\\" end --], which caused the request to take [449] milliseconds, when the original unmodified query with value [query] took [12] milliseconds.\"\n    },\n    {\n      \"uri\": \"http://zero.webappsecurity.com/bank/transfer-funds-verify.html\",\n      \"method\": \"POST\",\n      \"param\": \"query\",\n      \"attack\": \"case randomblob(1000000000) when not null then 1 else 1 end \",\n      \"evidence\": \"The query time is controllable using parameter value [case randomblob(1000000000) when not null then 1 else 1 end ], which caused the request to take [20] milliseconds, parameter value [case randomblob(1000000000) when not null then 1 else 1 end ], which caused the request to take [20] milliseconds, when the original unmodified query with value [query] took [464] milliseconds.\"\n    },\n    {\n      \"uri\": \"http://zero.webappsecurity.com/forgot-password.html\",\n      \"method\": \"GET\",\n      \"param\": \"query\",\n      \"attack\": \"case randomblob(10000000) when not null then 1 else 1 end \",\n      \"evidence\": \"The query time is controllable using parameter value [case randomblob(10000000) when not null then 1 else 1 end ], which caused the request to take [11] milliseconds, parameter value [case randomblob(10000000) when not null then 1 else 1 end ], which caused the request to take [11] milliseconds, when the original unmodified query with value [query] took [9] milliseconds.\"\n    },\n    {\n      \"uri\": \"http://zero.webappsecurity.com/signin.html\",\n      \"method\": \"POST\",\n      \"param\": \"submit\",\n      \"attack\": \"' | case randomblob(100000000) when not null then \\\"\\\" else \\\"\\\" end | '\",\n      \"evidence\": \"The query time is controllable using parameter value [' | case randomblob(100000000) when not null then \\\"\\\" else \\\"\\\" end | '], which caused the request to take [518] milliseconds, parameter value [' | case randomblob(100000000) when not null then \\\"\\\" else \\\"\\\" end | '], which caused the request to take [518] milliseconds, when the original unmodified query with value [Sign in] took [482] milliseconds.\"\n    },\n    {\n      \"uri\": \"http://zero.webappsecurity.com/sendFeedback.html\",\n      \"method\": \"POST\",\n      \"param\": \"email\",\n      \"attack\": \"case randomblob(1000000) when not null then 1 else 1 end \",\n      \"evidence\": \"The query time is controllable using parameter value [case randomblob(1000000) when not null then 1 else 1 end ], which caused the request to take [19] milliseconds, parameter value [case randomblob(1000000) when not null then 1 else 1 end ], which caused the request to take [19] milliseconds, when the original unmodified query with value [ZAP] took [10] milliseconds.\"\n    },\n    {\n      \"uri\": \"http://zero.webappsecurity.com/signin.html\",\n      \"method\": \"POST\",\n      \"param\": \"query\",\n      \"attack\": \"' | case randomblob(100000000) when not null then \\\"\\\" else \\\"\\\" end | '\",\n      \"evidence\": \"The query time is controllable using parameter value [' | case randomblob(100000000) when not null then \\\"\\\" else \\\"\\\" end | '], which caused the request to take [443] milliseconds, parameter value [' | case randomblob(100000000) when not null then \\\"\\\" else \\\"\\\" end | '], which caused the request to take [443] milliseconds, when the original unmodified query with value [query] took [18] milliseconds.\"\n    }\n  ],\n  \"count\": \"77\",\n  \"solution\": \"<p>Do not trust client side input, even if there is client side validation in place. </p><p>In general, type check all data on the server side.</p><p>If the application uses JDBC, use PreparedStatement or CallableStatement, with parameters passed by '?'</p><p>If the application uses ASP, use ADO Command Objects with strong type checking and parameterized queries.</p><p>If database Stored Procedures can be used, use them.</p><p>Do *not* concatenate strings into queries in the stored procedure, or use 'exec', 'exec immediate', or equivalent functionality!</p><p>Do not create dynamic SQL queries using simple string concatenation.</p><p>Escape all data received from the client.</p><p>Apply a 'whitelist' of allowed characters, or a 'blacklist' of disallowed characters in user input.</p><p>Apply the privilege of least privilege by using the least privileged database user possible.</p><p>In particular, avoid using the 'sa' or 'db-owner' database users. This does not eliminate SQL injection, but minimizes its impact.</p><p>Grant the minimum database access that is necessary for the application.</p>\",\n  \"otherinfo\": \"<p>The query time is controllable using parameter value [case randomblob(10000000) when not null then 1 else 1 end ], which caused the request to take [449] milliseconds, parameter value [case randomblob(10000000) when not null then 1 else 1 end ], which caused the request to take [449] milliseconds, when the original unmodified query with value [query] took [13] milliseconds.</p>\",\n  \"reference\": \"<p>https://www.owasp.org/index.php/Top_10_2010-A1</p><p>https://www.owasp.org/index.php/SQL_Injection_Prevention_Cheat_Sheet</p>\",\n  \"cweid\": \"89\",\n  \"wascid\": \"19\",\n  \"sourceid\": \"1\"\n}",
>>>>>>> 698ad427
          "results": [
            {
              "status": "failed",
              "code_desc": "Uri: http://zero.webappsecurity.com/forgotten-password-send.html\nMethod: GET\nParam: query\nAttack: case randomblob(10000000) when not null then 1 else 1 end \nEvidence: The query time is controllable using parameter value [case randomblob(10000000) when not null then 1 else 1 end ], which caused the request to take [449] milliseconds, parameter value [case randomblob(10000000) when not null then 1 else 1 end ], which caused the request to take [449] milliseconds, when the original unmodified query with value [query] took [13] milliseconds.\n",
<<<<<<< HEAD
              "run_time": 0,
=======
>>>>>>> 698ad427
              "start_time": "Wed, 5 Dec 2018 19:00:19"
            },
            {
              "status": "failed",
              "code_desc": "Uri: http://zero.webappsecurity.com/bank/money-map-get-spendings-by-type.html?_dc=1544043856896\nMethod: POST\nParam: _dc\nAttack: 1544043856896 * case randomblob(10000000) when not null then 1 else 1 end \nEvidence: The query time is controllable using parameter value [1544043856896 * case randomblob(10000000) when not null then 1 else 1 end ], which caused the request to take [509] milliseconds, parameter value [1544043856896 * case randomblob(10000000) when not null then 1 else 1 end ], which caused the request to take [509] milliseconds, when the original unmodified query with value [1544043856896] took [10] milliseconds.\n",
<<<<<<< HEAD
              "run_time": 0,
=======
>>>>>>> 698ad427
              "start_time": "Wed, 5 Dec 2018 19:00:19"
            },
            {
              "status": "failed",
              "code_desc": "Uri: http://zero.webappsecurity.com/bank/pay-bills.html\nMethod: GET\nParam: query\nAttack: case randomblob(10000000) when not null then 1 else 1 end \nEvidence: The query time is controllable using parameter value [case randomblob(10000000) when not null then 1 else 1 end ], which caused the request to take [469] milliseconds, parameter value [case randomblob(10000000) when not null then 1 else 1 end ], which caused the request to take [469] milliseconds, when the original unmodified query with value [query] took [21] milliseconds.\n",
<<<<<<< HEAD
              "run_time": 0,
=======
>>>>>>> 698ad427
              "start_time": "Wed, 5 Dec 2018 19:00:19"
            },
            {
              "status": "failed",
              "code_desc": "Uri: http://zero.webappsecurity.com/bank/money-map.html\nMethod: GET\nParam: query\nAttack: \" | case randomblob(100000000) when not null then \"\" else \"\" end | \"\nEvidence: The query time is controllable using parameter value [\" | case randomblob(100000000) when not null then \"\" else \"\" end | \"], which caused the request to take [517] milliseconds, parameter value [\" | case randomblob(100000000) when not null then \"\" else \"\" end | \"], which caused the request to take [517] milliseconds, when the original unmodified query with value [query] took [21] milliseconds.\n",
<<<<<<< HEAD
              "run_time": 0,
=======
>>>>>>> 698ad427
              "start_time": "Wed, 5 Dec 2018 19:00:19"
            },
            {
              "status": "failed",
              "code_desc": "Uri: http://zero.webappsecurity.com/signin.html\nMethod: POST\nParam: user_password\nAttack: case randomblob(100000) when not null then 1 else 1 end \nEvidence: The query time is controllable using parameter value [case randomblob(100000) when not null then 1 else 1 end ], which caused the request to take [453] milliseconds, parameter value [case randomblob(100000) when not null then 1 else 1 end ], which caused the request to take [453] milliseconds, when the original unmodified query with value [password] took [19] milliseconds.\n",
<<<<<<< HEAD
              "run_time": 0,
=======
>>>>>>> 698ad427
              "start_time": "Wed, 5 Dec 2018 19:00:19"
            },
            {
              "status": "failed",
              "code_desc": "Uri: http://zero.webappsecurity.com/bank\nMethod: GET\nParam: query\nAttack: \" | case randomblob(1000000) when not null then \"\" else \"\" end | \"\nEvidence: The query time is controllable using parameter value [\" | case randomblob(1000000) when not null then \"\" else \"\" end | \"], which caused the request to take [586] milliseconds, parameter value [\" | case randomblob(1000000) when not null then \"\" else \"\" end | \"], which caused the request to take [586] milliseconds, when the original unmodified query with value [query] took [490] milliseconds.\n",
<<<<<<< HEAD
              "run_time": 0,
=======
>>>>>>> 698ad427
              "start_time": "Wed, 5 Dec 2018 19:00:19"
            },
            {
              "status": "failed",
              "code_desc": "Uri: http://zero.webappsecurity.com/bank/pay-bills-purchase-currency.html\nMethod: GET\nParam: query\nAttack: case randomblob(100000000) when not null then 1 else 1 end \nEvidence: The query time is controllable using parameter value [case randomblob(100000000) when not null then 1 else 1 end ], which caused the request to take [474] milliseconds, parameter value [case randomblob(100000000) when not null then 1 else 1 end ], which caused the request to take [474] milliseconds, when the original unmodified query with value [query] took [11] milliseconds.\n",
<<<<<<< HEAD
              "run_time": 0,
=======
>>>>>>> 698ad427
              "start_time": "Wed, 5 Dec 2018 19:00:19"
            },
            {
              "status": "failed",
              "code_desc": "Uri: http://zero.webappsecurity.com/signin.html\nMethod: POST\nParam: user_remember_me\nAttack: case randomblob(1000000) when not null then 1 else 1 end \nEvidence: The query time is controllable using parameter value [case randomblob(1000000) when not null then 1 else 1 end ], which caused the request to take [446] milliseconds, parameter value [case randomblob(1000000) when not null then 1 else 1 end ], which caused the request to take [446] milliseconds, when the original unmodified query with value [on] took [21] milliseconds.\n",
<<<<<<< HEAD
              "run_time": 0,
=======
>>>>>>> 698ad427
              "start_time": "Wed, 5 Dec 2018 19:00:19"
            },
            {
              "status": "failed",
              "code_desc": "Uri: http://zero.webappsecurity.com/signin.html\nMethod: GET\nParam: query\nAttack: ' | case randomblob(1000000000) when not null then \"\" else \"\" end | '\nEvidence: The query time is controllable using parameter value [' | case randomblob(1000000000) when not null then \"\" else \"\" end | '], which caused the request to take [497] milliseconds, parameter value [' | case randomblob(1000000000) when not null then \"\" else \"\" end | '], which caused the request to take [497] milliseconds, when the original unmodified query with value [query] took [32] milliseconds.\n",
<<<<<<< HEAD
              "run_time": 0,
=======
>>>>>>> 698ad427
              "start_time": "Wed, 5 Dec 2018 19:00:19"
            },
            {
              "status": "failed",
              "code_desc": "Uri: http://zero.webappsecurity.com/bank/transfer-funds-verify.html\nMethod: POST\nParam: fromAccountId\nAttack: case randomblob(10000000) when not null then 1 else 1 end \nEvidence: The query time is controllable using parameter value [case randomblob(10000000) when not null then 1 else 1 end ], which caused the request to take [549] milliseconds, parameter value [case randomblob(10000000) when not null then 1 else 1 end ], which caused the request to take [549] milliseconds, when the original unmodified query with value [4] took [21] milliseconds.\n",
<<<<<<< HEAD
              "run_time": 0,
=======
>>>>>>> 698ad427
              "start_time": "Wed, 5 Dec 2018 19:00:19"
            },
            {
              "status": "failed",
              "code_desc": "Uri: http://zero.webappsecurity.com/sendFeedback.html\nMethod: POST\nParam: query\nAttack: case randomblob(1000000) when not null then 1 else 1 end \nEvidence: The query time is controllable using parameter value [case randomblob(1000000) when not null then 1 else 1 end ], which caused the request to take [445] milliseconds, parameter value [case randomblob(1000000) when not null then 1 else 1 end ], which caused the request to take [445] milliseconds, when the original unmodified query with value [query] took [18] milliseconds.\n",
<<<<<<< HEAD
              "run_time": 0,
=======
>>>>>>> 698ad427
              "start_time": "Wed, 5 Dec 2018 19:00:19"
            },
            {
              "status": "failed",
              "code_desc": "Uri: http://zero.webappsecurity.com/login.html?login_error=true\nMethod: GET\nParam: login_error\nAttack: case randomblob(100000000) when not null then 1 else 1 end \nEvidence: The query time is controllable using parameter value [case randomblob(100000000) when not null then 1 else 1 end ], which caused the request to take [451] milliseconds, parameter value [case randomblob(100000000) when not null then 1 else 1 end ], which caused the request to take [451] milliseconds, when the original unmodified query with value [true] took [8] milliseconds.\n",
<<<<<<< HEAD
              "run_time": 0,
=======
>>>>>>> 698ad427
              "start_time": "Wed, 5 Dec 2018 19:00:19"
            },
            {
              "status": "failed",
              "code_desc": "Uri: http://zero.webappsecurity.com/signin.html\nMethod: POST\nParam: query\nAttack: case randomblob(100000000) when not null then 1 else 1 end \nEvidence: The query time is controllable using parameter value [case randomblob(100000000) when not null then 1 else 1 end ], which caused the request to take [497] milliseconds, parameter value [case randomblob(100000000) when not null then 1 else 1 end ], which caused the request to take [497] milliseconds, when the original unmodified query with value [query] took [17] milliseconds.\n",
<<<<<<< HEAD
              "run_time": 0,
=======
>>>>>>> 698ad427
              "start_time": "Wed, 5 Dec 2018 19:00:19"
            },
            {
              "status": "failed",
              "code_desc": "Uri: http://zero.webappsecurity.com/bank/online-statements.html\nMethod: GET\nParam: query\nAttack: \" | case randomblob(1000000000) when not null then \"\" else \"\" end | \"\nEvidence: The query time is controllable using parameter value [\" | case randomblob(1000000000) when not null then \"\" else \"\" end | \"], which caused the request to take [480] milliseconds, parameter value [\" | case randomblob(1000000000) when not null then \"\" else \"\" end | \"], which caused the request to take [480] milliseconds, when the original unmodified query with value [query] took [25] milliseconds.\n",
<<<<<<< HEAD
              "run_time": 0,
=======
>>>>>>> 698ad427
              "start_time": "Wed, 5 Dec 2018 19:00:19"
            },
            {
              "status": "failed",
              "code_desc": "Uri: http://zero.webappsecurity.com/bank/pay-bills-conversion-rate-for-currency.html\nMethod: POST\nParam: query\nAttack: ' | case randomblob(100000) when not null then \"\" else \"\" end --\nEvidence: The query time is controllable using parameter value [' | case randomblob(100000) when not null then \"\" else \"\" end --], which caused the request to take [449] milliseconds, parameter value [' | case randomblob(100000) when not null then \"\" else \"\" end --], which caused the request to take [449] milliseconds, when the original unmodified query with value [query] took [12] milliseconds.\n",
<<<<<<< HEAD
              "run_time": 0,
=======
>>>>>>> 698ad427
              "start_time": "Wed, 5 Dec 2018 19:00:19"
            },
            {
              "status": "failed",
              "code_desc": "Uri: http://zero.webappsecurity.com/bank/transfer-funds-verify.html\nMethod: POST\nParam: query\nAttack: case randomblob(1000000000) when not null then 1 else 1 end \nEvidence: The query time is controllable using parameter value [case randomblob(1000000000) when not null then 1 else 1 end ], which caused the request to take [20] milliseconds, parameter value [case randomblob(1000000000) when not null then 1 else 1 end ], which caused the request to take [20] milliseconds, when the original unmodified query with value [query] took [464] milliseconds.\n",
<<<<<<< HEAD
              "run_time": 0,
=======
>>>>>>> 698ad427
              "start_time": "Wed, 5 Dec 2018 19:00:19"
            },
            {
              "status": "failed",
              "code_desc": "Uri: http://zero.webappsecurity.com/forgot-password.html\nMethod: GET\nParam: query\nAttack: case randomblob(10000000) when not null then 1 else 1 end \nEvidence: The query time is controllable using parameter value [case randomblob(10000000) when not null then 1 else 1 end ], which caused the request to take [11] milliseconds, parameter value [case randomblob(10000000) when not null then 1 else 1 end ], which caused the request to take [11] milliseconds, when the original unmodified query with value [query] took [9] milliseconds.\n",
<<<<<<< HEAD
              "run_time": 0,
=======
>>>>>>> 698ad427
              "start_time": "Wed, 5 Dec 2018 19:00:19"
            },
            {
              "status": "failed",
              "code_desc": "Uri: http://zero.webappsecurity.com/signin.html\nMethod: POST\nParam: submit\nAttack: ' | case randomblob(100000000) when not null then \"\" else \"\" end | '\nEvidence: The query time is controllable using parameter value [' | case randomblob(100000000) when not null then \"\" else \"\" end | '], which caused the request to take [518] milliseconds, parameter value [' | case randomblob(100000000) when not null then \"\" else \"\" end | '], which caused the request to take [518] milliseconds, when the original unmodified query with value [Sign in] took [482] milliseconds.\n",
<<<<<<< HEAD
              "run_time": 0,
=======
>>>>>>> 698ad427
              "start_time": "Wed, 5 Dec 2018 19:00:19"
            },
            {
              "status": "failed",
              "code_desc": "Uri: http://zero.webappsecurity.com/sendFeedback.html\nMethod: POST\nParam: email\nAttack: case randomblob(1000000) when not null then 1 else 1 end \nEvidence: The query time is controllable using parameter value [case randomblob(1000000) when not null then 1 else 1 end ], which caused the request to take [19] milliseconds, parameter value [case randomblob(1000000) when not null then 1 else 1 end ], which caused the request to take [19] milliseconds, when the original unmodified query with value [ZAP] took [10] milliseconds.\n",
<<<<<<< HEAD
              "run_time": 0,
=======
>>>>>>> 698ad427
              "start_time": "Wed, 5 Dec 2018 19:00:19"
            },
            {
              "status": "failed",
              "code_desc": "Uri: http://zero.webappsecurity.com/signin.html\nMethod: POST\nParam: query\nAttack: ' | case randomblob(100000000) when not null then \"\" else \"\" end | '\nEvidence: The query time is controllable using parameter value [' | case randomblob(100000000) when not null then \"\" else \"\" end | '], which caused the request to take [443] milliseconds, parameter value [' | case randomblob(100000000) when not null then \"\" else \"\" end | '], which caused the request to take [443] milliseconds, when the original unmodified query with value [query] took [18] milliseconds.\n",
<<<<<<< HEAD
              "run_time": 0,
=======
>>>>>>> 698ad427
              "start_time": "Wed, 5 Dec 2018 19:00:19"
            }
          ]
        },
        {
<<<<<<< HEAD
          "id": "10020",
          "title": "X-Frame-Options Header Not Set",
          "desc": "X-Frame-Options header is not included in the HTTP response to protect against 'ClickJacking' attacks.",
          "impact": 0.5,
          "tags": {
            "cci": [
              "CCI-003173",
              "CCI-001643"
            ],
=======
          "tags": {
>>>>>>> 698ad427
            "nist": [
              "SA-11",
              "RA-5"
            ],
            "cweid": "16",
            "wascid": "15",
            "sourceid": "3",
            "confidence": "2",
<<<<<<< HEAD
            "riskdesc": "Medium (Medium)",
            "check": "<p>Most modern Web browsers support the X-Frame-Options HTTP header. Ensure it's set on all web pages returned by your site (if you expect the page to be framed only by pages on your server (e.g. it's part of a FRAMESET) then you'll want to use SAMEORIGIN, otherwise if you never expect the page to be framed, you should use DENY. ALLOW-FROM allows specific websites to frame the web page in supported web browsers).</p>\n\n"
          },
          "descriptions": [],
          "refs": [],
          "source_location": {},
          "code": "",
=======
            "riskdesc": "Medium (Medium)"
          },
          "refs": [],
          "source_location": {},
          "title": "X-Frame-Options Header Not Set",
          "id": "10020",
          "desc": "X-Frame-Options header is not included in the HTTP response to protect against 'ClickJacking' attacks.",
          "descriptions": [
            {
              "data": "<p>Most modern Web browsers support the X-Frame-Options HTTP header. Ensure it's set on all web pages returned by your site (if you expect the page to be framed only by pages on your server (e.g. it's part of a FRAMESET) then you'll want to use SAMEORIGIN, otherwise if you never expect the page to be framed, you should use DENY. ALLOW-FROM allows specific websites to frame the web page in supported web browsers).</p>\n\n",
              "label": "check"
            }
          ],
          "impact": 0.5,
          "code": "{\n  \"pluginid\": \"10020\",\n  \"alert\": \"X-Frame-Options Header Not Set\",\n  \"name\": \"X-Frame-Options Header Not Set\",\n  \"riskcode\": \"2\",\n  \"confidence\": \"2\",\n  \"riskdesc\": \"Medium (Medium)\",\n  \"desc\": \"<p>X-Frame-Options header is not included in the HTTP response to protect against 'ClickJacking' attacks.</p>\",\n  \"instances\": [\n    {\n      \"uri\": \"http://zero.webappsecurity.com/bank/money-map.html\",\n      \"method\": \"GET\",\n      \"param\": \"X-Frame-Options\"\n    },\n    {\n      \"uri\": \"http://zero.webappsecurity.com/bank/account-activity.html?accountId=1\",\n      \"method\": \"GET\",\n      \"param\": \"X-Frame-Options\"\n    },\n    {\n      \"uri\": \"http://zero.webappsecurity.com/bank/online-statements-for-account.html\",\n      \"method\": \"POST\",\n      \"param\": \"X-Frame-Options\"\n    },\n    {\n      \"uri\": \"http://zero.webappsecurity.com/bank/account-summary.html\",\n      \"method\": \"GET\",\n      \"param\": \"X-Frame-Options\"\n    },\n    {\n      \"uri\": \"http://zero.webappsecurity.com/bank/pay-bills-new-payee.html\",\n      \"method\": \"POST\",\n      \"param\": \"X-Frame-Options\"\n    },\n    {\n      \"uri\": \"http://zero.webappsecurity.com/login.html?login_error=true\",\n      \"method\": \"GET\",\n      \"param\": \"X-Frame-Options\"\n    },\n    {\n      \"uri\": \"http://zero.webappsecurity.com/help.html?topic=/help/topic2.html\",\n      \"method\": \"GET\",\n      \"param\": \"X-Frame-Options\"\n    },\n    {\n      \"uri\": \"http://zero.webappsecurity.com/bank/account-activity.html?accountId=6\",\n      \"method\": \"GET\",\n      \"param\": \"X-Frame-Options\"\n    },\n    {\n      \"uri\": \"http://zero.webappsecurity.com/bank/account-activity-find-transactions.html\",\n      \"method\": \"GET\",\n      \"param\": \"X-Frame-Options\"\n    },\n    {\n      \"uri\": \"http://zero.webappsecurity.com/help.html\",\n      \"method\": \"GET\",\n      \"param\": \"X-Frame-Options\"\n    },\n    {\n      \"uri\": \"http://zero.webappsecurity.com/bank/account-activity.html?accountId=2\",\n      \"method\": \"GET\",\n      \"param\": \"X-Frame-Options\"\n    },\n    {\n      \"uri\": \"http://zero.webappsecurity.com/bank/account-activity.html?accountId=3\",\n      \"method\": \"GET\",\n      \"param\": \"X-Frame-Options\"\n    },\n    {\n      \"uri\": \"http://zero.webappsecurity.com/bank/account-activity.html?accountId=4\",\n      \"method\": \"GET\",\n      \"param\": \"X-Frame-Options\"\n    },\n    {\n      \"uri\": \"http://zero.webappsecurity.com/forgotten-password-send.html\",\n      \"method\": \"POST\",\n      \"param\": \"X-Frame-Options\"\n    },\n    {\n      \"uri\": \"http://zero.webappsecurity.com/bank/account-activity.html?accountId=5\",\n      \"method\": \"GET\",\n      \"param\": \"X-Frame-Options\"\n    },\n    {\n      \"uri\": \"http://zero.webappsecurity.com/bank/online-statements.html\",\n      \"method\": \"GET\",\n      \"param\": \"X-Frame-Options\"\n    },\n    {\n      \"uri\": \"http://zero.webappsecurity.com/help.html?topic=/help/topic3.html\",\n      \"method\": \"GET\",\n      \"param\": \"X-Frame-Options\"\n    },\n    {\n      \"uri\": \"http://zero.webappsecurity.com/search.html?searchTerm=ZAP\",\n      \"method\": \"GET\",\n      \"param\": \"X-Frame-Options\"\n    },\n    {\n      \"uri\": \"http://zero.webappsecurity.com/bank/account-activity-show-transactions.html\",\n      \"method\": \"GET\",\n      \"param\": \"X-Frame-Options\"\n    },\n    {\n      \"uri\": \"http://zero.webappsecurity.com/bank/pay-bills-new-payee.html\",\n      \"method\": \"GET\",\n      \"param\": \"X-Frame-Options\"\n    }\n  ],\n  \"count\": \"41\",\n  \"solution\": \"<p>Most modern Web browsers support the X-Frame-Options HTTP header. Ensure it's set on all web pages returned by your site (if you expect the page to be framed only by pages on your server (e.g. it's part of a FRAMESET) then you'll want to use SAMEORIGIN, otherwise if you never expect the page to be framed, you should use DENY. ALLOW-FROM allows specific websites to frame the web page in supported web browsers).</p>\",\n  \"reference\": \"<p>http://blogs.msdn.com/b/ieinternals/archive/2010/03/30/combating-clickjacking-with-x-frame-options.aspx</p>\",\n  \"cweid\": \"16\",\n  \"wascid\": \"15\",\n  \"sourceid\": \"3\"\n}",
>>>>>>> 698ad427
          "results": [
            {
              "status": "failed",
              "code_desc": "Uri: http://zero.webappsecurity.com/bank/money-map.html\nMethod: GET\nParam: X-Frame-Options\n",
<<<<<<< HEAD
              "run_time": 0,
=======
>>>>>>> 698ad427
              "start_time": "Wed, 5 Dec 2018 19:00:19"
            },
            {
              "status": "failed",
              "code_desc": "Uri: http://zero.webappsecurity.com/bank/account-activity.html?accountId=1\nMethod: GET\nParam: X-Frame-Options\n",
<<<<<<< HEAD
              "run_time": 0,
=======
>>>>>>> 698ad427
              "start_time": "Wed, 5 Dec 2018 19:00:19"
            },
            {
              "status": "failed",
              "code_desc": "Uri: http://zero.webappsecurity.com/bank/online-statements-for-account.html\nMethod: POST\nParam: X-Frame-Options\n",
<<<<<<< HEAD
              "run_time": 0,
=======
>>>>>>> 698ad427
              "start_time": "Wed, 5 Dec 2018 19:00:19"
            },
            {
              "status": "failed",
              "code_desc": "Uri: http://zero.webappsecurity.com/bank/account-summary.html\nMethod: GET\nParam: X-Frame-Options\n",
<<<<<<< HEAD
              "run_time": 0,
=======
>>>>>>> 698ad427
              "start_time": "Wed, 5 Dec 2018 19:00:19"
            },
            {
              "status": "failed",
              "code_desc": "Uri: http://zero.webappsecurity.com/bank/pay-bills-new-payee.html\nMethod: POST\nParam: X-Frame-Options\n",
<<<<<<< HEAD
              "run_time": 0,
=======
>>>>>>> 698ad427
              "start_time": "Wed, 5 Dec 2018 19:00:19"
            },
            {
              "status": "failed",
              "code_desc": "Uri: http://zero.webappsecurity.com/login.html?login_error=true\nMethod: GET\nParam: X-Frame-Options\n",
<<<<<<< HEAD
              "run_time": 0,
=======
>>>>>>> 698ad427
              "start_time": "Wed, 5 Dec 2018 19:00:19"
            },
            {
              "status": "failed",
              "code_desc": "Uri: http://zero.webappsecurity.com/help.html?topic=/help/topic2.html\nMethod: GET\nParam: X-Frame-Options\n",
<<<<<<< HEAD
              "run_time": 0,
=======
>>>>>>> 698ad427
              "start_time": "Wed, 5 Dec 2018 19:00:19"
            },
            {
              "status": "failed",
              "code_desc": "Uri: http://zero.webappsecurity.com/bank/account-activity.html?accountId=6\nMethod: GET\nParam: X-Frame-Options\n",
<<<<<<< HEAD
              "run_time": 0,
=======
>>>>>>> 698ad427
              "start_time": "Wed, 5 Dec 2018 19:00:19"
            },
            {
              "status": "failed",
              "code_desc": "Uri: http://zero.webappsecurity.com/bank/account-activity-find-transactions.html\nMethod: GET\nParam: X-Frame-Options\n",
<<<<<<< HEAD
              "run_time": 0,
=======
>>>>>>> 698ad427
              "start_time": "Wed, 5 Dec 2018 19:00:19"
            },
            {
              "status": "failed",
              "code_desc": "Uri: http://zero.webappsecurity.com/help.html\nMethod: GET\nParam: X-Frame-Options\n",
<<<<<<< HEAD
              "run_time": 0,
=======
>>>>>>> 698ad427
              "start_time": "Wed, 5 Dec 2018 19:00:19"
            },
            {
              "status": "failed",
              "code_desc": "Uri: http://zero.webappsecurity.com/bank/account-activity.html?accountId=2\nMethod: GET\nParam: X-Frame-Options\n",
<<<<<<< HEAD
              "run_time": 0,
=======
>>>>>>> 698ad427
              "start_time": "Wed, 5 Dec 2018 19:00:19"
            },
            {
              "status": "failed",
              "code_desc": "Uri: http://zero.webappsecurity.com/bank/account-activity.html?accountId=3\nMethod: GET\nParam: X-Frame-Options\n",
<<<<<<< HEAD
              "run_time": 0,
=======
>>>>>>> 698ad427
              "start_time": "Wed, 5 Dec 2018 19:00:19"
            },
            {
              "status": "failed",
              "code_desc": "Uri: http://zero.webappsecurity.com/bank/account-activity.html?accountId=4\nMethod: GET\nParam: X-Frame-Options\n",
<<<<<<< HEAD
              "run_time": 0,
=======
>>>>>>> 698ad427
              "start_time": "Wed, 5 Dec 2018 19:00:19"
            },
            {
              "status": "failed",
              "code_desc": "Uri: http://zero.webappsecurity.com/forgotten-password-send.html\nMethod: POST\nParam: X-Frame-Options\n",
<<<<<<< HEAD
              "run_time": 0,
=======
>>>>>>> 698ad427
              "start_time": "Wed, 5 Dec 2018 19:00:19"
            },
            {
              "status": "failed",
              "code_desc": "Uri: http://zero.webappsecurity.com/bank/account-activity.html?accountId=5\nMethod: GET\nParam: X-Frame-Options\n",
<<<<<<< HEAD
              "run_time": 0,
=======
>>>>>>> 698ad427
              "start_time": "Wed, 5 Dec 2018 19:00:19"
            },
            {
              "status": "failed",
              "code_desc": "Uri: http://zero.webappsecurity.com/bank/online-statements.html\nMethod: GET\nParam: X-Frame-Options\n",
<<<<<<< HEAD
              "run_time": 0,
=======
>>>>>>> 698ad427
              "start_time": "Wed, 5 Dec 2018 19:00:19"
            },
            {
              "status": "failed",
              "code_desc": "Uri: http://zero.webappsecurity.com/help.html?topic=/help/topic3.html\nMethod: GET\nParam: X-Frame-Options\n",
<<<<<<< HEAD
              "run_time": 0,
=======
>>>>>>> 698ad427
              "start_time": "Wed, 5 Dec 2018 19:00:19"
            },
            {
              "status": "failed",
              "code_desc": "Uri: http://zero.webappsecurity.com/search.html?searchTerm=ZAP\nMethod: GET\nParam: X-Frame-Options\n",
<<<<<<< HEAD
              "run_time": 0,
=======
>>>>>>> 698ad427
              "start_time": "Wed, 5 Dec 2018 19:00:19"
            },
            {
              "status": "failed",
              "code_desc": "Uri: http://zero.webappsecurity.com/bank/account-activity-show-transactions.html\nMethod: GET\nParam: X-Frame-Options\n",
<<<<<<< HEAD
              "run_time": 0,
=======
>>>>>>> 698ad427
              "start_time": "Wed, 5 Dec 2018 19:00:19"
            },
            {
              "status": "failed",
              "code_desc": "Uri: http://zero.webappsecurity.com/bank/pay-bills-new-payee.html\nMethod: GET\nParam: X-Frame-Options\n",
<<<<<<< HEAD
              "run_time": 0,
=======
>>>>>>> 698ad427
              "start_time": "Wed, 5 Dec 2018 19:00:19"
            }
          ]
        },
        {
<<<<<<< HEAD
          "id": "40025.2",
          "title": "Proxy Disclosure",
          "desc": "1 proxy server(s) were detected or fingerprinted. This information helps a potential attacker to determine  - A list of targets for an attack against the application. - Potential vulnerabilities on the proxy servers that service the application. - The presence or absence of any proxy-based components that might cause attacks against the application to be detected, prevented, or mitigated. ",
          "impact": 0.5,
          "tags": {
            "cci": [
              "CCI-002418"
            ],
=======
          "tags": {
>>>>>>> 698ad427
            "nist": [
              "SC-8"
            ],
            "cweid": "200",
            "wascid": "45",
            "sourceid": "1",
            "confidence": "2",
<<<<<<< HEAD
            "riskdesc": "Medium (Medium)",
            "check": "<p>Disable the 'TRACE' method on the proxy servers, as well as the origin web/application server.</p><p>Disable the 'OPTIONS' method on the proxy servers, as well as the origin web/application server, if it is not required for other purposes, such as 'CORS' (Cross Origin Resource Sharing).</p><p>Configure the web and application servers with custom error pages, to prevent 'fingerprintable' product-specific error pages being leaked to the user in the event of HTTP errors, such as 'TRACK' requests for non-existent pages.</p><p>Configure all proxies, application servers, and web servers to prevent disclosure of the technology and version information in the 'Server' and 'X-Powered-By' HTTP response headers.</p><p></p>\n<p>Using the TRACE, OPTIONS, and TRACK methods, the following proxy servers have been identified between OWASP ZAP and the application/web server: </p><p>- Apache/2.2.6 (Win32) mod_ssl/2.2.6 OpenSSL/0.9.8e mod_jk/1.2.40</p><p>The following web/application server has been identified: </p><p>- Unknown</p><p></p>\n<p>Using the TRACE, OPTIONS, and TRACK methods, the following proxy servers have been identified between OWASP ZAP and the application/web server: </p><p>- Apache/2.2.6 (Win32) mod_ssl/2.2.6 OpenSSL/0.9.8e mod_jk/1.2.40</p><p>The following web/application server has been identified: </p><p>- Unknown</p><p></p>"
          },
          "descriptions": [],
          "refs": [],
          "source_location": {},
          "code": "",
=======
            "riskdesc": "Medium (Medium)"
          },
          "refs": [],
          "source_location": {},
          "title": "Proxy Disclosure",
          "id": "40025.2",
          "desc": "1 proxy server(s) were detected or fingerprinted. This information helps a potential attacker to determine  - A list of targets for an attack against the application. - Potential vulnerabilities on the proxy servers that service the application. - The presence or absence of any proxy-based components that might cause attacks against the application to be detected, prevented, or mitigated. ",
          "descriptions": [
            {
              "data": "<p>Disable the 'TRACE' method on the proxy servers, as well as the origin web/application server.</p><p>Disable the 'OPTIONS' method on the proxy servers, as well as the origin web/application server, if it is not required for other purposes, such as 'CORS' (Cross Origin Resource Sharing).</p><p>Configure the web and application servers with custom error pages, to prevent 'fingerprintable' product-specific error pages being leaked to the user in the event of HTTP errors, such as 'TRACK' requests for non-existent pages.</p><p>Configure all proxies, application servers, and web servers to prevent disclosure of the technology and version information in the 'Server' and 'X-Powered-By' HTTP response headers.</p><p></p>\n<p>Using the TRACE, OPTIONS, and TRACK methods, the following proxy servers have been identified between OWASP ZAP and the application/web server: </p><p>- Apache/2.2.6 (Win32) mod_ssl/2.2.6 OpenSSL/0.9.8e mod_jk/1.2.40</p><p>The following web/application server has been identified: </p><p>- Unknown</p><p></p>\n<p>Using the TRACE, OPTIONS, and TRACK methods, the following proxy servers have been identified between OWASP ZAP and the application/web server: </p><p>- Apache/2.2.6 (Win32) mod_ssl/2.2.6 OpenSSL/0.9.8e mod_jk/1.2.40</p><p>The following web/application server has been identified: </p><p>- Unknown</p><p></p>",
              "label": "check"
            }
          ],
          "impact": 0.5,
          "code": "{\n  \"pluginid\": \"40025\",\n  \"alert\": \"Proxy Disclosure\",\n  \"name\": \"Proxy Disclosure\",\n  \"riskcode\": \"2\",\n  \"confidence\": \"2\",\n  \"riskdesc\": \"Medium (Medium)\",\n  \"desc\": \"<p>1 proxy server(s) were detected or fingerprinted. This information helps a potential attacker to determine </p><p> - A list of targets for an attack against the application.</p><p> - Potential vulnerabilities on the proxy servers that service the application.</p><p> - The presence or absence of any proxy-based components that might cause attacks against the application to be detected, prevented, or mitigated. </p>\",\n  \"instances\": [\n    {\n      \"uri\": \"http://zero.webappsecurity.com/bank/transfer-funds-verify.html\",\n      \"method\": \"POST\",\n      \"attack\": \"TRACE, OPTIONS methods with 'Max-Forwards' header. TRACK method.\"\n    },\n    {\n      \"uri\": \"http://zero.webappsecurity.com/bank/account-activity-show-transactions.html\",\n      \"method\": \"POST\",\n      \"attack\": \"TRACE, OPTIONS methods with 'Max-Forwards' header. TRACK method.\"\n    },\n    {\n      \"uri\": \"http://zero.webappsecurity.com/bank/pay-bills-conversion-rate-for-currency.html\",\n      \"method\": \"POST\",\n      \"attack\": \"TRACE, OPTIONS methods with 'Max-Forwards' header. TRACK method.\"\n    },\n    {\n      \"uri\": \"http://zero.webappsecurity.com/sendFeedback.html\",\n      \"method\": \"POST\",\n      \"attack\": \"TRACE, OPTIONS methods with 'Max-Forwards' header. TRACK method.\"\n    },\n    {\n      \"uri\": \"http://zero.webappsecurity.com/bank/account-activity-find-transactions.html\",\n      \"method\": \"POST\",\n      \"attack\": \"TRACE, OPTIONS methods with 'Max-Forwards' header. TRACK method.\"\n    },\n    {\n      \"uri\": \"http://zero.webappsecurity.com/signin.html\",\n      \"method\": \"POST\",\n      \"attack\": \"TRACE, OPTIONS methods with 'Max-Forwards' header. TRACK method.\"\n    },\n    {\n      \"uri\": \"http://zero.webappsecurity.com/bank/money-map-get-spendings-by-type.html?_dc=1544043856896\",\n      \"method\": \"POST\",\n      \"attack\": \"TRACE, OPTIONS methods with 'Max-Forwards' header. TRACK method.\"\n    },\n    {\n      \"uri\": \"http://zero.webappsecurity.com/bank/pay-bills-get-payee-details.html\",\n      \"method\": \"POST\",\n      \"attack\": \"TRACE, OPTIONS methods with 'Max-Forwards' header. TRACK method.\"\n    },\n    {\n      \"uri\": \"http://zero.webappsecurity.com/bank/online-statements-for-account.html\",\n      \"method\": \"POST\",\n      \"attack\": \"TRACE, OPTIONS methods with 'Max-Forwards' header. TRACK method.\"\n    },\n    {\n      \"uri\": \"http://zero.webappsecurity.com/forgotten-password-send.html\",\n      \"method\": \"POST\",\n      \"attack\": \"TRACE, OPTIONS methods with 'Max-Forwards' header. TRACK method.\"\n    },\n    {\n      \"uri\": \"http://zero.webappsecurity.com/bank/pay-bills-new-payee.html\",\n      \"method\": \"POST\",\n      \"attack\": \"TRACE, OPTIONS methods with 'Max-Forwards' header. TRACK method.\"\n    }\n  ],\n  \"count\": \"11\",\n  \"solution\": \"<p>Disable the 'TRACE' method on the proxy servers, as well as the origin web/application server.</p><p>Disable the 'OPTIONS' method on the proxy servers, as well as the origin web/application server, if it is not required for other purposes, such as 'CORS' (Cross Origin Resource Sharing).</p><p>Configure the web and application servers with custom error pages, to prevent 'fingerprintable' product-specific error pages being leaked to the user in the event of HTTP errors, such as 'TRACK' requests for non-existent pages.</p><p>Configure all proxies, application servers, and web servers to prevent disclosure of the technology and version information in the 'Server' and 'X-Powered-By' HTTP response headers.</p><p></p>\",\n  \"otherinfo\": \"<p>Using the TRACE, OPTIONS, and TRACK methods, the following proxy servers have been identified between OWASP ZAP and the application/web server: </p><p>- Apache/2.2.6 (Win32) mod_ssl/2.2.6 OpenSSL/0.9.8e mod_jk/1.2.40</p><p>The following web/application server has been identified: </p><p>- Unknown</p><p></p>\",\n  \"reference\": \"<p>https://tools.ietf.org/html/rfc7231#section-5.1.2</p>\",\n  \"cweid\": \"200\",\n  \"wascid\": \"45\",\n  \"sourceid\": \"1\"\n}",
>>>>>>> 698ad427
          "results": [
            {
              "status": "failed",
              "code_desc": "Uri: http://zero.webappsecurity.com/bank/transfer-funds-verify.html\nMethod: POST\nAttack: TRACE, OPTIONS methods with 'Max-Forwards' header. TRACK method.\n",
<<<<<<< HEAD
              "run_time": 0,
=======
>>>>>>> 698ad427
              "start_time": "Wed, 5 Dec 2018 19:00:19"
            },
            {
              "status": "failed",
              "code_desc": "Uri: http://zero.webappsecurity.com/bank/account-activity-show-transactions.html\nMethod: POST\nAttack: TRACE, OPTIONS methods with 'Max-Forwards' header. TRACK method.\n",
<<<<<<< HEAD
              "run_time": 0,
=======
>>>>>>> 698ad427
              "start_time": "Wed, 5 Dec 2018 19:00:19"
            },
            {
              "status": "failed",
              "code_desc": "Uri: http://zero.webappsecurity.com/bank/pay-bills-conversion-rate-for-currency.html\nMethod: POST\nAttack: TRACE, OPTIONS methods with 'Max-Forwards' header. TRACK method.\n",
<<<<<<< HEAD
              "run_time": 0,
=======
>>>>>>> 698ad427
              "start_time": "Wed, 5 Dec 2018 19:00:19"
            },
            {
              "status": "failed",
              "code_desc": "Uri: http://zero.webappsecurity.com/sendFeedback.html\nMethod: POST\nAttack: TRACE, OPTIONS methods with 'Max-Forwards' header. TRACK method.\n",
<<<<<<< HEAD
              "run_time": 0,
=======
>>>>>>> 698ad427
              "start_time": "Wed, 5 Dec 2018 19:00:19"
            },
            {
              "status": "failed",
              "code_desc": "Uri: http://zero.webappsecurity.com/bank/account-activity-find-transactions.html\nMethod: POST\nAttack: TRACE, OPTIONS methods with 'Max-Forwards' header. TRACK method.\n",
<<<<<<< HEAD
              "run_time": 0,
=======
>>>>>>> 698ad427
              "start_time": "Wed, 5 Dec 2018 19:00:19"
            },
            {
              "status": "failed",
              "code_desc": "Uri: http://zero.webappsecurity.com/signin.html\nMethod: POST\nAttack: TRACE, OPTIONS methods with 'Max-Forwards' header. TRACK method.\n",
<<<<<<< HEAD
              "run_time": 0,
=======
>>>>>>> 698ad427
              "start_time": "Wed, 5 Dec 2018 19:00:19"
            },
            {
              "status": "failed",
              "code_desc": "Uri: http://zero.webappsecurity.com/bank/money-map-get-spendings-by-type.html?_dc=1544043856896\nMethod: POST\nAttack: TRACE, OPTIONS methods with 'Max-Forwards' header. TRACK method.\n",
<<<<<<< HEAD
              "run_time": 0,
=======
>>>>>>> 698ad427
              "start_time": "Wed, 5 Dec 2018 19:00:19"
            },
            {
              "status": "failed",
              "code_desc": "Uri: http://zero.webappsecurity.com/bank/pay-bills-get-payee-details.html\nMethod: POST\nAttack: TRACE, OPTIONS methods with 'Max-Forwards' header. TRACK method.\n",
<<<<<<< HEAD
              "run_time": 0,
=======
>>>>>>> 698ad427
              "start_time": "Wed, 5 Dec 2018 19:00:19"
            },
            {
              "status": "failed",
              "code_desc": "Uri: http://zero.webappsecurity.com/bank/online-statements-for-account.html\nMethod: POST\nAttack: TRACE, OPTIONS methods with 'Max-Forwards' header. TRACK method.\n",
<<<<<<< HEAD
              "run_time": 0,
=======
>>>>>>> 698ad427
              "start_time": "Wed, 5 Dec 2018 19:00:19"
            },
            {
              "status": "failed",
              "code_desc": "Uri: http://zero.webappsecurity.com/forgotten-password-send.html\nMethod: POST\nAttack: TRACE, OPTIONS methods with 'Max-Forwards' header. TRACK method.\n",
<<<<<<< HEAD
              "run_time": 0,
=======
>>>>>>> 698ad427
              "start_time": "Wed, 5 Dec 2018 19:00:19"
            },
            {
              "status": "failed",
              "code_desc": "Uri: http://zero.webappsecurity.com/bank/pay-bills-new-payee.html\nMethod: POST\nAttack: TRACE, OPTIONS methods with 'Max-Forwards' header. TRACK method.\n",
<<<<<<< HEAD
              "run_time": 0,
=======
>>>>>>> 698ad427
              "start_time": "Wed, 5 Dec 2018 19:00:19"
            }
          ]
        },
        {
<<<<<<< HEAD
          "id": "40027",
          "title": "SQL Injection - MsSQL",
          "desc": "SQL injection may be possible",
          "impact": 0.7,
          "tags": {
            "cci": [
              "CCI-001310"
            ],
=======
          "tags": {
>>>>>>> 698ad427
            "nist": [
              "SI-10"
            ],
            "cweid": "89",
            "wascid": "19",
            "sourceid": "1",
            "confidence": "2",
<<<<<<< HEAD
            "riskdesc": "High (Medium)",
            "check": "<p>Do not trust client side input, even if there is client side validation in place. </p><p>In general, type check all data on the server side.</p><p>If the application uses JDBC, use PreparedStatement or CallableStatement, with parameters passed by '?'</p><p>If the application uses ASP, use ADO Command Objects with strong type checking and parameterized queries.</p><p>If database Stored Procedures can be used, use them.</p><p>Do *not* concatenate strings into queries in the stored procedure, or use 'exec', 'exec immediate', or equivalent functionality!</p><p>Do not create dynamic SQL queries using simple string concatenation.</p><p>Escape all data received from the client.</p><p>Apply a 'whitelist' of allowed characters, or a 'blacklist' of disallowed characters in user input.</p><p>Apply the privilege of least privilege by using the least privileged database user possible.</p><p>In particular, avoid using the 'sa' or 'db-owner' database users. This does not eliminate SQL injection, but minimizes its impact.</p><p>Grant the minimum database access that is necessary for the application.</p>\n<p>The query time is controllable using parameter value [account-summary.html) WAITFOR DELAY '0:0:15' -- ], which caused the request to take [20,001] milliseconds, when the original unmodified query with value [account-summary.html] took [947] milliseconds.</p>\n<p>The query time is controllable using parameter value [account-summary.html) WAITFOR DELAY '0:0:15' -- ], which caused the request to take [20,001] milliseconds, when the original unmodified query with value [account-summary.html] took [947] milliseconds.</p>"
          },
          "descriptions": [],
          "refs": [],
          "source_location": {},
          "code": "",
=======
            "riskdesc": "High (Medium)"
          },
          "refs": [],
          "source_location": {},
          "title": "SQL Injection - MsSQL",
          "id": "40027",
          "desc": "SQL injection may be possible",
          "descriptions": [
            {
              "data": "<p>Do not trust client side input, even if there is client side validation in place. </p><p>In general, type check all data on the server side.</p><p>If the application uses JDBC, use PreparedStatement or CallableStatement, with parameters passed by '?'</p><p>If the application uses ASP, use ADO Command Objects with strong type checking and parameterized queries.</p><p>If database Stored Procedures can be used, use them.</p><p>Do *not* concatenate strings into queries in the stored procedure, or use 'exec', 'exec immediate', or equivalent functionality!</p><p>Do not create dynamic SQL queries using simple string concatenation.</p><p>Escape all data received from the client.</p><p>Apply a 'whitelist' of allowed characters, or a 'blacklist' of disallowed characters in user input.</p><p>Apply the privilege of least privilege by using the least privileged database user possible.</p><p>In particular, avoid using the 'sa' or 'db-owner' database users. This does not eliminate SQL injection, but minimizes its impact.</p><p>Grant the minimum database access that is necessary for the application.</p>\n<p>The query time is controllable using parameter value [account-summary.html) WAITFOR DELAY '0:0:15' -- ], which caused the request to take [20,001] milliseconds, when the original unmodified query with value [account-summary.html] took [947] milliseconds.</p>\n<p>The query time is controllable using parameter value [account-summary.html) WAITFOR DELAY '0:0:15' -- ], which caused the request to take [20,001] milliseconds, when the original unmodified query with value [account-summary.html] took [947] milliseconds.</p>",
              "label": "check"
            }
          ],
          "impact": 0.7,
          "code": "{\n  \"pluginid\": \"40027\",\n  \"alert\": \"SQL Injection - MsSQL\",\n  \"name\": \"SQL Injection - MsSQL\",\n  \"riskcode\": \"3\",\n  \"confidence\": \"2\",\n  \"riskdesc\": \"High (Medium)\",\n  \"desc\": \"<p>SQL injection may be possible</p>\",\n  \"instances\": [\n    {\n      \"uri\": \"http://zero.webappsecurity.com/bank/redirect.html?url=account-summary.html\",\n      \"method\": \"GET\",\n      \"param\": \"url\",\n      \"attack\": \"account-summary.html) WAITFOR DELAY '0:0:15' -- \"\n    },\n    {\n      \"uri\": \"http://zero.webappsecurity.com/bank/pay-bills.html\",\n      \"method\": \"GET\",\n      \"param\": \"query\",\n      \"attack\": \"query\\\" WAITFOR DELAY '0:0:15' -- \"\n    }\n  ],\n  \"count\": \"2\",\n  \"solution\": \"<p>Do not trust client side input, even if there is client side validation in place. </p><p>In general, type check all data on the server side.</p><p>If the application uses JDBC, use PreparedStatement or CallableStatement, with parameters passed by '?'</p><p>If the application uses ASP, use ADO Command Objects with strong type checking and parameterized queries.</p><p>If database Stored Procedures can be used, use them.</p><p>Do *not* concatenate strings into queries in the stored procedure, or use 'exec', 'exec immediate', or equivalent functionality!</p><p>Do not create dynamic SQL queries using simple string concatenation.</p><p>Escape all data received from the client.</p><p>Apply a 'whitelist' of allowed characters, or a 'blacklist' of disallowed characters in user input.</p><p>Apply the privilege of least privilege by using the least privileged database user possible.</p><p>In particular, avoid using the 'sa' or 'db-owner' database users. This does not eliminate SQL injection, but minimizes its impact.</p><p>Grant the minimum database access that is necessary for the application.</p>\",\n  \"otherinfo\": \"<p>The query time is controllable using parameter value [account-summary.html) WAITFOR DELAY '0:0:15' -- ], which caused the request to take [20,001] milliseconds, when the original unmodified query with value [account-summary.html] took [947] milliseconds.</p>\",\n  \"reference\": \"<p>https://www.owasp.org/index.php/Top_10_2010-A1</p><p>https://www.owasp.org/index.php/SQL_Injection_Prevention_Cheat_Sheet</p>\",\n  \"cweid\": \"89\",\n  \"wascid\": \"19\",\n  \"sourceid\": \"1\"\n}",
>>>>>>> 698ad427
          "results": [
            {
              "status": "failed",
              "code_desc": "Uri: http://zero.webappsecurity.com/bank/redirect.html?url=account-summary.html\nMethod: GET\nParam: url\nAttack: account-summary.html) WAITFOR DELAY '0:0:15' -- \n",
<<<<<<< HEAD
              "run_time": 0,
=======
>>>>>>> 698ad427
              "start_time": "Wed, 5 Dec 2018 19:00:19"
            },
            {
              "status": "failed",
              "code_desc": "Uri: http://zero.webappsecurity.com/bank/pay-bills.html\nMethod: GET\nParam: query\nAttack: query\" WAITFOR DELAY '0:0:15' -- \n",
<<<<<<< HEAD
              "run_time": 0,
=======
>>>>>>> 698ad427
              "start_time": "Wed, 5 Dec 2018 19:00:19"
            }
          ]
        },
        {
<<<<<<< HEAD
          "id": "6",
          "title": "Path Traversal",
          "desc": "The Path Traversal attack technique allows an attacker access to files, directories, and commands that potentially reside outside the web document root directory. An attacker may manipulate a URL in such a way that the web site will execute or reveal the contents of arbitrary files anywhere on the web server. Any device that exposes an HTTP-based interface is potentially vulnerable to Path Traversal.Most web sites restrict user access to a specific portion of the file-system, typically called the \"web document root\" or \"CGI root\" directory. These directories contain the files intended for user access and the executable necessary to drive web application functionality. To access files or execute commands anywhere on the file-system, Path Traversal attacks will utilize the ability of special-characters sequences.The most basic Path Traversal attack uses the \"../\" special-character sequence to alter the resource location requested in the URL. Although most popular web servers will prevent this technique from escaping the web document root, alternate encodings of the \"../\" sequence may help bypass the security filters. These method variations include valid and invalid Unicode-encoding (\"..%u2216\" or \"..%c0%af\") of the forward slash character, backslash characters (\"..\\\") on Windows-based servers, URL encoded characters \"%2e%2e%2f\"), and double URL encoding (\"..%255c\") of the backslash character.Even if the web server properly restricts Path Traversal attempts in the URL path, a web application itself may still be vulnerable due to improper handling of user-supplied input. This is a common problem of web applications that use template mechanisms or load static text from files. In variations of the attack, the original URL parameter value is substituted with the file name of one of the web application's dynamic scripts. Consequently, the results can reveal source code because the file is interpreted as text instead of an executable script. These techniques often employ additional special characters such as the dot (\".\") to reveal the listing of the current working directory, or \"%00\" NULL characters in order to bypass rudimentary file extension checks.",
          "impact": 0.7,
          "tags": {
            "cci": [
              "CCI-001310"
            ],
=======
          "tags": {
>>>>>>> 698ad427
            "nist": [
              "SI-10"
            ],
            "cweid": "22",
            "wascid": "33",
            "sourceid": "1",
            "confidence": "2",
<<<<<<< HEAD
            "riskdesc": "High (Medium)",
            "check": "<p>Assume all input is malicious. Use an \"accept known good\" input validation strategy, i.e., use a whitelist of acceptable inputs that strictly conform to specifications. Reject any input that does not strictly conform to specifications, or transform it into something that does. Do not rely exclusively on looking for malicious or malformed inputs (i.e., do not rely on a blacklist). However, blacklists can be useful for detecting potential attacks or determining which inputs are so malformed that they should be rejected outright.</p><p></p><p>When performing input validation, consider all potentially relevant properties, including length, type of input, the full range of acceptable values, missing or extra inputs, syntax, consistency across related fields, and conformance to business rules. As an example of business rule logic, \"boat\" may be syntactically valid because it only contains alphanumeric characters, but it is not valid if you are expecting colors such as \"red\" or \"blue.\"</p><p></p><p>For filenames, use stringent whitelists that limit the character set to be used. If feasible, only allow a single \".\" character in the filename to avoid weaknesses, and exclude directory separators such as \"/\". Use a whitelist of allowable file extensions.</p><p></p><p>Warning: if you attempt to cleanse your data, then do so that the end result is not in the form that can be dangerous. A sanitizing mechanism can remove characters such as '.' and ';' which may be required for some exploits. An attacker can try to fool the sanitizing mechanism into \"cleaning\" data into a dangerous form. Suppose the attacker injects a '.' inside a filename (e.g. \"sensi.tiveFile\") and the sanitizing mechanism removes the character resulting in the valid filename, \"sensitiveFile\". If the input data are now assumed to be safe, then the file may be compromised. </p><p></p><p>Inputs should be decoded and canonicalized to the application's current internal representation before being validated. Make sure that your application does not decode the same input twice. Such errors could be used to bypass whitelist schemes by introducing dangerous inputs after they have been checked.</p><p></p><p>Use a built-in path canonicalization function (such as realpath() in C) that produces the canonical version of the pathname, which effectively removes \"..\" sequences and symbolic links.</p><p></p><p>Run your code using the lowest privileges that are required to accomplish the necessary tasks. If possible, create isolated accounts with limited privileges that are only used for a single task. That way, a successful attack will not immediately give the attacker access to the rest of the software or its environment. For example, database applications rarely need to run as the database administrator, especially in day-to-day operations.</p><p></p><p>When the set of acceptable objects, such as filenames or URLs, is limited or known, create a mapping from a set of fixed input values (such as numeric IDs) to the actual filenames or URLs, and reject all other inputs.</p><p></p><p>Run your code in a \"jail\" or similar sandbox environment that enforces strict boundaries between the process and the operating system. This may effectively restrict which files can be accessed in a particular directory or which commands can be executed by your software.</p><p></p><p>OS-level examples include the Unix chroot jail, AppArmor, and SELinux. In general, managed code may provide some protection. For example, java.io.FilePermission in the Java SecurityManager allows you to specify restrictions on file operations.</p><p></p><p>This may not be a feasible solution, and it only limits the impact to the operating system; the rest of your application may still be subject to compromise.</p>\n\n"
          },
          "descriptions": [],
          "refs": [],
          "source_location": {},
          "code": "",
=======
            "riskdesc": "High (Medium)"
          },
          "refs": [],
          "source_location": {},
          "title": "Path Traversal",
          "id": "6",
          "desc": "The Path Traversal attack technique allows an attacker access to files, directories, and commands that potentially reside outside the web document root directory. An attacker may manipulate a URL in such a way that the web site will execute or reveal the contents of arbitrary files anywhere on the web server. Any device that exposes an HTTP-based interface is potentially vulnerable to Path Traversal.Most web sites restrict user access to a specific portion of the file-system, typically called the \"web document root\" or \"CGI root\" directory. These directories contain the files intended for user access and the executable necessary to drive web application functionality. To access files or execute commands anywhere on the file-system, Path Traversal attacks will utilize the ability of special-characters sequences.The most basic Path Traversal attack uses the \"../\" special-character sequence to alter the resource location requested in the URL. Although most popular web servers will prevent this technique from escaping the web document root, alternate encodings of the \"../\" sequence may help bypass the security filters. These method variations include valid and invalid Unicode-encoding (\"..%u2216\" or \"..%c0%af\") of the forward slash character, backslash characters (\"..\\\") on Windows-based servers, URL encoded characters \"%2e%2e%2f\"), and double URL encoding (\"..%255c\") of the backslash character.Even if the web server properly restricts Path Traversal attempts in the URL path, a web application itself may still be vulnerable due to improper handling of user-supplied input. This is a common problem of web applications that use template mechanisms or load static text from files. In variations of the attack, the original URL parameter value is substituted with the file name of one of the web application's dynamic scripts. Consequently, the results can reveal source code because the file is interpreted as text instead of an executable script. These techniques often employ additional special characters such as the dot (\".\") to reveal the listing of the current working directory, or \"%00\" NULL characters in order to bypass rudimentary file extension checks.",
          "descriptions": [
            {
              "data": "<p>Assume all input is malicious. Use an \"accept known good\" input validation strategy, i.e., use a whitelist of acceptable inputs that strictly conform to specifications. Reject any input that does not strictly conform to specifications, or transform it into something that does. Do not rely exclusively on looking for malicious or malformed inputs (i.e., do not rely on a blacklist). However, blacklists can be useful for detecting potential attacks or determining which inputs are so malformed that they should be rejected outright.</p><p></p><p>When performing input validation, consider all potentially relevant properties, including length, type of input, the full range of acceptable values, missing or extra inputs, syntax, consistency across related fields, and conformance to business rules. As an example of business rule logic, \"boat\" may be syntactically valid because it only contains alphanumeric characters, but it is not valid if you are expecting colors such as \"red\" or \"blue.\"</p><p></p><p>For filenames, use stringent whitelists that limit the character set to be used. If feasible, only allow a single \".\" character in the filename to avoid weaknesses, and exclude directory separators such as \"/\". Use a whitelist of allowable file extensions.</p><p></p><p>Warning: if you attempt to cleanse your data, then do so that the end result is not in the form that can be dangerous. A sanitizing mechanism can remove characters such as '.' and ';' which may be required for some exploits. An attacker can try to fool the sanitizing mechanism into \"cleaning\" data into a dangerous form. Suppose the attacker injects a '.' inside a filename (e.g. \"sensi.tiveFile\") and the sanitizing mechanism removes the character resulting in the valid filename, \"sensitiveFile\". If the input data are now assumed to be safe, then the file may be compromised. </p><p></p><p>Inputs should be decoded and canonicalized to the application's current internal representation before being validated. Make sure that your application does not decode the same input twice. Such errors could be used to bypass whitelist schemes by introducing dangerous inputs after they have been checked.</p><p></p><p>Use a built-in path canonicalization function (such as realpath() in C) that produces the canonical version of the pathname, which effectively removes \"..\" sequences and symbolic links.</p><p></p><p>Run your code using the lowest privileges that are required to accomplish the necessary tasks. If possible, create isolated accounts with limited privileges that are only used for a single task. That way, a successful attack will not immediately give the attacker access to the rest of the software or its environment. For example, database applications rarely need to run as the database administrator, especially in day-to-day operations.</p><p></p><p>When the set of acceptable objects, such as filenames or URLs, is limited or known, create a mapping from a set of fixed input values (such as numeric IDs) to the actual filenames or URLs, and reject all other inputs.</p><p></p><p>Run your code in a \"jail\" or similar sandbox environment that enforces strict boundaries between the process and the operating system. This may effectively restrict which files can be accessed in a particular directory or which commands can be executed by your software.</p><p></p><p>OS-level examples include the Unix chroot jail, AppArmor, and SELinux. In general, managed code may provide some protection. For example, java.io.FilePermission in the Java SecurityManager allows you to specify restrictions on file operations.</p><p></p><p>This may not be a feasible solution, and it only limits the impact to the operating system; the rest of your application may still be subject to compromise.</p>\n\n",
              "label": "check"
            }
          ],
          "impact": 0.7,
          "code": "{\n  \"pluginid\": \"6\",\n  \"alert\": \"Path Traversal\",\n  \"name\": \"Path Traversal\",\n  \"riskcode\": \"3\",\n  \"confidence\": \"2\",\n  \"riskdesc\": \"High (Medium)\",\n  \"desc\": \"<p>The Path Traversal attack technique allows an attacker access to files, directories, and commands that potentially reside outside the web document root directory. An attacker may manipulate a URL in such a way that the web site will execute or reveal the contents of arbitrary files anywhere on the web server. Any device that exposes an HTTP-based interface is potentially vulnerable to Path Traversal.</p><p></p><p>Most web sites restrict user access to a specific portion of the file-system, typically called the \\\"web document root\\\" or \\\"CGI root\\\" directory. These directories contain the files intended for user access and the executable necessary to drive web application functionality. To access files or execute commands anywhere on the file-system, Path Traversal attacks will utilize the ability of special-characters sequences.</p><p></p><p>The most basic Path Traversal attack uses the \\\"../\\\" special-character sequence to alter the resource location requested in the URL. Although most popular web servers will prevent this technique from escaping the web document root, alternate encodings of the \\\"../\\\" sequence may help bypass the security filters. These method variations include valid and invalid Unicode-encoding (\\\"..%u2216\\\" or \\\"..%c0%af\\\") of the forward slash character, backslash characters (\\\"..\\\\\\\") on Windows-based servers, URL encoded characters \\\"%2e%2e%2f\\\"), and double URL encoding (\\\"..%255c\\\") of the backslash character.</p><p></p><p>Even if the web server properly restricts Path Traversal attempts in the URL path, a web application itself may still be vulnerable due to improper handling of user-supplied input. This is a common problem of web applications that use template mechanisms or load static text from files. In variations of the attack, the original URL parameter value is substituted with the file name of one of the web application's dynamic scripts. Consequently, the results can reveal source code because the file is interpreted as text instead of an executable script. These techniques often employ additional special characters such as the dot (\\\".\\\") to reveal the listing of the current working directory, or \\\"%00\\\" NULL characters in order to bypass rudimentary file extension checks.</p>\",\n  \"instances\": [\n    {\n      \"uri\": \"http://zero.webappsecurity.com/help.html?topic=WEB-INF%2Fweb.xml\",\n      \"method\": \"GET\",\n      \"param\": \"topic\",\n      \"attack\": \"WEB-INF/web.xml\",\n      \"evidence\": \"</web-app>\"\n    }\n  ],\n  \"count\": \"1\",\n  \"solution\": \"<p>Assume all input is malicious. Use an \\\"accept known good\\\" input validation strategy, i.e., use a whitelist of acceptable inputs that strictly conform to specifications. Reject any input that does not strictly conform to specifications, or transform it into something that does. Do not rely exclusively on looking for malicious or malformed inputs (i.e., do not rely on a blacklist). However, blacklists can be useful for detecting potential attacks or determining which inputs are so malformed that they should be rejected outright.</p><p></p><p>When performing input validation, consider all potentially relevant properties, including length, type of input, the full range of acceptable values, missing or extra inputs, syntax, consistency across related fields, and conformance to business rules. As an example of business rule logic, \\\"boat\\\" may be syntactically valid because it only contains alphanumeric characters, but it is not valid if you are expecting colors such as \\\"red\\\" or \\\"blue.\\\"</p><p></p><p>For filenames, use stringent whitelists that limit the character set to be used. If feasible, only allow a single \\\".\\\" character in the filename to avoid weaknesses, and exclude directory separators such as \\\"/\\\". Use a whitelist of allowable file extensions.</p><p></p><p>Warning: if you attempt to cleanse your data, then do so that the end result is not in the form that can be dangerous. A sanitizing mechanism can remove characters such as '.' and ';' which may be required for some exploits. An attacker can try to fool the sanitizing mechanism into \\\"cleaning\\\" data into a dangerous form. Suppose the attacker injects a '.' inside a filename (e.g. \\\"sensi.tiveFile\\\") and the sanitizing mechanism removes the character resulting in the valid filename, \\\"sensitiveFile\\\". If the input data are now assumed to be safe, then the file may be compromised. </p><p></p><p>Inputs should be decoded and canonicalized to the application's current internal representation before being validated. Make sure that your application does not decode the same input twice. Such errors could be used to bypass whitelist schemes by introducing dangerous inputs after they have been checked.</p><p></p><p>Use a built-in path canonicalization function (such as realpath() in C) that produces the canonical version of the pathname, which effectively removes \\\"..\\\" sequences and symbolic links.</p><p></p><p>Run your code using the lowest privileges that are required to accomplish the necessary tasks. If possible, create isolated accounts with limited privileges that are only used for a single task. That way, a successful attack will not immediately give the attacker access to the rest of the software or its environment. For example, database applications rarely need to run as the database administrator, especially in day-to-day operations.</p><p></p><p>When the set of acceptable objects, such as filenames or URLs, is limited or known, create a mapping from a set of fixed input values (such as numeric IDs) to the actual filenames or URLs, and reject all other inputs.</p><p></p><p>Run your code in a \\\"jail\\\" or similar sandbox environment that enforces strict boundaries between the process and the operating system. This may effectively restrict which files can be accessed in a particular directory or which commands can be executed by your software.</p><p></p><p>OS-level examples include the Unix chroot jail, AppArmor, and SELinux. In general, managed code may provide some protection. For example, java.io.FilePermission in the Java SecurityManager allows you to specify restrictions on file operations.</p><p></p><p>This may not be a feasible solution, and it only limits the impact to the operating system; the rest of your application may still be subject to compromise.</p>\",\n  \"reference\": \"<p>http://projects.webappsec.org/Path-Traversal</p><p>http://cwe.mitre.org/data/definitions/22.html</p>\",\n  \"cweid\": \"22\",\n  \"wascid\": \"33\",\n  \"sourceid\": \"1\"\n}",
>>>>>>> 698ad427
          "results": [
            {
              "status": "failed",
              "code_desc": "Uri: http://zero.webappsecurity.com/help.html?topic=WEB-INF%2Fweb.xml\nMethod: GET\nParam: topic\nAttack: WEB-INF/web.xml\nEvidence: </web-app>\n",
<<<<<<< HEAD
              "run_time": 0,
=======
>>>>>>> 698ad427
              "start_time": "Wed, 5 Dec 2018 19:00:19"
            }
          ]
        },
        {
<<<<<<< HEAD
          "id": "7",
          "title": "Remote File Inclusion",
          "desc": "Remote File Include (RFI) is an attack technique used to exploit \"dynamic file include\" mechanisms in web applications. When web applications take user input (URL, parameter value, etc.) and pass them into file include commands, the web application might be tricked into including remote files with malicious code.Almost all web application frameworks support file inclusion. File inclusion is mainly used for packaging common code into separate files that are later referenced by main application modules. When a web application references an include file, the code in this file may be executed implicitly or explicitly by calling specific procedures. If the choice of module to load is based on elements from the HTTP request, the web application might be vulnerable to RFI.An attacker can use RFI for:    * Running malicious code on the server: any code in the included malicious files will be run by the server. If the file include is not executed using some wrapper, code in include files is executed in the context of the server user. This could lead to a complete system compromise.    * Running malicious code on clients: the attacker's malicious code can manipulate the content of the response sent to the client. The attacker can embed malicious code in the response that will be run by the client (for example, Javascript to steal the client session cookies).PHP is particularly vulnerable to RFI attacks due to the extensive use of \"file includes\" in PHP programming and due to default server configurations that increase susceptibility to an RFI attack.",
          "impact": 0.7,
          "tags": {
            "cci": [
              "CCI-003173",
              "CCI-001643"
            ],
=======
          "tags": {
>>>>>>> 698ad427
            "nist": [
              "SA-11",
              "RA-5"
            ],
            "cweid": "98",
            "wascid": "5",
            "sourceid": "1",
            "confidence": "2",
<<<<<<< HEAD
            "riskdesc": "High (Medium)",
            "check": "<p>Phase: Architecture and Design</p><p>When the set of acceptable objects, such as filenames or URLs, is limited or known, create a mapping from a set of fixed input values (such as numeric IDs) to the actual filenames or URLs, and reject all other inputs.</p><p>For example, ID 1 could map to \"inbox.txt\" and ID 2 could map to \"profile.txt\". Features such as the ESAPI AccessReferenceMap provide this capability.</p><p></p><p>Phases: Architecture and Design; Operation</p><p>Run your code in a \"jail\" or similar sandbox environment that enforces strict boundaries between the process and the operating system. This may effectively restrict which files can be accessed in a particular directory or which commands can be executed by your software.</p><p>OS-level examples include the Unix chroot jail, AppArmor, and SELinux. In general, managed code may provide some protection. For example, java.io.FilePermission in the Java SecurityManager allows you to specify restrictions on file operations.</p><p>This may not be a feasible solution, and it only limits the impact to the operating system; the rest of your application may still be subject to compromise.</p><p>Be careful to avoid CWE-243 and other weaknesses related to jails.</p><p>For PHP, the interpreter offers restrictions such as open basedir or safe mode which can make it more difficult for an attacker to escape out of the application. Also consider Suhosin, a hardened PHP extension, which includes various options that disable some of the more dangerous PHP features.</p><p></p><p>Phase: Implementation</p><p>Assume all input is malicious. Use an \"accept known good\" input validation strategy, i.e., use a whitelist of acceptable inputs that strictly conform to specifications. Reject any input that does not strictly conform to specifications, or transform it into something that does. Do not rely exclusively on looking for malicious or malformed inputs (i.e., do not rely on a blacklist). However, blacklists can be useful for detecting potential attacks or determining which inputs are so malformed that they should be rejected outright.</p><p>When performing input validation, consider all potentially relevant properties, including length, type of input, the full range of acceptable values, missing or extra inputs, syntax, consistency across related fields, and conformance to business rules. As an example of business rule logic, \"boat\" may be syntactically valid because it only contains alphanumeric characters, but it is not valid if you are expecting colors such as \"red\" or \"blue.\"</p><p>For filenames, use stringent whitelists that limit the character set to be used. If feasible, only allow a single \".\" character in the filename to avoid weaknesses such as CWE-23, and exclude directory separators such as \"/\" to avoid CWE-36. Use a whitelist of allowable file extensions, which will help to avoid CWE-434.</p><p></p><p>Phases: Architecture and Design; Operation</p><p>Store library, include, and utility files outside of the web document root, if possible. Otherwise, store them in a separate directory and use the web server's access control capabilities to prevent attackers from directly requesting them. One common practice is to define a fixed constant in each calling program, then check for the existence of the constant in the library/include file; if the constant does not exist, then the file was directly requested, and it can exit immediately.</p><p>This significantly reduces the chance of an attacker being able to bypass any protection mechanisms that are in the base program but not in the include files. It will also reduce your attack surface.</p><p></p><p>Phases: Architecture and Design; Implementation</p><p>Understand all the potential areas where untrusted inputs can enter your software: parameters or arguments, cookies, anything read from the network, environment variables, reverse DNS lookups, query results, request headers, URL components, e-mail, files, databases, and any external systems that provide data to the application. Remember that such inputs may be obtained indirectly through API calls.</p><p>Many file inclusion problems occur because the programmer assumed that certain inputs could not be modified, especially for cookies and URL components.</p>\n\n"
          },
          "descriptions": [],
          "refs": [],
          "source_location": {},
          "code": "",
=======
            "riskdesc": "High (Medium)"
          },
          "refs": [],
          "source_location": {},
          "title": "Remote File Inclusion",
          "id": "7",
          "desc": "Remote File Include (RFI) is an attack technique used to exploit \"dynamic file include\" mechanisms in web applications. When web applications take user input (URL, parameter value, etc.) and pass them into file include commands, the web application might be tricked into including remote files with malicious code.Almost all web application frameworks support file inclusion. File inclusion is mainly used for packaging common code into separate files that are later referenced by main application modules. When a web application references an include file, the code in this file may be executed implicitly or explicitly by calling specific procedures. If the choice of module to load is based on elements from the HTTP request, the web application might be vulnerable to RFI.An attacker can use RFI for:    * Running malicious code on the server: any code in the included malicious files will be run by the server. If the file include is not executed using some wrapper, code in include files is executed in the context of the server user. This could lead to a complete system compromise.    * Running malicious code on clients: the attacker's malicious code can manipulate the content of the response sent to the client. The attacker can embed malicious code in the response that will be run by the client (for example, Javascript to steal the client session cookies).PHP is particularly vulnerable to RFI attacks due to the extensive use of \"file includes\" in PHP programming and due to default server configurations that increase susceptibility to an RFI attack.",
          "descriptions": [
            {
              "data": "<p>Phase: Architecture and Design</p><p>When the set of acceptable objects, such as filenames or URLs, is limited or known, create a mapping from a set of fixed input values (such as numeric IDs) to the actual filenames or URLs, and reject all other inputs.</p><p>For example, ID 1 could map to \"inbox.txt\" and ID 2 could map to \"profile.txt\". Features such as the ESAPI AccessReferenceMap provide this capability.</p><p></p><p>Phases: Architecture and Design; Operation</p><p>Run your code in a \"jail\" or similar sandbox environment that enforces strict boundaries between the process and the operating system. This may effectively restrict which files can be accessed in a particular directory or which commands can be executed by your software.</p><p>OS-level examples include the Unix chroot jail, AppArmor, and SELinux. In general, managed code may provide some protection. For example, java.io.FilePermission in the Java SecurityManager allows you to specify restrictions on file operations.</p><p>This may not be a feasible solution, and it only limits the impact to the operating system; the rest of your application may still be subject to compromise.</p><p>Be careful to avoid CWE-243 and other weaknesses related to jails.</p><p>For PHP, the interpreter offers restrictions such as open basedir or safe mode which can make it more difficult for an attacker to escape out of the application. Also consider Suhosin, a hardened PHP extension, which includes various options that disable some of the more dangerous PHP features.</p><p></p><p>Phase: Implementation</p><p>Assume all input is malicious. Use an \"accept known good\" input validation strategy, i.e., use a whitelist of acceptable inputs that strictly conform to specifications. Reject any input that does not strictly conform to specifications, or transform it into something that does. Do not rely exclusively on looking for malicious or malformed inputs (i.e., do not rely on a blacklist). However, blacklists can be useful for detecting potential attacks or determining which inputs are so malformed that they should be rejected outright.</p><p>When performing input validation, consider all potentially relevant properties, including length, type of input, the full range of acceptable values, missing or extra inputs, syntax, consistency across related fields, and conformance to business rules. As an example of business rule logic, \"boat\" may be syntactically valid because it only contains alphanumeric characters, but it is not valid if you are expecting colors such as \"red\" or \"blue.\"</p><p>For filenames, use stringent whitelists that limit the character set to be used. If feasible, only allow a single \".\" character in the filename to avoid weaknesses such as CWE-23, and exclude directory separators such as \"/\" to avoid CWE-36. Use a whitelist of allowable file extensions, which will help to avoid CWE-434.</p><p></p><p>Phases: Architecture and Design; Operation</p><p>Store library, include, and utility files outside of the web document root, if possible. Otherwise, store them in a separate directory and use the web server's access control capabilities to prevent attackers from directly requesting them. One common practice is to define a fixed constant in each calling program, then check for the existence of the constant in the library/include file; if the constant does not exist, then the file was directly requested, and it can exit immediately.</p><p>This significantly reduces the chance of an attacker being able to bypass any protection mechanisms that are in the base program but not in the include files. It will also reduce your attack surface.</p><p></p><p>Phases: Architecture and Design; Implementation</p><p>Understand all the potential areas where untrusted inputs can enter your software: parameters or arguments, cookies, anything read from the network, environment variables, reverse DNS lookups, query results, request headers, URL components, e-mail, files, databases, and any external systems that provide data to the application. Remember that such inputs may be obtained indirectly through API calls.</p><p>Many file inclusion problems occur because the programmer assumed that certain inputs could not be modified, especially for cookies and URL components.</p>\n\n",
              "label": "check"
            }
          ],
          "impact": 0.7,
          "code": "{\n  \"pluginid\": \"7\",\n  \"alert\": \"Remote File Inclusion\",\n  \"name\": \"Remote File Inclusion\",\n  \"riskcode\": \"3\",\n  \"confidence\": \"2\",\n  \"riskdesc\": \"High (Medium)\",\n  \"desc\": \"<p>Remote File Include (RFI) is an attack technique used to exploit \\\"dynamic file include\\\" mechanisms in web applications. When web applications take user input (URL, parameter value, etc.) and pass them into file include commands, the web application might be tricked into including remote files with malicious code.</p><p></p><p>Almost all web application frameworks support file inclusion. File inclusion is mainly used for packaging common code into separate files that are later referenced by main application modules. When a web application references an include file, the code in this file may be executed implicitly or explicitly by calling specific procedures. If the choice of module to load is based on elements from the HTTP request, the web application might be vulnerable to RFI.</p><p>An attacker can use RFI for:</p><p>    * Running malicious code on the server: any code in the included malicious files will be run by the server. If the file include is not executed using some wrapper, code in include files is executed in the context of the server user. This could lead to a complete system compromise.</p><p>    * Running malicious code on clients: the attacker's malicious code can manipulate the content of the response sent to the client. The attacker can embed malicious code in the response that will be run by the client (for example, Javascript to steal the client session cookies).</p><p></p><p>PHP is particularly vulnerable to RFI attacks due to the extensive use of \\\"file includes\\\" in PHP programming and due to default server configurations that increase susceptibility to an RFI attack.</p>\",\n  \"instances\": [\n    {\n      \"uri\": \"http://zero.webappsecurity.com/help.html?topic=http%3A%2F%2Fwww.google.com%2F\",\n      \"method\": \"GET\",\n      \"param\": \"topic\",\n      \"attack\": \"http://www.google.com/\",\n      \"evidence\": \"<title>Google</title>\"\n    }\n  ],\n  \"count\": \"1\",\n  \"solution\": \"<p>Phase: Architecture and Design</p><p>When the set of acceptable objects, such as filenames or URLs, is limited or known, create a mapping from a set of fixed input values (such as numeric IDs) to the actual filenames or URLs, and reject all other inputs.</p><p>For example, ID 1 could map to \\\"inbox.txt\\\" and ID 2 could map to \\\"profile.txt\\\". Features such as the ESAPI AccessReferenceMap provide this capability.</p><p></p><p>Phases: Architecture and Design; Operation</p><p>Run your code in a \\\"jail\\\" or similar sandbox environment that enforces strict boundaries between the process and the operating system. This may effectively restrict which files can be accessed in a particular directory or which commands can be executed by your software.</p><p>OS-level examples include the Unix chroot jail, AppArmor, and SELinux. In general, managed code may provide some protection. For example, java.io.FilePermission in the Java SecurityManager allows you to specify restrictions on file operations.</p><p>This may not be a feasible solution, and it only limits the impact to the operating system; the rest of your application may still be subject to compromise.</p><p>Be careful to avoid CWE-243 and other weaknesses related to jails.</p><p>For PHP, the interpreter offers restrictions such as open basedir or safe mode which can make it more difficult for an attacker to escape out of the application. Also consider Suhosin, a hardened PHP extension, which includes various options that disable some of the more dangerous PHP features.</p><p></p><p>Phase: Implementation</p><p>Assume all input is malicious. Use an \\\"accept known good\\\" input validation strategy, i.e., use a whitelist of acceptable inputs that strictly conform to specifications. Reject any input that does not strictly conform to specifications, or transform it into something that does. Do not rely exclusively on looking for malicious or malformed inputs (i.e., do not rely on a blacklist). However, blacklists can be useful for detecting potential attacks or determining which inputs are so malformed that they should be rejected outright.</p><p>When performing input validation, consider all potentially relevant properties, including length, type of input, the full range of acceptable values, missing or extra inputs, syntax, consistency across related fields, and conformance to business rules. As an example of business rule logic, \\\"boat\\\" may be syntactically valid because it only contains alphanumeric characters, but it is not valid if you are expecting colors such as \\\"red\\\" or \\\"blue.\\\"</p><p>For filenames, use stringent whitelists that limit the character set to be used. If feasible, only allow a single \\\".\\\" character in the filename to avoid weaknesses such as CWE-23, and exclude directory separators such as \\\"/\\\" to avoid CWE-36. Use a whitelist of allowable file extensions, which will help to avoid CWE-434.</p><p></p><p>Phases: Architecture and Design; Operation</p><p>Store library, include, and utility files outside of the web document root, if possible. Otherwise, store them in a separate directory and use the web server's access control capabilities to prevent attackers from directly requesting them. One common practice is to define a fixed constant in each calling program, then check for the existence of the constant in the library/include file; if the constant does not exist, then the file was directly requested, and it can exit immediately.</p><p>This significantly reduces the chance of an attacker being able to bypass any protection mechanisms that are in the base program but not in the include files. It will also reduce your attack surface.</p><p></p><p>Phases: Architecture and Design; Implementation</p><p>Understand all the potential areas where untrusted inputs can enter your software: parameters or arguments, cookies, anything read from the network, environment variables, reverse DNS lookups, query results, request headers, URL components, e-mail, files, databases, and any external systems that provide data to the application. Remember that such inputs may be obtained indirectly through API calls.</p><p>Many file inclusion problems occur because the programmer assumed that certain inputs could not be modified, especially for cookies and URL components.</p>\",\n  \"reference\": \"<p>http://projects.webappsec.org/Remote-File-Inclusion</p><p>http://cwe.mitre.org/data/definitions/98.html</p>\",\n  \"cweid\": \"98\",\n  \"wascid\": \"5\",\n  \"sourceid\": \"1\"\n}",
>>>>>>> 698ad427
          "results": [
            {
              "status": "failed",
              "code_desc": "Uri: http://zero.webappsecurity.com/help.html?topic=http%3A%2F%2Fwww.google.com%2F\nMethod: GET\nParam: topic\nAttack: http://www.google.com/\nEvidence: <title>Google</title>\n",
<<<<<<< HEAD
              "run_time": 0,
=======
>>>>>>> 698ad427
              "start_time": "Wed, 5 Dec 2018 19:00:19"
            }
          ]
        },
        {
<<<<<<< HEAD
          "id": "30002",
          "title": "Format String Error",
          "desc": "A Format String error occurs when the submitted data of an input string is evaluated as a command by the application. ",
          "impact": 0.5,
          "tags": {
            "cci": [
              "CCI-001310"
            ],
=======
          "tags": {
>>>>>>> 698ad427
            "nist": [
              "SI-10"
            ],
            "cweid": "134",
            "wascid": "6",
            "sourceid": "1",
            "confidence": "2",
<<<<<<< HEAD
            "riskdesc": "Medium (Medium)",
            "check": "<p>Rewrite the background program using proper deletion of bad character strings.  This will require a recompile of the background executable.</p>\n<p>Potential Format String Error.  The script closed the connection on a /%s</p>\n<p>Potential Format String Error.  The script closed the connection on a /%s</p>"
          },
          "descriptions": [],
          "refs": [],
          "source_location": {},
          "code": "",
=======
            "riskdesc": "Medium (Medium)"
          },
          "refs": [],
          "source_location": {},
          "title": "Format String Error",
          "id": "30002",
          "desc": "A Format String error occurs when the submitted data of an input string is evaluated as a command by the application. ",
          "descriptions": [
            {
              "data": "<p>Rewrite the background program using proper deletion of bad character strings.  This will require a recompile of the background executable.</p>\n<p>Potential Format String Error.  The script closed the connection on a /%s</p>\n<p>Potential Format String Error.  The script closed the connection on a /%s</p>",
              "label": "check"
            }
          ],
          "impact": 0.5,
          "code": "{\n  \"pluginid\": \"30002\",\n  \"alert\": \"Format String Error\",\n  \"name\": \"Format String Error\",\n  \"riskcode\": \"2\",\n  \"confidence\": \"2\",\n  \"riskdesc\": \"Medium (Medium)\",\n  \"desc\": \"<p>A Format String error occurs when the submitted data of an input string is evaluated as a command by the application. </p>\",\n  \"instances\": [\n    {\n      \"uri\": \"http://zero.webappsecurity.com/signin.html\",\n      \"method\": \"POST\",\n      \"param\": \"user_token\",\n      \"attack\": \"ZAP%n%s%n%s%n%s%n%s%n%s%n%s%n%s%n%s%n%s%n%s%n%s%n%s%n%s%n%s%n%s%n%s%n%s%n%s%n%s%n%s\\n\"\n    }\n  ],\n  \"count\": \"1\",\n  \"solution\": \"<p>Rewrite the background program using proper deletion of bad character strings.  This will require a recompile of the background executable.</p>\",\n  \"otherinfo\": \"<p>Potential Format String Error.  The script closed the connection on a /%s</p>\",\n  \"reference\": \"<p>https://www.owasp.org/index.php/Format_string_attack</p>\",\n  \"cweid\": \"134\",\n  \"wascid\": \"6\",\n  \"sourceid\": \"1\"\n}",
>>>>>>> 698ad427
          "results": [
            {
              "status": "failed",
              "code_desc": "Uri: http://zero.webappsecurity.com/signin.html\nMethod: POST\nParam: user_token\nAttack: ZAP%n%s%n%s%n%s%n%s%n%s%n%s%n%s%n%s%n%s%n%s%n%s%n%s%n%s%n%s%n%s%n%s%n%s%n%s%n%s%n%s\n\n",
<<<<<<< HEAD
              "run_time": 0,
              "start_time": "Wed, 5 Dec 2018 19:00:19"
            }
          ]
        }
      ],
      "sha256": "de1bc7d8c0b8a35185eee28f6ca5a542457d38d16d3d8d85193c86ea49f72d3b"
    }
  ]
=======
              "start_time": "Wed, 5 Dec 2018 19:00:19"
            }
          ]
        }
      ],
      "sha256": "9df0e67ba47f2467405a5038b0d58600436169c7490bae5c0e39fde80f2d03d9"
    }
  ],
  "passthrough": {
    "auxiliary_data": [
      {
        "name": "OWASP ZAP",
        "data": {
          "site": {
            "@port": "80",
            "@ssl": "false"
          }
        }
      }
    ]
  }
>>>>>>> 698ad427
}<|MERGE_RESOLUTION|>--- conflicted
+++ resolved
@@ -1,48 +1,22 @@
 {
   "platform": {
     "name": "Heimdall Tools",
-<<<<<<< HEAD
-    "release": "2.6.27",
-    "target_id": ""
+    "release": "2.6.29"
   },
-  "version": "2.6.27",
-  "statistics": {
-    "duration": null
-  },
-=======
-    "release": "2.6.28"
-  },
-  "version": "2.6.28",
+  "version": "2.6.29",
   "statistics": {},
->>>>>>> 698ad427
   "profiles": [
     {
       "name": "OWASP ZAP Scan",
       "version": "2.7.0",
       "title": "OWASP ZAP Scan of Host: zero.webappsecurity.com",
-<<<<<<< HEAD
-      "maintainer": null,
-      "summary": "OWASP ZAP Scan of Host: zero.webappsecurity.com",
-      "license": null,
-      "copyright": null,
-      "copyright_email": null,
-      "supports": [],
-      "attributes": [],
-      "depends": [],
-=======
       "summary": "OWASP ZAP Scan of Host: zero.webappsecurity.com",
       "supports": [],
       "attributes": [],
->>>>>>> 698ad427
       "groups": [],
       "status": "loaded",
       "controls": [
         {
-<<<<<<< HEAD
-          "id": "10104",
-          "title": "User Agent Fuzzer",
-          "desc": "Check for differences in response based on fuzzed User Agent (eg. mobile sites, access as a Search Engine Crawler). Compares the response statuscode and the hashcode of the response body with the original response.",
-          "impact": 0.3,
           "tags": {
             "cci": [
               "CCI-003173",
@@ -52,26 +26,10 @@
               "SA-11",
               "RA-5"
             ],
-=======
-          "tags": {
-            "nist": [
-              "SA-11",
-              "RA-5"
-            ],
->>>>>>> 698ad427
             "cweid": "",
             "wascid": "",
             "sourceid": "1",
             "confidence": "2",
-<<<<<<< HEAD
-            "riskdesc": "Informational (Medium)",
-            "check": "<p></p>\n\n"
-          },
-          "descriptions": [],
-          "refs": [],
-          "source_location": {},
-          "code": "",
-=======
             "riskdesc": "Informational (Medium)"
           },
           "refs": [],
@@ -87,204 +45,115 @@
           ],
           "impact": 0.3,
           "code": "{\n  \"pluginid\": \"10104\",\n  \"alert\": \"User Agent Fuzzer\",\n  \"name\": \"User Agent Fuzzer\",\n  \"riskcode\": \"0\",\n  \"confidence\": \"2\",\n  \"riskdesc\": \"Informational (Medium)\",\n  \"desc\": \"<p>Check for differences in response based on fuzzed User Agent (eg. mobile sites, access as a Search Engine Crawler). Compares the response statuscode and the hashcode of the response body with the original response.</p>\",\n  \"instances\": [\n    {\n      \"uri\": \"http://zero.webappsecurity.com/favicon.ico\",\n      \"method\": \"GET\",\n      \"param\": \"Header User-Agent\",\n      \"attack\": \"Mozilla/4.0 (compatible; MSIE 6.0; Windows NT 5.1)\"\n    },\n    {\n      \"uri\": \"http://zero.webappsecurity.com/bank/transfer-funds-verify.html\",\n      \"method\": \"GET\",\n      \"param\": \"Header User-Agent\",\n      \"attack\": \"Mozilla/5.0 (compatible; Yahoo! Slurp; http://help.yahoo.com/help/us/ysearch/slurp)\"\n    },\n    {\n      \"uri\": \"http://zero.webappsecurity.com/bank/account-activity-show-transactions.html\",\n      \"method\": \"GET\",\n      \"param\": \"Header User-Agent\",\n      \"attack\": \"Mozilla/5.0 (iPhone; U; CPU iPhone OS 3_0 like Mac OS X; en-us) AppleWebKit/528.18 (KHTML, like Gecko) Version/4.0 Mobile/7A341 Safari/528.16\"\n    },\n    {\n      \"uri\": \"http://zero.webappsecurity.com/sendFeedback.html\",\n      \"method\": \"GET\",\n      \"param\": \"Header User-Agent\",\n      \"attack\": \"Mozilla/5.0 (iPhone; U; CPU iPhone OS 3_0 like Mac OS X; en-us) AppleWebKit/528.18 (KHTML, like Gecko) Version/4.0 Mobile/7A341 Safari/528.16\"\n    },\n    {\n      \"uri\": \"http://zero.webappsecurity.com/help.html?topic=/help/topic2.html\",\n      \"method\": \"GET\",\n      \"param\": \"Header User-Agent\",\n      \"attack\": \"Mozilla/4.0 (compatible; MSIE 6.0; Windows NT 5.1)\"\n    },\n    {\n      \"uri\": \"http://zero.webappsecurity.com/robots.txt\",\n      \"method\": \"GET\",\n      \"param\": \"Header User-Agent\",\n      \"attack\": \"Mozilla/5.0 (iPhone; U; CPU iPhone OS 3_0 like Mac OS X; en-us) AppleWebKit/528.18 (KHTML, like Gecko) Version/4.0 Mobile/7A341 Safari/528.16\"\n    },\n    {\n      \"uri\": \"http://zero.webappsecurity.com/auth\",\n      \"method\": \"GET\",\n      \"param\": \"Header User-Agent\",\n      \"attack\": \"Mozilla/4.0 (compatible; MSIE 6.0; Windows NT 5.1)\"\n    },\n    {\n      \"uri\": \"http://zero.webappsecurity.com/index.html\",\n      \"method\": \"GET\",\n      \"param\": \"Header User-Agent\",\n      \"attack\": \"Mozilla/4.0 (compatible; MSIE 8.0; Windows NT 6.1)\"\n    },\n    {\n      \"uri\": \"http://zero.webappsecurity.com/signin.html\",\n      \"method\": \"GET\",\n      \"param\": \"Header User-Agent\",\n      \"attack\": \"Mozilla/5.0 (compatible; Googlebot/2.1; +http://www.google.com/bot.html)\"\n    },\n    {\n      \"uri\": \"http://zero.webappsecurity.com/signin.html\",\n      \"method\": \"POST\",\n      \"param\": \"Header User-Agent\",\n      \"attack\": \"Mozilla/5.0 (iPhone; U; CPU iPhone OS 3_0 like Mac OS X; en-us) AppleWebKit/528.18 (KHTML, like Gecko) Version/4.0 Mobile/7A341 Safari/528.16\"\n    },\n    {\n      \"uri\": \"http://zero.webappsecurity.com/bank/online-statements.html\",\n      \"method\": \"GET\",\n      \"param\": \"Header User-Agent\",\n      \"attack\": \"Mozilla/5.0 (iPhone; U; CPU iPhone OS 3_0 like Mac OS X; en-us) AppleWebKit/528.18 (KHTML, like Gecko) Version/4.0 Mobile/7A341 Safari/528.16\"\n    },\n    {\n      \"uri\": \"http://zero.webappsecurity.com/bank\",\n      \"method\": \"GET\",\n      \"param\": \"Header User-Agent\",\n      \"attack\": \"Mozilla/5.0 (iPhone; U; CPU iPhone OS 3_0 like Mac OS X; en-us) AppleWebKit/528.18 (KHTML, like Gecko) Version/4.0 Mobile/7A341 Safari/528.16\"\n    },\n    {\n      \"uri\": \"http://zero.webappsecurity.com/bank/money-map-get-spendings-by-type.html?_dc=1544043856896\",\n      \"method\": \"GET\",\n      \"param\": \"Header User-Agent\",\n      \"attack\": \"Mozilla/4.0 (compatible; MSIE 6.0; Windows NT 5.1)\"\n    },\n    {\n      \"uri\": \"http://zero.webappsecurity.com/auth/security-check.html?user_token=8c797e39-7ab3-41d2-a53a-2a6449f13866\",\n      \"method\": \"GET\",\n      \"param\": \"Header User-Agent\",\n      \"attack\": \"msnbot/1.1 (+http://search.msn.com/msnbot.htm)\"\n    },\n    {\n      \"uri\": \"http://zero.webappsecurity.com/bank/account-summary.html\",\n      \"method\": \"GET\",\n      \"param\": \"Header User-Agent\",\n      \"attack\": \"Mozilla/4.0 (compatible; MSIE 6.0; Windows NT 5.1)\"\n    },\n    {\n      \"uri\": \"http://zero.webappsecurity.com/login.html?login_error=true\",\n      \"method\": \"GET\",\n      \"param\": \"Header User-Agent\",\n      \"attack\": \"Mozilla/5.0 (compatible; Googlebot/2.1; +http://www.google.com/bot.html)\"\n    },\n    {\n      \"uri\": \"http://zero.webappsecurity.com/bank/online-statements-for-account.html\",\n      \"method\": \"POST\",\n      \"param\": \"Header User-Agent\",\n      \"attack\": \"Mozilla/5.0 (compatible; Googlebot/2.1; +http://www.google.com/bot.html)\"\n    },\n    {\n      \"uri\": \"http://zero.webappsecurity.com/bank/pay-bills-new-payee.html\",\n      \"method\": \"GET\",\n      \"param\": \"Header User-Agent\",\n      \"attack\": \"msnbot/1.1 (+http://search.msn.com/msnbot.htm)\"\n    },\n    {\n      \"uri\": \"http://zero.webappsecurity.com/bank/money-map-get-spendings-by-type.html?_dc=1544043856896\",\n      \"method\": \"GET\",\n      \"param\": \"Header User-Agent\",\n      \"attack\": \"Mozilla/5.0 (compatible; Googlebot/2.1; +http://www.google.com/bot.html)\"\n    },\n    {\n      \"uri\": \"http://zero.webappsecurity.com/logout.html\",\n      \"method\": \"GET\",\n      \"param\": \"Header User-Agent\",\n      \"attack\": \"Mozilla/5.0 (compatible; Googlebot/2.1; +http://www.google.com/bot.html)\"\n    }\n  ],\n  \"count\": \"364\",\n  \"solution\": \"<p></p>\",\n  \"reference\": \"<p>https://www.owasp.org/index.php/Web_Application_Security_Testing_Cheat_Sheet</p>\",\n  \"sourceid\": \"1\"\n}",
->>>>>>> 698ad427
           "results": [
             {
               "status": "failed",
               "code_desc": "Uri: http://zero.webappsecurity.com/favicon.ico\nMethod: GET\nParam: Header User-Agent\nAttack: Mozilla/4.0 (compatible; MSIE 6.0; Windows NT 5.1)\n",
-<<<<<<< HEAD
-              "run_time": 0,
-=======
->>>>>>> 698ad427
               "start_time": "Wed, 5 Dec 2018 19:00:19"
             },
             {
               "status": "failed",
               "code_desc": "Uri: http://zero.webappsecurity.com/bank/transfer-funds-verify.html\nMethod: GET\nParam: Header User-Agent\nAttack: Mozilla/5.0 (compatible; Yahoo! Slurp; http://help.yahoo.com/help/us/ysearch/slurp)\n",
-<<<<<<< HEAD
-              "run_time": 0,
-=======
->>>>>>> 698ad427
               "start_time": "Wed, 5 Dec 2018 19:00:19"
             },
             {
               "status": "failed",
               "code_desc": "Uri: http://zero.webappsecurity.com/bank/account-activity-show-transactions.html\nMethod: GET\nParam: Header User-Agent\nAttack: Mozilla/5.0 (iPhone; U; CPU iPhone OS 3_0 like Mac OS X; en-us) AppleWebKit/528.18 (KHTML, like Gecko) Version/4.0 Mobile/7A341 Safari/528.16\n",
-<<<<<<< HEAD
-              "run_time": 0,
-=======
->>>>>>> 698ad427
               "start_time": "Wed, 5 Dec 2018 19:00:19"
             },
             {
               "status": "failed",
               "code_desc": "Uri: http://zero.webappsecurity.com/sendFeedback.html\nMethod: GET\nParam: Header User-Agent\nAttack: Mozilla/5.0 (iPhone; U; CPU iPhone OS 3_0 like Mac OS X; en-us) AppleWebKit/528.18 (KHTML, like Gecko) Version/4.0 Mobile/7A341 Safari/528.16\n",
-<<<<<<< HEAD
-              "run_time": 0,
-=======
->>>>>>> 698ad427
               "start_time": "Wed, 5 Dec 2018 19:00:19"
             },
             {
               "status": "failed",
               "code_desc": "Uri: http://zero.webappsecurity.com/help.html?topic=/help/topic2.html\nMethod: GET\nParam: Header User-Agent\nAttack: Mozilla/4.0 (compatible; MSIE 6.0; Windows NT 5.1)\n",
-<<<<<<< HEAD
-              "run_time": 0,
-=======
->>>>>>> 698ad427
               "start_time": "Wed, 5 Dec 2018 19:00:19"
             },
             {
               "status": "failed",
               "code_desc": "Uri: http://zero.webappsecurity.com/robots.txt\nMethod: GET\nParam: Header User-Agent\nAttack: Mozilla/5.0 (iPhone; U; CPU iPhone OS 3_0 like Mac OS X; en-us) AppleWebKit/528.18 (KHTML, like Gecko) Version/4.0 Mobile/7A341 Safari/528.16\n",
-<<<<<<< HEAD
-              "run_time": 0,
-=======
->>>>>>> 698ad427
               "start_time": "Wed, 5 Dec 2018 19:00:19"
             },
             {
               "status": "failed",
               "code_desc": "Uri: http://zero.webappsecurity.com/auth\nMethod: GET\nParam: Header User-Agent\nAttack: Mozilla/4.0 (compatible; MSIE 6.0; Windows NT 5.1)\n",
-<<<<<<< HEAD
-              "run_time": 0,
-=======
->>>>>>> 698ad427
               "start_time": "Wed, 5 Dec 2018 19:00:19"
             },
             {
               "status": "failed",
               "code_desc": "Uri: http://zero.webappsecurity.com/index.html\nMethod: GET\nParam: Header User-Agent\nAttack: Mozilla/4.0 (compatible; MSIE 8.0; Windows NT 6.1)\n",
-<<<<<<< HEAD
-              "run_time": 0,
-=======
->>>>>>> 698ad427
               "start_time": "Wed, 5 Dec 2018 19:00:19"
             },
             {
               "status": "failed",
               "code_desc": "Uri: http://zero.webappsecurity.com/signin.html\nMethod: GET\nParam: Header User-Agent\nAttack: Mozilla/5.0 (compatible; Googlebot/2.1; +http://www.google.com/bot.html)\n",
-<<<<<<< HEAD
-              "run_time": 0,
-=======
->>>>>>> 698ad427
               "start_time": "Wed, 5 Dec 2018 19:00:19"
             },
             {
               "status": "failed",
               "code_desc": "Uri: http://zero.webappsecurity.com/signin.html\nMethod: POST\nParam: Header User-Agent\nAttack: Mozilla/5.0 (iPhone; U; CPU iPhone OS 3_0 like Mac OS X; en-us) AppleWebKit/528.18 (KHTML, like Gecko) Version/4.0 Mobile/7A341 Safari/528.16\n",
-<<<<<<< HEAD
-              "run_time": 0,
-=======
->>>>>>> 698ad427
               "start_time": "Wed, 5 Dec 2018 19:00:19"
             },
             {
               "status": "failed",
               "code_desc": "Uri: http://zero.webappsecurity.com/bank/online-statements.html\nMethod: GET\nParam: Header User-Agent\nAttack: Mozilla/5.0 (iPhone; U; CPU iPhone OS 3_0 like Mac OS X; en-us) AppleWebKit/528.18 (KHTML, like Gecko) Version/4.0 Mobile/7A341 Safari/528.16\n",
-<<<<<<< HEAD
-              "run_time": 0,
-=======
->>>>>>> 698ad427
               "start_time": "Wed, 5 Dec 2018 19:00:19"
             },
             {
               "status": "failed",
               "code_desc": "Uri: http://zero.webappsecurity.com/bank\nMethod: GET\nParam: Header User-Agent\nAttack: Mozilla/5.0 (iPhone; U; CPU iPhone OS 3_0 like Mac OS X; en-us) AppleWebKit/528.18 (KHTML, like Gecko) Version/4.0 Mobile/7A341 Safari/528.16\n",
-<<<<<<< HEAD
-              "run_time": 0,
-=======
->>>>>>> 698ad427
               "start_time": "Wed, 5 Dec 2018 19:00:19"
             },
             {
               "status": "failed",
               "code_desc": "Uri: http://zero.webappsecurity.com/bank/money-map-get-spendings-by-type.html?_dc=1544043856896\nMethod: GET\nParam: Header User-Agent\nAttack: Mozilla/4.0 (compatible; MSIE 6.0; Windows NT 5.1)\n",
-<<<<<<< HEAD
-              "run_time": 0,
-=======
->>>>>>> 698ad427
               "start_time": "Wed, 5 Dec 2018 19:00:19"
             },
             {
               "status": "failed",
               "code_desc": "Uri: http://zero.webappsecurity.com/auth/security-check.html?user_token=8c797e39-7ab3-41d2-a53a-2a6449f13866\nMethod: GET\nParam: Header User-Agent\nAttack: msnbot/1.1 (+http://search.msn.com/msnbot.htm)\n",
-<<<<<<< HEAD
-              "run_time": 0,
-=======
->>>>>>> 698ad427
               "start_time": "Wed, 5 Dec 2018 19:00:19"
             },
             {
               "status": "failed",
               "code_desc": "Uri: http://zero.webappsecurity.com/bank/account-summary.html\nMethod: GET\nParam: Header User-Agent\nAttack: Mozilla/4.0 (compatible; MSIE 6.0; Windows NT 5.1)\n",
-<<<<<<< HEAD
-              "run_time": 0,
-=======
->>>>>>> 698ad427
               "start_time": "Wed, 5 Dec 2018 19:00:19"
             },
             {
               "status": "failed",
               "code_desc": "Uri: http://zero.webappsecurity.com/login.html?login_error=true\nMethod: GET\nParam: Header User-Agent\nAttack: Mozilla/5.0 (compatible; Googlebot/2.1; +http://www.google.com/bot.html)\n",
-<<<<<<< HEAD
-              "run_time": 0,
-=======
->>>>>>> 698ad427
               "start_time": "Wed, 5 Dec 2018 19:00:19"
             },
             {
               "status": "failed",
               "code_desc": "Uri: http://zero.webappsecurity.com/bank/online-statements-for-account.html\nMethod: POST\nParam: Header User-Agent\nAttack: Mozilla/5.0 (compatible; Googlebot/2.1; +http://www.google.com/bot.html)\n",
-<<<<<<< HEAD
-              "run_time": 0,
-=======
->>>>>>> 698ad427
               "start_time": "Wed, 5 Dec 2018 19:00:19"
             },
             {
               "status": "failed",
               "code_desc": "Uri: http://zero.webappsecurity.com/bank/pay-bills-new-payee.html\nMethod: GET\nParam: Header User-Agent\nAttack: msnbot/1.1 (+http://search.msn.com/msnbot.htm)\n",
-<<<<<<< HEAD
-              "run_time": 0,
-=======
->>>>>>> 698ad427
               "start_time": "Wed, 5 Dec 2018 19:00:19"
             },
             {
               "status": "failed",
               "code_desc": "Uri: http://zero.webappsecurity.com/bank/money-map-get-spendings-by-type.html?_dc=1544043856896\nMethod: GET\nParam: Header User-Agent\nAttack: Mozilla/5.0 (compatible; Googlebot/2.1; +http://www.google.com/bot.html)\n",
-<<<<<<< HEAD
-              "run_time": 0,
-=======
->>>>>>> 698ad427
               "start_time": "Wed, 5 Dec 2018 19:00:19"
             },
             {
               "status": "failed",
               "code_desc": "Uri: http://zero.webappsecurity.com/logout.html\nMethod: GET\nParam: Header User-Agent\nAttack: Mozilla/5.0 (compatible; Googlebot/2.1; +http://www.google.com/bot.html)\n",
-<<<<<<< HEAD
-              "run_time": 0,
-=======
->>>>>>> 698ad427
               "start_time": "Wed, 5 Dec 2018 19:00:19"
             }
           ]
         },
         {
-<<<<<<< HEAD
-          "id": "10016",
-          "title": "Web Browser XSS Protection Not Enabled",
-          "desc": "Web Browser XSS Protection is not enabled, or is disabled by the configuration of the 'X-XSS-Protection' HTTP response header on the web server",
-          "impact": 0.3,
           "tags": {
             "cci": [
               "CCI-003173",
               "CCI-001643"
             ],
-=======
-          "tags": {
->>>>>>> 698ad427
             "nist": [
               "SA-11",
               "RA-5"
@@ -293,15 +162,6 @@
             "wascid": "14",
             "sourceid": "3",
             "confidence": "2",
-<<<<<<< HEAD
-            "riskdesc": "Low (Medium)",
-            "check": "<p>Ensure that the web browser's XSS filter is enabled, by setting the X-XSS-Protection HTTP response header to '1'.</p>\n<p>The X-XSS-Protection HTTP response header allows the web server to enable or disable the web browser's XSS protection mechanism. The following values would attempt to enable it: </p><p>X-XSS-Protection: 1; mode=block</p><p>X-XSS-Protection: 1; report=http://www.example.com/xss</p><p>The following values would disable it:</p><p>X-XSS-Protection: 0</p><p>The X-XSS-Protection HTTP response header is currently supported on Internet Explorer, Chrome and Safari (WebKit).</p><p>Note that this alert is only raised if the response body could potentially contain an XSS payload (with a text-based content type, with a non-zero length).</p>\n<p>The X-XSS-Protection HTTP response header allows the web server to enable or disable the web browser's XSS protection mechanism. The following values would attempt to enable it: </p><p>X-XSS-Protection: 1; mode=block</p><p>X-XSS-Protection: 1; report=http://www.example.com/xss</p><p>The following values would disable it:</p><p>X-XSS-Protection: 0</p><p>The X-XSS-Protection HTTP response header is currently supported on Internet Explorer, Chrome and Safari (WebKit).</p><p>Note that this alert is only raised if the response body could potentially contain an XSS payload (with a text-based content type, with a non-zero length).</p>"
-          },
-          "descriptions": [],
-          "refs": [],
-          "source_location": {},
-          "code": "",
-=======
             "riskdesc": "Low (Medium)"
           },
           "refs": [],
@@ -317,203 +177,114 @@
           ],
           "impact": 0.3,
           "code": "{\n  \"pluginid\": \"10016\",\n  \"alert\": \"Web Browser XSS Protection Not Enabled\",\n  \"name\": \"Web Browser XSS Protection Not Enabled\",\n  \"riskcode\": \"1\",\n  \"confidence\": \"2\",\n  \"riskdesc\": \"Low (Medium)\",\n  \"desc\": \"<p>Web Browser XSS Protection is not enabled, or is disabled by the configuration of the 'X-XSS-Protection' HTTP response header on the web server</p>\",\n  \"instances\": [\n    {\n      \"uri\": \"http://zero.webappsecurity.com/resources/font/\",\n      \"method\": \"GET\",\n      \"param\": \"X-XSS-Protection\"\n    },\n    {\n      \"uri\": \"http://zero.webappsecurity.com/help.html\",\n      \"method\": \"GET\",\n      \"param\": \"X-XSS-Protection\"\n    },\n    {\n      \"uri\": \"http://zero.webappsecurity.com/resources/extjs/app/controller/\",\n      \"method\": \"GET\",\n      \"param\": \"X-XSS-Protection\"\n    },\n    {\n      \"uri\": \"http://zero.webappsecurity.com/bank/pay-bills-new-payee.html\",\n      \"method\": \"GET\",\n      \"param\": \"X-XSS-Protection\"\n    },\n    {\n      \"uri\": \"http://zero.webappsecurity.com/help.html?topic=/help/topic3.html\",\n      \"method\": \"GET\",\n      \"param\": \"X-XSS-Protection\"\n    },\n    {\n      \"uri\": \"http://zero.webappsecurity.com/\",\n      \"method\": \"GET\",\n      \"param\": \"X-XSS-Protection\"\n    },\n    {\n      \"uri\": \"http://zero.webappsecurity.com/resources/extjs/app/\",\n      \"method\": \"GET\",\n      \"param\": \"X-XSS-Protection\"\n    },\n    {\n      \"uri\": \"http://zero.webappsecurity.com/bank/account-activity.html\",\n      \"method\": \"GET\",\n      \"param\": \"X-XSS-Protection\"\n    },\n    {\n      \"uri\": \"http://zero.webappsecurity.com/resources/extjs/ext/\",\n      \"method\": \"GET\",\n      \"param\": \"X-XSS-Protection\"\n    },\n    {\n      \"uri\": \"http://zero.webappsecurity.com/bank/account-summary.html\",\n      \"method\": \"GET\",\n      \"param\": \"X-XSS-Protection\"\n    },\n    {\n      \"uri\": \"http://zero.webappsecurity.com/resources/themes/\",\n      \"method\": \"GET\",\n      \"param\": \"X-XSS-Protection\"\n    },\n    {\n      \"uri\": \"http://zero.webappsecurity.com/index.html\",\n      \"method\": \"GET\",\n      \"param\": \"X-XSS-Protection\"\n    },\n    {\n      \"uri\": \"http://zero.webappsecurity.com/bank/online-statements-for-account.html\",\n      \"method\": \"POST\",\n      \"param\": \"X-XSS-Protection\"\n    },\n    {\n      \"uri\": \"http://zero.webappsecurity.com/bank/account-activity.html?accountId=1\",\n      \"method\": \"GET\",\n      \"param\": \"X-XSS-Protection\"\n    },\n    {\n      \"uri\": \"http://zero.webappsecurity.com/online-banking.html\",\n      \"method\": \"GET\",\n      \"param\": \"X-XSS-Protection\"\n    },\n    {\n      \"uri\": \"http://zero.webappsecurity.com/resources/extjs/app/view/\",\n      \"method\": \"GET\",\n      \"param\": \"X-XSS-Protection\"\n    },\n    {\n      \"uri\": \"http://zero.webappsecurity.com/bank/transfer-funds-verify.html\",\n      \"method\": \"POST\",\n      \"param\": \"X-XSS-Protection\"\n    },\n    {\n      \"uri\": \"http://zero.webappsecurity.com/bank/account-activity.html?accountId=2\",\n      \"method\": \"GET\",\n      \"param\": \"X-XSS-Protection\"\n    },\n    {\n      \"uri\": \"http://zero.webappsecurity.com/resources/extjs/\",\n      \"method\": \"GET\",\n      \"param\": \"X-XSS-Protection\"\n    },\n    {\n      \"uri\": \"http://zero.webappsecurity.com/bank/account-activity.html?accountId=3\",\n      \"method\": \"GET\",\n      \"param\": \"X-XSS-Protection\"\n    }\n  ],\n  \"count\": \"66\",\n  \"solution\": \"<p>Ensure that the web browser's XSS filter is enabled, by setting the X-XSS-Protection HTTP response header to '1'.</p>\",\n  \"otherinfo\": \"<p>The X-XSS-Protection HTTP response header allows the web server to enable or disable the web browser's XSS protection mechanism. The following values would attempt to enable it: </p><p>X-XSS-Protection: 1; mode=block</p><p>X-XSS-Protection: 1; report=http://www.example.com/xss</p><p>The following values would disable it:</p><p>X-XSS-Protection: 0</p><p>The X-XSS-Protection HTTP response header is currently supported on Internet Explorer, Chrome and Safari (WebKit).</p><p>Note that this alert is only raised if the response body could potentially contain an XSS payload (with a text-based content type, with a non-zero length).</p>\",\n  \"reference\": \"<p>https://www.owasp.org/index.php/XSS_(Cross_Site_Scripting)_Prevention_Cheat_Sheet</p><p>https://blog.veracode.com/2014/03/guidelines-for-setting-security-headers/</p>\",\n  \"cweid\": \"933\",\n  \"wascid\": \"14\",\n  \"sourceid\": \"3\"\n}",
->>>>>>> 698ad427
           "results": [
             {
               "status": "failed",
               "code_desc": "Uri: http://zero.webappsecurity.com/resources/font/\nMethod: GET\nParam: X-XSS-Protection\n",
-<<<<<<< HEAD
-              "run_time": 0,
-=======
->>>>>>> 698ad427
               "start_time": "Wed, 5 Dec 2018 19:00:19"
             },
             {
               "status": "failed",
               "code_desc": "Uri: http://zero.webappsecurity.com/help.html\nMethod: GET\nParam: X-XSS-Protection\n",
-<<<<<<< HEAD
-              "run_time": 0,
-=======
->>>>>>> 698ad427
               "start_time": "Wed, 5 Dec 2018 19:00:19"
             },
             {
               "status": "failed",
               "code_desc": "Uri: http://zero.webappsecurity.com/resources/extjs/app/controller/\nMethod: GET\nParam: X-XSS-Protection\n",
-<<<<<<< HEAD
-              "run_time": 0,
-=======
->>>>>>> 698ad427
               "start_time": "Wed, 5 Dec 2018 19:00:19"
             },
             {
               "status": "failed",
               "code_desc": "Uri: http://zero.webappsecurity.com/bank/pay-bills-new-payee.html\nMethod: GET\nParam: X-XSS-Protection\n",
-<<<<<<< HEAD
-              "run_time": 0,
-=======
->>>>>>> 698ad427
               "start_time": "Wed, 5 Dec 2018 19:00:19"
             },
             {
               "status": "failed",
               "code_desc": "Uri: http://zero.webappsecurity.com/help.html?topic=/help/topic3.html\nMethod: GET\nParam: X-XSS-Protection\n",
-<<<<<<< HEAD
-              "run_time": 0,
-=======
->>>>>>> 698ad427
               "start_time": "Wed, 5 Dec 2018 19:00:19"
             },
             {
               "status": "failed",
               "code_desc": "Uri: http://zero.webappsecurity.com/\nMethod: GET\nParam: X-XSS-Protection\n",
-<<<<<<< HEAD
-              "run_time": 0,
-=======
->>>>>>> 698ad427
               "start_time": "Wed, 5 Dec 2018 19:00:19"
             },
             {
               "status": "failed",
               "code_desc": "Uri: http://zero.webappsecurity.com/resources/extjs/app/\nMethod: GET\nParam: X-XSS-Protection\n",
-<<<<<<< HEAD
-              "run_time": 0,
-=======
->>>>>>> 698ad427
               "start_time": "Wed, 5 Dec 2018 19:00:19"
             },
             {
               "status": "failed",
               "code_desc": "Uri: http://zero.webappsecurity.com/bank/account-activity.html\nMethod: GET\nParam: X-XSS-Protection\n",
-<<<<<<< HEAD
-              "run_time": 0,
-=======
->>>>>>> 698ad427
               "start_time": "Wed, 5 Dec 2018 19:00:19"
             },
             {
               "status": "failed",
               "code_desc": "Uri: http://zero.webappsecurity.com/resources/extjs/ext/\nMethod: GET\nParam: X-XSS-Protection\n",
-<<<<<<< HEAD
-              "run_time": 0,
-=======
->>>>>>> 698ad427
               "start_time": "Wed, 5 Dec 2018 19:00:19"
             },
             {
               "status": "failed",
               "code_desc": "Uri: http://zero.webappsecurity.com/bank/account-summary.html\nMethod: GET\nParam: X-XSS-Protection\n",
-<<<<<<< HEAD
-              "run_time": 0,
-=======
->>>>>>> 698ad427
               "start_time": "Wed, 5 Dec 2018 19:00:19"
             },
             {
               "status": "failed",
               "code_desc": "Uri: http://zero.webappsecurity.com/resources/themes/\nMethod: GET\nParam: X-XSS-Protection\n",
-<<<<<<< HEAD
-              "run_time": 0,
-=======
->>>>>>> 698ad427
               "start_time": "Wed, 5 Dec 2018 19:00:19"
             },
             {
               "status": "failed",
               "code_desc": "Uri: http://zero.webappsecurity.com/index.html\nMethod: GET\nParam: X-XSS-Protection\n",
-<<<<<<< HEAD
-              "run_time": 0,
-=======
->>>>>>> 698ad427
               "start_time": "Wed, 5 Dec 2018 19:00:19"
             },
             {
               "status": "failed",
               "code_desc": "Uri: http://zero.webappsecurity.com/bank/online-statements-for-account.html\nMethod: POST\nParam: X-XSS-Protection\n",
-<<<<<<< HEAD
-              "run_time": 0,
-=======
->>>>>>> 698ad427
               "start_time": "Wed, 5 Dec 2018 19:00:19"
             },
             {
               "status": "failed",
               "code_desc": "Uri: http://zero.webappsecurity.com/bank/account-activity.html?accountId=1\nMethod: GET\nParam: X-XSS-Protection\n",
-<<<<<<< HEAD
-              "run_time": 0,
-=======
->>>>>>> 698ad427
               "start_time": "Wed, 5 Dec 2018 19:00:19"
             },
             {
               "status": "failed",
               "code_desc": "Uri: http://zero.webappsecurity.com/online-banking.html\nMethod: GET\nParam: X-XSS-Protection\n",
-<<<<<<< HEAD
-              "run_time": 0,
-=======
->>>>>>> 698ad427
               "start_time": "Wed, 5 Dec 2018 19:00:19"
             },
             {
               "status": "failed",
               "code_desc": "Uri: http://zero.webappsecurity.com/resources/extjs/app/view/\nMethod: GET\nParam: X-XSS-Protection\n",
-<<<<<<< HEAD
-              "run_time": 0,
-=======
->>>>>>> 698ad427
               "start_time": "Wed, 5 Dec 2018 19:00:19"
             },
             {
               "status": "failed",
               "code_desc": "Uri: http://zero.webappsecurity.com/bank/transfer-funds-verify.html\nMethod: POST\nParam: X-XSS-Protection\n",
-<<<<<<< HEAD
-              "run_time": 0,
-=======
->>>>>>> 698ad427
               "start_time": "Wed, 5 Dec 2018 19:00:19"
             },
             {
               "status": "failed",
               "code_desc": "Uri: http://zero.webappsecurity.com/bank/account-activity.html?accountId=2\nMethod: GET\nParam: X-XSS-Protection\n",
-<<<<<<< HEAD
-              "run_time": 0,
-=======
->>>>>>> 698ad427
               "start_time": "Wed, 5 Dec 2018 19:00:19"
             },
             {
               "status": "failed",
               "code_desc": "Uri: http://zero.webappsecurity.com/resources/extjs/\nMethod: GET\nParam: X-XSS-Protection\n",
-<<<<<<< HEAD
-              "run_time": 0,
-=======
->>>>>>> 698ad427
               "start_time": "Wed, 5 Dec 2018 19:00:19"
             },
             {
               "status": "failed",
               "code_desc": "Uri: http://zero.webappsecurity.com/bank/account-activity.html?accountId=3\nMethod: GET\nParam: X-XSS-Protection\n",
-<<<<<<< HEAD
-              "run_time": 0,
-=======
->>>>>>> 698ad427
               "start_time": "Wed, 5 Dec 2018 19:00:19"
             }
           ]
         },
         {
-<<<<<<< HEAD
-          "id": "90027.1",
-          "title": "Cookie Slack Detector",
-          "desc": "Repeated GET requests: drop a different cookie each time, followed by normal request with all cookies to stabilize session, compare responses against original baseline GET. This can reveal areas where cookie based authentication/attributes are not actually enforced.",
-          "impact": 0.3,
           "tags": {
             "cci": [
               "CCI-002418"
             ],
-=======
-          "tags": {
->>>>>>> 698ad427
             "nist": [
               "SC-8"
             ],
@@ -521,15 +292,6 @@
             "wascid": "45",
             "sourceid": "1",
             "confidence": "1",
-<<<<<<< HEAD
-            "riskdesc": "Informational (Low)",
-            "check": "<p></p>\n<p>Dropping this cookie appears to have invalidated the session: [JSESSIONID] A follow-on request with all original cookies still had a different response than the original request. </p><p></p>\n<p>Dropping this cookie appears to have invalidated the session: [JSESSIONID] A follow-on request with all original cookies still had a different response than the original request. </p><p></p>"
-          },
-          "descriptions": [],
-          "refs": [],
-          "source_location": {},
-          "code": "",
-=======
             "riskdesc": "Informational (Low)"
           },
           "refs": [],
@@ -545,203 +307,114 @@
           ],
           "impact": 0.3,
           "code": "{\n  \"pluginid\": \"90027\",\n  \"alert\": \"Cookie Slack Detector\",\n  \"name\": \"Cookie Slack Detector\",\n  \"riskcode\": \"0\",\n  \"confidence\": \"1\",\n  \"riskdesc\": \"Informational (Low)\",\n  \"desc\": \"<p>Repeated GET requests: drop a different cookie each time, followed by normal request with all cookies to stabilize session, compare responses against original baseline GET. This can reveal areas where cookie based authentication/attributes are not actually enforced.</p>\",\n  \"instances\": [\n    {\n      \"uri\": \"http://zero.webappsecurity.com/bank/account-activity.html?accountId=4\",\n      \"method\": \"GET\"\n    },\n    {\n      \"uri\": \"http://zero.webappsecurity.com/bank/pay-bills.html\",\n      \"method\": \"GET\"\n    },\n    {\n      \"uri\": \"http://zero.webappsecurity.com/sitemap.xml\",\n      \"method\": \"GET\"\n    },\n    {\n      \"uri\": \"http://zero.webappsecurity.com/login.html?login_error=true\",\n      \"method\": \"GET\"\n    },\n    {\n      \"uri\": \"http://zero.webappsecurity.com/bank/account-activity-find-transactions.html\",\n      \"method\": \"GET\"\n    },\n    {\n      \"uri\": \"http://zero.webappsecurity.com/bank/pay-bills-new-payee.html\",\n      \"method\": \"POST\"\n    },\n    {\n      \"uri\": \"http://zero.webappsecurity.com/bank/account-activity-show-transactions.html\",\n      \"method\": \"GET\"\n    },\n    {\n      \"uri\": \"http://zero.webappsecurity.com/help.html?topic=/help/topic2.html\",\n      \"method\": \"GET\"\n    },\n    {\n      \"uri\": \"http://zero.webappsecurity.com/sendFeedback.html\",\n      \"method\": \"GET\"\n    },\n    {\n      \"uri\": \"http://zero.webappsecurity.com/auth\",\n      \"method\": \"GET\"\n    },\n    {\n      \"uri\": \"http://zero.webappsecurity.com/bank/online-statements.html\",\n      \"method\": \"GET\"\n    },\n    {\n      \"uri\": \"http://zero.webappsecurity.com/forgotten-password-send.html\",\n      \"method\": \"POST\"\n    },\n    {\n      \"uri\": \"http://zero.webappsecurity.com/logout.html\",\n      \"method\": \"GET\"\n    },\n    {\n      \"uri\": \"http://zero.webappsecurity.com/signin.html\",\n      \"method\": \"GET\"\n    },\n    {\n      \"uri\": \"http://zero.webappsecurity.com/signin.html\",\n      \"method\": \"POST\"\n    },\n    {\n      \"uri\": \"http://zero.webappsecurity.com/help.html\",\n      \"method\": \"GET\"\n    },\n    {\n      \"uri\": \"http://zero.webappsecurity.com/bank/pay-bills-purchase-currency.html\",\n      \"method\": \"GET\"\n    },\n    {\n      \"uri\": \"http://zero.webappsecurity.com/forgot-password.html\",\n      \"method\": \"GET\"\n    },\n    {\n      \"uri\": \"http://zero.webappsecurity.com/bank/account-summary.html\",\n      \"method\": \"GET\"\n    },\n    {\n      \"uri\": \"http://zero.webappsecurity.com/bank/transfer-funds-verify.html\",\n      \"method\": \"GET\"\n    }\n  ],\n  \"count\": \"52\",\n  \"solution\": \"<p></p>\",\n  \"otherinfo\": \"<p>Dropping this cookie appears to have invalidated the session: [JSESSIONID] A follow-on request with all original cookies still had a different response than the original request. </p><p></p>\",\n  \"reference\": \"<p>http://projects.webappsec.org/Fingerprinting</p><p></p>\",\n  \"cweid\": \"200\",\n  \"wascid\": \"45\",\n  \"sourceid\": \"1\"\n}",
->>>>>>> 698ad427
           "results": [
             {
               "status": "failed",
               "code_desc": "Uri: http://zero.webappsecurity.com/bank/account-activity.html?accountId=4\nMethod: GET\n",
-<<<<<<< HEAD
-              "run_time": 0,
-=======
->>>>>>> 698ad427
               "start_time": "Wed, 5 Dec 2018 19:00:19"
             },
             {
               "status": "failed",
               "code_desc": "Uri: http://zero.webappsecurity.com/bank/pay-bills.html\nMethod: GET\n",
-<<<<<<< HEAD
-              "run_time": 0,
-=======
->>>>>>> 698ad427
               "start_time": "Wed, 5 Dec 2018 19:00:19"
             },
             {
               "status": "failed",
               "code_desc": "Uri: http://zero.webappsecurity.com/sitemap.xml\nMethod: GET\n",
-<<<<<<< HEAD
-              "run_time": 0,
-=======
->>>>>>> 698ad427
               "start_time": "Wed, 5 Dec 2018 19:00:19"
             },
             {
               "status": "failed",
               "code_desc": "Uri: http://zero.webappsecurity.com/login.html?login_error=true\nMethod: GET\n",
-<<<<<<< HEAD
-              "run_time": 0,
-=======
->>>>>>> 698ad427
               "start_time": "Wed, 5 Dec 2018 19:00:19"
             },
             {
               "status": "failed",
               "code_desc": "Uri: http://zero.webappsecurity.com/bank/account-activity-find-transactions.html\nMethod: GET\n",
-<<<<<<< HEAD
-              "run_time": 0,
-=======
->>>>>>> 698ad427
               "start_time": "Wed, 5 Dec 2018 19:00:19"
             },
             {
               "status": "failed",
               "code_desc": "Uri: http://zero.webappsecurity.com/bank/pay-bills-new-payee.html\nMethod: POST\n",
-<<<<<<< HEAD
-              "run_time": 0,
-=======
->>>>>>> 698ad427
               "start_time": "Wed, 5 Dec 2018 19:00:19"
             },
             {
               "status": "failed",
               "code_desc": "Uri: http://zero.webappsecurity.com/bank/account-activity-show-transactions.html\nMethod: GET\n",
-<<<<<<< HEAD
-              "run_time": 0,
-=======
->>>>>>> 698ad427
               "start_time": "Wed, 5 Dec 2018 19:00:19"
             },
             {
               "status": "failed",
               "code_desc": "Uri: http://zero.webappsecurity.com/help.html?topic=/help/topic2.html\nMethod: GET\n",
-<<<<<<< HEAD
-              "run_time": 0,
-=======
->>>>>>> 698ad427
               "start_time": "Wed, 5 Dec 2018 19:00:19"
             },
             {
               "status": "failed",
               "code_desc": "Uri: http://zero.webappsecurity.com/sendFeedback.html\nMethod: GET\n",
-<<<<<<< HEAD
-              "run_time": 0,
-=======
->>>>>>> 698ad427
               "start_time": "Wed, 5 Dec 2018 19:00:19"
             },
             {
               "status": "failed",
               "code_desc": "Uri: http://zero.webappsecurity.com/auth\nMethod: GET\n",
-<<<<<<< HEAD
-              "run_time": 0,
-=======
->>>>>>> 698ad427
               "start_time": "Wed, 5 Dec 2018 19:00:19"
             },
             {
               "status": "failed",
               "code_desc": "Uri: http://zero.webappsecurity.com/bank/online-statements.html\nMethod: GET\n",
-<<<<<<< HEAD
-              "run_time": 0,
-=======
->>>>>>> 698ad427
               "start_time": "Wed, 5 Dec 2018 19:00:19"
             },
             {
               "status": "failed",
               "code_desc": "Uri: http://zero.webappsecurity.com/forgotten-password-send.html\nMethod: POST\n",
-<<<<<<< HEAD
-              "run_time": 0,
-=======
->>>>>>> 698ad427
               "start_time": "Wed, 5 Dec 2018 19:00:19"
             },
             {
               "status": "failed",
               "code_desc": "Uri: http://zero.webappsecurity.com/logout.html\nMethod: GET\n",
-<<<<<<< HEAD
-              "run_time": 0,
-=======
->>>>>>> 698ad427
               "start_time": "Wed, 5 Dec 2018 19:00:19"
             },
             {
               "status": "failed",
               "code_desc": "Uri: http://zero.webappsecurity.com/signin.html\nMethod: GET\n",
-<<<<<<< HEAD
-              "run_time": 0,
-=======
->>>>>>> 698ad427
               "start_time": "Wed, 5 Dec 2018 19:00:19"
             },
             {
               "status": "failed",
               "code_desc": "Uri: http://zero.webappsecurity.com/signin.html\nMethod: POST\n",
-<<<<<<< HEAD
-              "run_time": 0,
-=======
->>>>>>> 698ad427
               "start_time": "Wed, 5 Dec 2018 19:00:19"
             },
             {
               "status": "failed",
               "code_desc": "Uri: http://zero.webappsecurity.com/help.html\nMethod: GET\n",
-<<<<<<< HEAD
-              "run_time": 0,
-=======
->>>>>>> 698ad427
               "start_time": "Wed, 5 Dec 2018 19:00:19"
             },
             {
               "status": "failed",
               "code_desc": "Uri: http://zero.webappsecurity.com/bank/pay-bills-purchase-currency.html\nMethod: GET\n",
-<<<<<<< HEAD
-              "run_time": 0,
-=======
->>>>>>> 698ad427
               "start_time": "Wed, 5 Dec 2018 19:00:19"
             },
             {
               "status": "failed",
               "code_desc": "Uri: http://zero.webappsecurity.com/forgot-password.html\nMethod: GET\n",
-<<<<<<< HEAD
-              "run_time": 0,
-=======
->>>>>>> 698ad427
               "start_time": "Wed, 5 Dec 2018 19:00:19"
             },
             {
               "status": "failed",
               "code_desc": "Uri: http://zero.webappsecurity.com/bank/account-summary.html\nMethod: GET\n",
-<<<<<<< HEAD
-              "run_time": 0,
-=======
->>>>>>> 698ad427
               "start_time": "Wed, 5 Dec 2018 19:00:19"
             },
             {
               "status": "failed",
               "code_desc": "Uri: http://zero.webappsecurity.com/bank/transfer-funds-verify.html\nMethod: GET\n",
-<<<<<<< HEAD
-              "run_time": 0,
-=======
->>>>>>> 698ad427
               "start_time": "Wed, 5 Dec 2018 19:00:19"
             }
           ]
         },
         {
-<<<<<<< HEAD
-          "id": "90027.2",
-          "title": "Cookie Slack Detector",
-          "desc": "Repeated GET requests: drop a different cookie each time, followed by normal request with all cookies to stabilize session, compare responses against original baseline GET. This can reveal areas where cookie based authentication/attributes are not actually enforced.",
-          "impact": 0.3,
           "tags": {
             "cci": [
               "CCI-002418"
             ],
-=======
-          "tags": {
->>>>>>> 698ad427
             "nist": [
               "SC-8"
             ],
@@ -749,15 +422,6 @@
             "wascid": "45",
             "sourceid": "1",
             "confidence": "1",
-<<<<<<< HEAD
-            "riskdesc": "Low (Low)",
-            "check": "<p></p>\n<p>NOTE: Because of its name this cookie may be important, but dropping it appears to have no effect: [JSESSIONID] </p><p>Cookies that don't have expected effects can reveal flaws in application logic. In the worst case, this can reveal where authentication via cookie token(s) is not actually enforced.</p><p>These cookies affected the response: </p><p>These cookies did NOT affect the response: JSESSIONID</p><p></p>\n<p>NOTE: Because of its name this cookie may be important, but dropping it appears to have no effect: [JSESSIONID] </p><p>Cookies that don't have expected effects can reveal flaws in application logic. In the worst case, this can reveal where authentication via cookie token(s) is not actually enforced.</p><p>These cookies affected the response: </p><p>These cookies did NOT affect the response: JSESSIONID</p><p></p>"
-          },
-          "descriptions": [],
-          "refs": [],
-          "source_location": {},
-          "code": "",
-=======
             "riskdesc": "Low (Low)"
           },
           "refs": [],
@@ -773,122 +437,69 @@
           ],
           "impact": 0.3,
           "code": "{\n  \"pluginid\": \"90027\",\n  \"alert\": \"Cookie Slack Detector\",\n  \"name\": \"Cookie Slack Detector\",\n  \"riskcode\": \"1\",\n  \"confidence\": \"1\",\n  \"riskdesc\": \"Low (Low)\",\n  \"desc\": \"<p>Repeated GET requests: drop a different cookie each time, followed by normal request with all cookies to stabilize session, compare responses against original baseline GET. This can reveal areas where cookie based authentication/attributes are not actually enforced.</p>\",\n  \"instances\": [\n    {\n      \"uri\": \"http://zero.webappsecurity.com/bank/pay-bills-get-payee-details.html\",\n      \"method\": \"GET\"\n    },\n    {\n      \"uri\": \"http://zero.webappsecurity.com/bank/pay-bills-conversion-rate-for-currency.html\",\n      \"method\": \"GET\"\n    },\n    {\n      \"uri\": \"http://zero.webappsecurity.com/index.html\",\n      \"method\": \"GET\"\n    },\n    {\n      \"uri\": \"http://zero.webappsecurity.com/bank/transfer-funds-verify.html\",\n      \"method\": \"GET\"\n    },\n    {\n      \"uri\": \"http://zero.webappsecurity.com/auth/security-check.html?user_token=8c797e39-7ab3-41d2-a53a-2a6449f13866\",\n      \"method\": \"GET\"\n    },\n    {\n      \"uri\": \"http://zero.webappsecurity.com/bank\",\n      \"method\": \"GET\"\n    },\n    {\n      \"uri\": \"http://zero.webappsecurity.com/auth/accept-certs.html?user_token=8c797e39-7ab3-41d2-a53a-2a6449f13866\",\n      \"method\": \"GET\"\n    },\n    {\n      \"uri\": \"http://zero.webappsecurity.com/bank/money-map-get-spendings-by-type.html?_dc=1544043856896\",\n      \"method\": \"GET\"\n    },\n    {\n      \"uri\": \"http://zero.webappsecurity.com/bank/redirect.html?url=account-summary.html\",\n      \"method\": \"GET\"\n    },\n    {\n      \"uri\": \"http://zero.webappsecurity.com/auth\",\n      \"method\": \"GET\"\n    },\n    {\n      \"uri\": \"http://zero.webappsecurity.com/bank/online-statements-for-account.html\",\n      \"method\": \"GET\"\n    }\n  ],\n  \"count\": \"11\",\n  \"solution\": \"<p></p>\",\n  \"otherinfo\": \"<p>NOTE: Because of its name this cookie may be important, but dropping it appears to have no effect: [JSESSIONID] </p><p>Cookies that don't have expected effects can reveal flaws in application logic. In the worst case, this can reveal where authentication via cookie token(s) is not actually enforced.</p><p>These cookies affected the response: </p><p>These cookies did NOT affect the response: JSESSIONID</p><p></p>\",\n  \"reference\": \"<p>http://projects.webappsec.org/Fingerprinting</p><p></p>\",\n  \"cweid\": \"200\",\n  \"wascid\": \"45\",\n  \"sourceid\": \"1\"\n}",
->>>>>>> 698ad427
           "results": [
             {
               "status": "failed",
               "code_desc": "Uri: http://zero.webappsecurity.com/bank/pay-bills-get-payee-details.html\nMethod: GET\n",
-<<<<<<< HEAD
-              "run_time": 0,
-=======
->>>>>>> 698ad427
               "start_time": "Wed, 5 Dec 2018 19:00:19"
             },
             {
               "status": "failed",
               "code_desc": "Uri: http://zero.webappsecurity.com/bank/pay-bills-conversion-rate-for-currency.html\nMethod: GET\n",
-<<<<<<< HEAD
-              "run_time": 0,
-=======
->>>>>>> 698ad427
               "start_time": "Wed, 5 Dec 2018 19:00:19"
             },
             {
               "status": "failed",
               "code_desc": "Uri: http://zero.webappsecurity.com/index.html\nMethod: GET\n",
-<<<<<<< HEAD
-              "run_time": 0,
-=======
->>>>>>> 698ad427
               "start_time": "Wed, 5 Dec 2018 19:00:19"
             },
             {
               "status": "failed",
               "code_desc": "Uri: http://zero.webappsecurity.com/bank/transfer-funds-verify.html\nMethod: GET\n",
-<<<<<<< HEAD
-              "run_time": 0,
-=======
->>>>>>> 698ad427
               "start_time": "Wed, 5 Dec 2018 19:00:19"
             },
             {
               "status": "failed",
               "code_desc": "Uri: http://zero.webappsecurity.com/auth/security-check.html?user_token=8c797e39-7ab3-41d2-a53a-2a6449f13866\nMethod: GET\n",
-<<<<<<< HEAD
-              "run_time": 0,
-=======
->>>>>>> 698ad427
               "start_time": "Wed, 5 Dec 2018 19:00:19"
             },
             {
               "status": "failed",
               "code_desc": "Uri: http://zero.webappsecurity.com/bank\nMethod: GET\n",
-<<<<<<< HEAD
-              "run_time": 0,
-=======
->>>>>>> 698ad427
               "start_time": "Wed, 5 Dec 2018 19:00:19"
             },
             {
               "status": "failed",
               "code_desc": "Uri: http://zero.webappsecurity.com/auth/accept-certs.html?user_token=8c797e39-7ab3-41d2-a53a-2a6449f13866\nMethod: GET\n",
-<<<<<<< HEAD
-              "run_time": 0,
-=======
->>>>>>> 698ad427
               "start_time": "Wed, 5 Dec 2018 19:00:19"
             },
             {
               "status": "failed",
               "code_desc": "Uri: http://zero.webappsecurity.com/bank/money-map-get-spendings-by-type.html?_dc=1544043856896\nMethod: GET\n",
-<<<<<<< HEAD
-              "run_time": 0,
-=======
->>>>>>> 698ad427
               "start_time": "Wed, 5 Dec 2018 19:00:19"
             },
             {
               "status": "failed",
               "code_desc": "Uri: http://zero.webappsecurity.com/bank/redirect.html?url=account-summary.html\nMethod: GET\n",
-<<<<<<< HEAD
-              "run_time": 0,
-=======
->>>>>>> 698ad427
               "start_time": "Wed, 5 Dec 2018 19:00:19"
             },
             {
               "status": "failed",
               "code_desc": "Uri: http://zero.webappsecurity.com/auth\nMethod: GET\n",
-<<<<<<< HEAD
-              "run_time": 0,
-=======
->>>>>>> 698ad427
               "start_time": "Wed, 5 Dec 2018 19:00:19"
             },
             {
               "status": "failed",
               "code_desc": "Uri: http://zero.webappsecurity.com/bank/online-statements-for-account.html\nMethod: GET\n",
-<<<<<<< HEAD
-              "run_time": 0,
-=======
->>>>>>> 698ad427
               "start_time": "Wed, 5 Dec 2018 19:00:19"
             }
           ]
         },
         {
-<<<<<<< HEAD
-          "id": "40025.1",
-          "title": "Proxy Disclosure",
-          "desc": "1 proxy server(s) were detected or fingerprinted. This information helps a potential attacker to determine  - A list of targets for an attack against the application. - Potential vulnerabilities on the proxy servers that service the application. - The presence or absence of any proxy-based components that might cause attacks against the application to be detected, prevented, or mitigated. ",
-          "impact": 0.7,
           "tags": {
             "cci": [
               "CCI-002418"
             ],
-=======
-          "tags": {
->>>>>>> 698ad427
             "nist": [
               "SC-8"
             ],
@@ -896,15 +507,6 @@
             "wascid": "45",
             "sourceid": "1",
             "confidence": "2",
-<<<<<<< HEAD
-            "riskdesc": "High (Medium)",
-            "check": "<p>Disable the 'TRACE' method on the proxy servers, as well as the origin web/application server.</p><p>Disable the 'OPTIONS' method on the proxy servers, as well as the origin web/application server, if it is not required for other purposes, such as 'CORS' (Cross Origin Resource Sharing).</p><p>Configure the web and application servers with custom error pages, to prevent 'fingerprintable' product-specific error pages being leaked to the user in the event of HTTP errors, such as 'TRACK' requests for non-existent pages.</p><p>Configure all proxies, application servers, and web servers to prevent disclosure of the technology and version information in the 'Server' and 'X-Powered-By' HTTP response headers.</p><p></p>\n<p>Using the TRACE, OPTIONS, and TRACK methods, the following proxy servers have been identified between OWASP ZAP and the application/web server: </p><p>- Apache/2.2.6 (Win32) mod_ssl/2.2.6 OpenSSL/0.9.8e mod_jk/1.2.40</p><p>The following web/application server has been identified: </p><p>- Unknown</p><p>The 'TRACE' method is enabled on one or more of the proxy servers, or on the origin server. This method leaks all information submitted from the web browser and proxies back to the user agent. This may facilitate 'Cross Site Tracing' attacks. </p>\n<p>Using the TRACE, OPTIONS, and TRACK methods, the following proxy servers have been identified between OWASP ZAP and the application/web server: </p><p>- Apache/2.2.6 (Win32) mod_ssl/2.2.6 OpenSSL/0.9.8e mod_jk/1.2.40</p><p>The following web/application server has been identified: </p><p>- Unknown</p><p>The 'TRACE' method is enabled on one or more of the proxy servers, or on the origin server. This method leaks all information submitted from the web browser and proxies back to the user agent. This may facilitate 'Cross Site Tracing' attacks. </p>"
-          },
-          "descriptions": [],
-          "refs": [],
-          "source_location": {},
-          "code": "",
-=======
             "riskdesc": "High (Medium)"
           },
           "refs": [],
@@ -920,195 +522,110 @@
           ],
           "impact": 0.7,
           "code": "{\n  \"pluginid\": \"40025\",\n  \"alert\": \"Proxy Disclosure\",\n  \"name\": \"Proxy Disclosure\",\n  \"riskcode\": \"3\",\n  \"confidence\": \"2\",\n  \"riskdesc\": \"High (Medium)\",\n  \"desc\": \"<p>1 proxy server(s) were detected or fingerprinted. This information helps a potential attacker to determine </p><p> - A list of targets for an attack against the application.</p><p> - Potential vulnerabilities on the proxy servers that service the application.</p><p> - The presence or absence of any proxy-based components that might cause attacks against the application to be detected, prevented, or mitigated. </p>\",\n  \"instances\": [\n    {\n      \"uri\": \"http://zero.webappsecurity.com/index.html\",\n      \"method\": \"GET\",\n      \"attack\": \"TRACE, OPTIONS methods with 'Max-Forwards' header. TRACK method.\"\n    },\n    {\n      \"uri\": \"http://zero.webappsecurity.com/bank/online-statements.html\",\n      \"method\": \"GET\",\n      \"attack\": \"TRACE, OPTIONS methods with 'Max-Forwards' header. TRACK method.\"\n    },\n    {\n      \"uri\": \"http://zero.webappsecurity.com/bank/account-activity-show-transactions.html\",\n      \"method\": \"GET\",\n      \"attack\": \"TRACE, OPTIONS methods with 'Max-Forwards' header. TRACK method.\"\n    },\n    {\n      \"uri\": \"http://zero.webappsecurity.com/bank/online-statements-for-account.html\",\n      \"method\": \"GET\",\n      \"attack\": \"TRACE, OPTIONS methods with 'Max-Forwards' header. TRACK method.\"\n    },\n    {\n      \"uri\": \"http://zero.webappsecurity.com/\",\n      \"method\": \"GET\",\n      \"attack\": \"TRACE, OPTIONS methods with 'Max-Forwards' header. TRACK method.\"\n    },\n    {\n      \"uri\": \"http://zero.webappsecurity.com/bank/account-activity.html\",\n      \"method\": \"GET\",\n      \"attack\": \"TRACE, OPTIONS methods with 'Max-Forwards' header. TRACK method.\"\n    },\n    {\n      \"uri\": \"http://zero.webappsecurity.com/bank/transfer-funds-verify.html\",\n      \"method\": \"GET\",\n      \"attack\": \"TRACE, OPTIONS methods with 'Max-Forwards' header. TRACK method.\"\n    },\n    {\n      \"uri\": \"http://zero.webappsecurity.com/help.html\",\n      \"method\": \"GET\",\n      \"attack\": \"TRACE, OPTIONS methods with 'Max-Forwards' header. TRACK method.\"\n    },\n    {\n      \"uri\": \"http://zero.webappsecurity.com/bank\",\n      \"method\": \"GET\",\n      \"attack\": \"TRACE, OPTIONS methods with 'Max-Forwards' header. TRACK method.\"\n    },\n    {\n      \"uri\": \"http://zero.webappsecurity.com/bank/pay-bills-purchase-currency.html\",\n      \"method\": \"GET\",\n      \"attack\": \"TRACE, OPTIONS methods with 'Max-Forwards' header. TRACK method.\"\n    },\n    {\n      \"uri\": \"http://zero.webappsecurity.com/bank/pay-bills.html\",\n      \"method\": \"GET\",\n      \"attack\": \"TRACE, OPTIONS methods with 'Max-Forwards' header. TRACK method.\"\n    },\n    {\n      \"uri\": \"http://zero.webappsecurity.com/bank/redirect.html?url=account-summary.html\",\n      \"method\": \"GET\",\n      \"attack\": \"TRACE, OPTIONS methods with 'Max-Forwards' header. TRACK method.\"\n    },\n    {\n      \"uri\": \"http://zero.webappsecurity.com/auth/security-check.html?user_token=230c3296-ed16-4c56-b15a-21dec9a0b296\",\n      \"method\": \"GET\",\n      \"attack\": \"TRACE, OPTIONS methods with 'Max-Forwards' header. TRACK method.\"\n    },\n    {\n      \"uri\": \"http://zero.webappsecurity.com/favicon.ico\",\n      \"method\": \"GET\",\n      \"attack\": \"TRACE, OPTIONS methods with 'Max-Forwards' header. TRACK method.\"\n    },\n    {\n      \"uri\": \"http://zero.webappsecurity.com/help.html?topic=/help/topic2.html\",\n      \"method\": \"GET\",\n      \"attack\": \"TRACE, OPTIONS methods with 'Max-Forwards' header. TRACK method.\"\n    },\n    {\n      \"uri\": \"http://zero.webappsecurity.com/bank/pay-bills-get-payee-details.html\",\n      \"method\": \"GET\",\n      \"attack\": \"TRACE, OPTIONS methods with 'Max-Forwards' header. TRACK method.\"\n    },\n    {\n      \"uri\": \"http://zero.webappsecurity.com/bank/money-map.html\",\n      \"method\": \"GET\",\n      \"attack\": \"TRACE, OPTIONS methods with 'Max-Forwards' header. TRACK method.\"\n    },\n    {\n      \"uri\": \"http://zero.webappsecurity.com/bank/money-map-get-spendings-by-type.html?_dc=1544043856896\",\n      \"method\": \"GET\",\n      \"attack\": \"TRACE, OPTIONS methods with 'Max-Forwards' header. TRACK method.\"\n    },\n    {\n      \"uri\": \"http://zero.webappsecurity.com/bank/pay-bills-get-payee-details.html\",\n      \"method\": \"GET\",\n      \"attack\": \"TRACE, OPTIONS methods with 'Max-Forwards' header. TRACK method.\"\n    },\n    {\n      \"uri\": \"http://zero.webappsecurity.com/signin.html\",\n      \"method\": \"GET\",\n      \"attack\": \"TRACE, OPTIONS methods with 'Max-Forwards' header. TRACK method.\"\n    }\n  ],\n  \"count\": \"64\",\n  \"solution\": \"<p>Disable the 'TRACE' method on the proxy servers, as well as the origin web/application server.</p><p>Disable the 'OPTIONS' method on the proxy servers, as well as the origin web/application server, if it is not required for other purposes, such as 'CORS' (Cross Origin Resource Sharing).</p><p>Configure the web and application servers with custom error pages, to prevent 'fingerprintable' product-specific error pages being leaked to the user in the event of HTTP errors, such as 'TRACK' requests for non-existent pages.</p><p>Configure all proxies, application servers, and web servers to prevent disclosure of the technology and version information in the 'Server' and 'X-Powered-By' HTTP response headers.</p><p></p>\",\n  \"otherinfo\": \"<p>Using the TRACE, OPTIONS, and TRACK methods, the following proxy servers have been identified between OWASP ZAP and the application/web server: </p><p>- Apache/2.2.6 (Win32) mod_ssl/2.2.6 OpenSSL/0.9.8e mod_jk/1.2.40</p><p>The following web/application server has been identified: </p><p>- Unknown</p><p>The 'TRACE' method is enabled on one or more of the proxy servers, or on the origin server. This method leaks all information submitted from the web browser and proxies back to the user agent. This may facilitate 'Cross Site Tracing' attacks. </p>\",\n  \"reference\": \"<p>https://tools.ietf.org/html/rfc7231#section-5.1.2</p>\",\n  \"cweid\": \"200\",\n  \"wascid\": \"45\",\n  \"sourceid\": \"1\"\n}",
->>>>>>> 698ad427
           "results": [
             {
               "status": "failed",
               "code_desc": "Uri: http://zero.webappsecurity.com/index.html\nMethod: GET\nAttack: TRACE, OPTIONS methods with 'Max-Forwards' header. TRACK method.\n",
-<<<<<<< HEAD
-              "run_time": 0,
-=======
->>>>>>> 698ad427
               "start_time": "Wed, 5 Dec 2018 19:00:19"
             },
             {
               "status": "failed",
               "code_desc": "Uri: http://zero.webappsecurity.com/bank/online-statements.html\nMethod: GET\nAttack: TRACE, OPTIONS methods with 'Max-Forwards' header. TRACK method.\n",
-<<<<<<< HEAD
-              "run_time": 0,
-=======
->>>>>>> 698ad427
               "start_time": "Wed, 5 Dec 2018 19:00:19"
             },
             {
               "status": "failed",
               "code_desc": "Uri: http://zero.webappsecurity.com/bank/account-activity-show-transactions.html\nMethod: GET\nAttack: TRACE, OPTIONS methods with 'Max-Forwards' header. TRACK method.\n",
-<<<<<<< HEAD
-              "run_time": 0,
-=======
->>>>>>> 698ad427
               "start_time": "Wed, 5 Dec 2018 19:00:19"
             },
             {
               "status": "failed",
               "code_desc": "Uri: http://zero.webappsecurity.com/bank/online-statements-for-account.html\nMethod: GET\nAttack: TRACE, OPTIONS methods with 'Max-Forwards' header. TRACK method.\n",
-<<<<<<< HEAD
-              "run_time": 0,
-=======
->>>>>>> 698ad427
               "start_time": "Wed, 5 Dec 2018 19:00:19"
             },
             {
               "status": "failed",
               "code_desc": "Uri: http://zero.webappsecurity.com/\nMethod: GET\nAttack: TRACE, OPTIONS methods with 'Max-Forwards' header. TRACK method.\n",
-<<<<<<< HEAD
-              "run_time": 0,
-=======
->>>>>>> 698ad427
               "start_time": "Wed, 5 Dec 2018 19:00:19"
             },
             {
               "status": "failed",
               "code_desc": "Uri: http://zero.webappsecurity.com/bank/account-activity.html\nMethod: GET\nAttack: TRACE, OPTIONS methods with 'Max-Forwards' header. TRACK method.\n",
-<<<<<<< HEAD
-              "run_time": 0,
-=======
->>>>>>> 698ad427
               "start_time": "Wed, 5 Dec 2018 19:00:19"
             },
             {
               "status": "failed",
               "code_desc": "Uri: http://zero.webappsecurity.com/bank/transfer-funds-verify.html\nMethod: GET\nAttack: TRACE, OPTIONS methods with 'Max-Forwards' header. TRACK method.\n",
-<<<<<<< HEAD
-              "run_time": 0,
-=======
->>>>>>> 698ad427
               "start_time": "Wed, 5 Dec 2018 19:00:19"
             },
             {
               "status": "failed",
               "code_desc": "Uri: http://zero.webappsecurity.com/help.html\nMethod: GET\nAttack: TRACE, OPTIONS methods with 'Max-Forwards' header. TRACK method.\n",
-<<<<<<< HEAD
-              "run_time": 0,
-=======
->>>>>>> 698ad427
               "start_time": "Wed, 5 Dec 2018 19:00:19"
             },
             {
               "status": "failed",
               "code_desc": "Uri: http://zero.webappsecurity.com/bank\nMethod: GET\nAttack: TRACE, OPTIONS methods with 'Max-Forwards' header. TRACK method.\n",
-<<<<<<< HEAD
-              "run_time": 0,
-=======
->>>>>>> 698ad427
               "start_time": "Wed, 5 Dec 2018 19:00:19"
             },
             {
               "status": "failed",
               "code_desc": "Uri: http://zero.webappsecurity.com/bank/pay-bills-purchase-currency.html\nMethod: GET\nAttack: TRACE, OPTIONS methods with 'Max-Forwards' header. TRACK method.\n",
-<<<<<<< HEAD
-              "run_time": 0,
-=======
->>>>>>> 698ad427
               "start_time": "Wed, 5 Dec 2018 19:00:19"
             },
             {
               "status": "failed",
               "code_desc": "Uri: http://zero.webappsecurity.com/bank/pay-bills.html\nMethod: GET\nAttack: TRACE, OPTIONS methods with 'Max-Forwards' header. TRACK method.\n",
-<<<<<<< HEAD
-              "run_time": 0,
-=======
->>>>>>> 698ad427
               "start_time": "Wed, 5 Dec 2018 19:00:19"
             },
             {
               "status": "failed",
               "code_desc": "Uri: http://zero.webappsecurity.com/bank/redirect.html?url=account-summary.html\nMethod: GET\nAttack: TRACE, OPTIONS methods with 'Max-Forwards' header. TRACK method.\n",
-<<<<<<< HEAD
-              "run_time": 0,
-=======
->>>>>>> 698ad427
               "start_time": "Wed, 5 Dec 2018 19:00:19"
             },
             {
               "status": "failed",
               "code_desc": "Uri: http://zero.webappsecurity.com/auth/security-check.html?user_token=230c3296-ed16-4c56-b15a-21dec9a0b296\nMethod: GET\nAttack: TRACE, OPTIONS methods with 'Max-Forwards' header. TRACK method.\n",
-<<<<<<< HEAD
-              "run_time": 0,
-=======
->>>>>>> 698ad427
               "start_time": "Wed, 5 Dec 2018 19:00:19"
             },
             {
               "status": "failed",
               "code_desc": "Uri: http://zero.webappsecurity.com/favicon.ico\nMethod: GET\nAttack: TRACE, OPTIONS methods with 'Max-Forwards' header. TRACK method.\n",
-<<<<<<< HEAD
-              "run_time": 0,
-=======
->>>>>>> 698ad427
               "start_time": "Wed, 5 Dec 2018 19:00:19"
             },
             {
               "status": "failed",
               "code_desc": "Uri: http://zero.webappsecurity.com/help.html?topic=/help/topic2.html\nMethod: GET\nAttack: TRACE, OPTIONS methods with 'Max-Forwards' header. TRACK method.\n",
-<<<<<<< HEAD
-              "run_time": 0,
-=======
->>>>>>> 698ad427
               "start_time": "Wed, 5 Dec 2018 19:00:19"
             },
             {
               "status": "failed",
               "code_desc": "Uri: http://zero.webappsecurity.com/bank/pay-bills-get-payee-details.html\nMethod: GET\nAttack: TRACE, OPTIONS methods with 'Max-Forwards' header. TRACK method.\n",
-<<<<<<< HEAD
-              "run_time": 0,
-=======
->>>>>>> 698ad427
               "start_time": "Wed, 5 Dec 2018 19:00:19"
             },
             {
               "status": "failed",
               "code_desc": "Uri: http://zero.webappsecurity.com/bank/money-map.html\nMethod: GET\nAttack: TRACE, OPTIONS methods with 'Max-Forwards' header. TRACK method.\n",
-<<<<<<< HEAD
-              "run_time": 0,
-=======
->>>>>>> 698ad427
               "start_time": "Wed, 5 Dec 2018 19:00:19"
             },
             {
               "status": "failed",
               "code_desc": "Uri: http://zero.webappsecurity.com/bank/money-map-get-spendings-by-type.html?_dc=1544043856896\nMethod: GET\nAttack: TRACE, OPTIONS methods with 'Max-Forwards' header. TRACK method.\n",
-<<<<<<< HEAD
-              "run_time": 0,
-=======
->>>>>>> 698ad427
               "start_time": "Wed, 5 Dec 2018 19:00:19"
             },
             {
               "status": "failed",
               "code_desc": "Uri: http://zero.webappsecurity.com/signin.html\nMethod: GET\nAttack: TRACE, OPTIONS methods with 'Max-Forwards' header. TRACK method.\n",
-<<<<<<< HEAD
-              "run_time": 0,
-=======
->>>>>>> 698ad427
               "start_time": "Wed, 5 Dec 2018 19:00:19"
             }
           ]
         },
         {
-<<<<<<< HEAD
-          "id": "10021",
-          "title": "X-Content-Type-Options Header Missing",
-          "desc": "The Anti-MIME-Sniffing header X-Content-Type-Options was not set to 'nosniff'. This allows older versions of Internet Explorer and Chrome to perform MIME-sniffing on the response body, potentially causing the response body to be interpreted and displayed as a content type other than the declared content type. Current (early 2014) and legacy versions of Firefox will use the declared content type (if one is set), rather than performing MIME-sniffing.",
-          "impact": 0.3,
           "tags": {
             "cci": [
               "CCI-003173",
               "CCI-001643"
             ],
-=======
-          "tags": {
->>>>>>> 698ad427
             "nist": [
               "SA-11",
               "RA-5"
@@ -1117,15 +634,6 @@
             "wascid": "15",
             "sourceid": "3",
             "confidence": "2",
-<<<<<<< HEAD
-            "riskdesc": "Low (Medium)",
-            "check": "<p>Ensure that the application/web server sets the Content-Type header appropriately, and that it sets the X-Content-Type-Options header to 'nosniff' for all web pages.</p><p>If possible, ensure that the end user uses a standards-compliant and modern web browser that does not perform MIME-sniffing at all, or that can be directed by the web application/web server to not perform MIME-sniffing.</p>\n<p>This issue still applies to error type pages (401, 403, 500, etc) as those pages are often still affected by injection issues, in which case there is still concern for browsers sniffing pages away from their actual content type.</p><p>At \"High\" threshold this scanner will not alert on client or server error responses.</p>\n<p>This issue still applies to error type pages (401, 403, 500, etc) as those pages are often still affected by injection issues, in which case there is still concern for browsers sniffing pages away from their actual content type.</p><p>At \"High\" threshold this scanner will not alert on client or server error responses.</p>"
-          },
-          "descriptions": [],
-          "refs": [],
-          "source_location": {},
-          "code": "",
-=======
             "riskdesc": "Low (Medium)"
           },
           "refs": [],
@@ -1141,203 +649,114 @@
           ],
           "impact": 0.3,
           "code": "{\n  \"pluginid\": \"10021\",\n  \"alert\": \"X-Content-Type-Options Header Missing\",\n  \"name\": \"X-Content-Type-Options Header Missing\",\n  \"riskcode\": \"1\",\n  \"confidence\": \"2\",\n  \"riskdesc\": \"Low (Medium)\",\n  \"desc\": \"<p>The Anti-MIME-Sniffing header X-Content-Type-Options was not set to 'nosniff'. This allows older versions of Internet Explorer and Chrome to perform MIME-sniffing on the response body, potentially causing the response body to be interpreted and displayed as a content type other than the declared content type. Current (early 2014) and legacy versions of Firefox will use the declared content type (if one is set), rather than performing MIME-sniffing.</p>\",\n  \"instances\": [\n    {\n      \"uri\": \"http://zero.webappsecurity.com/bank/pay-bills-get-payee-details.html\",\n      \"method\": \"POST\",\n      \"param\": \"X-Content-Type-Options\"\n    },\n    {\n      \"uri\": \"http://zero.webappsecurity.com/bank/pay-bills-conversion-rate-for-currency.html\",\n      \"method\": \"POST\",\n      \"param\": \"X-Content-Type-Options\"\n    },\n    {\n      \"uri\": \"http://zero.webappsecurity.com/resources/js/jquery-1.6.4.min.js\",\n      \"method\": \"GET\",\n      \"param\": \"X-Content-Type-Options\"\n    },\n    {\n      \"uri\": \"http://zero.webappsecurity.com/resources/extjs/app/view/DetailedReport.js\",\n      \"method\": \"GET\",\n      \"param\": \"X-Content-Type-Options\"\n    },\n    {\n      \"uri\": \"http://zero.webappsecurity.com/bank/transfer-funds.html\",\n      \"method\": \"GET\",\n      \"param\": \"X-Content-Type-Options\"\n    },\n    {\n      \"uri\": \"http://zero.webappsecurity.com/feedback.html\",\n      \"method\": \"GET\",\n      \"param\": \"X-Content-Type-Options\"\n    },\n    {\n      \"uri\": \"http://zero.webappsecurity.com/index.html\",\n      \"method\": \"GET\",\n      \"param\": \"X-Content-Type-Options\"\n    },\n    {\n      \"uri\": \"http://zero.webappsecurity.com/resources/js/jquery-1.7.2.min.js\",\n      \"method\": \"GET\",\n      \"param\": \"X-Content-Type-Options\"\n    },\n    {\n      \"uri\": \"http://zero.webappsecurity.com/resources/themes/images/gray/tools/tool-sprites.gif\",\n      \"method\": \"GET\",\n      \"param\": \"X-Content-Type-Options\"\n    },\n    {\n      \"uri\": \"http://zero.webappsecurity.com/bank/account-activity.html\",\n      \"method\": \"GET\",\n      \"param\": \"X-Content-Type-Options\"\n    },\n    {\n      \"uri\": \"http://zero.webappsecurity.com/resources/extjs/app/store/ReportOutFlow.js\",\n      \"method\": \"GET\",\n      \"param\": \"X-Content-Type-Options\"\n    },\n    {\n      \"uri\": \"http://zero.webappsecurity.com/bank/pay-bills-new-payee.html\",\n      \"method\": \"GET\",\n      \"param\": \"X-Content-Type-Options\"\n    },\n    {\n      \"uri\": \"http://zero.webappsecurity.com/resources/extjs/app/view/Report.js\",\n      \"method\": \"GET\",\n      \"param\": \"X-Content-Type-Options\"\n    },\n    {\n      \"uri\": \"http://zero.webappsecurity.com/resources/css/ext-all-gray.css\",\n      \"method\": \"GET\",\n      \"param\": \"X-Content-Type-Options\"\n    },\n    {\n      \"uri\": \"http://zero.webappsecurity.com/online-banking.html\",\n      \"method\": \"GET\",\n      \"param\": \"X-Content-Type-Options\"\n    },\n    {\n      \"uri\": \"http://zero.webappsecurity.com/resources/extjs/app/model/DetailedReport.js\",\n      \"method\": \"GET\",\n      \"param\": \"X-Content-Type-Options\"\n    },\n    {\n      \"uri\": \"http://zero.webappsecurity.com/resources/extjs/app/view/SummaryReport.js\",\n      \"method\": \"GET\",\n      \"param\": \"X-Content-Type-Options\"\n    },\n    {\n      \"uri\": \"http://zero.webappsecurity.com/resources/extjs/app/model/Report.js\",\n      \"method\": \"GET\",\n      \"param\": \"X-Content-Type-Options\"\n    },\n    {\n      \"uri\": \"http://zero.webappsecurity.com/resources/extjs/app/view/Viewport.js\",\n      \"method\": \"GET\",\n      \"param\": \"X-Content-Type-Options\"\n    },\n    {\n      \"uri\": \"http://zero.webappsecurity.com/resources/css/jquery-ui-1.8.16.custom.css\",\n      \"method\": \"GET\",\n      \"param\": \"X-Content-Type-Options\"\n    }\n  ],\n  \"count\": \"85\",\n  \"solution\": \"<p>Ensure that the application/web server sets the Content-Type header appropriately, and that it sets the X-Content-Type-Options header to 'nosniff' for all web pages.</p><p>If possible, ensure that the end user uses a standards-compliant and modern web browser that does not perform MIME-sniffing at all, or that can be directed by the web application/web server to not perform MIME-sniffing.</p>\",\n  \"otherinfo\": \"<p>This issue still applies to error type pages (401, 403, 500, etc) as those pages are often still affected by injection issues, in which case there is still concern for browsers sniffing pages away from their actual content type.</p><p>At \\\"High\\\" threshold this scanner will not alert on client or server error responses.</p>\",\n  \"reference\": \"<p>http://msdn.microsoft.com/en-us/library/ie/gg622941%28v=vs.85%29.aspx</p><p>https://www.owasp.org/index.php/List_of_useful_HTTP_headers</p>\",\n  \"cweid\": \"16\",\n  \"wascid\": \"15\",\n  \"sourceid\": \"3\"\n}",
->>>>>>> 698ad427
           "results": [
             {
               "status": "failed",
               "code_desc": "Uri: http://zero.webappsecurity.com/bank/pay-bills-get-payee-details.html\nMethod: POST\nParam: X-Content-Type-Options\n",
-<<<<<<< HEAD
-              "run_time": 0,
-=======
->>>>>>> 698ad427
               "start_time": "Wed, 5 Dec 2018 19:00:19"
             },
             {
               "status": "failed",
               "code_desc": "Uri: http://zero.webappsecurity.com/bank/pay-bills-conversion-rate-for-currency.html\nMethod: POST\nParam: X-Content-Type-Options\n",
-<<<<<<< HEAD
-              "run_time": 0,
-=======
->>>>>>> 698ad427
               "start_time": "Wed, 5 Dec 2018 19:00:19"
             },
             {
               "status": "failed",
               "code_desc": "Uri: http://zero.webappsecurity.com/resources/js/jquery-1.6.4.min.js\nMethod: GET\nParam: X-Content-Type-Options\n",
-<<<<<<< HEAD
-              "run_time": 0,
-=======
->>>>>>> 698ad427
               "start_time": "Wed, 5 Dec 2018 19:00:19"
             },
             {
               "status": "failed",
               "code_desc": "Uri: http://zero.webappsecurity.com/resources/extjs/app/view/DetailedReport.js\nMethod: GET\nParam: X-Content-Type-Options\n",
-<<<<<<< HEAD
-              "run_time": 0,
-=======
->>>>>>> 698ad427
               "start_time": "Wed, 5 Dec 2018 19:00:19"
             },
             {
               "status": "failed",
               "code_desc": "Uri: http://zero.webappsecurity.com/bank/transfer-funds.html\nMethod: GET\nParam: X-Content-Type-Options\n",
-<<<<<<< HEAD
-              "run_time": 0,
-=======
->>>>>>> 698ad427
               "start_time": "Wed, 5 Dec 2018 19:00:19"
             },
             {
               "status": "failed",
               "code_desc": "Uri: http://zero.webappsecurity.com/feedback.html\nMethod: GET\nParam: X-Content-Type-Options\n",
-<<<<<<< HEAD
-              "run_time": 0,
-=======
->>>>>>> 698ad427
               "start_time": "Wed, 5 Dec 2018 19:00:19"
             },
             {
               "status": "failed",
               "code_desc": "Uri: http://zero.webappsecurity.com/index.html\nMethod: GET\nParam: X-Content-Type-Options\n",
-<<<<<<< HEAD
-              "run_time": 0,
-=======
->>>>>>> 698ad427
               "start_time": "Wed, 5 Dec 2018 19:00:19"
             },
             {
               "status": "failed",
               "code_desc": "Uri: http://zero.webappsecurity.com/resources/js/jquery-1.7.2.min.js\nMethod: GET\nParam: X-Content-Type-Options\n",
-<<<<<<< HEAD
-              "run_time": 0,
-=======
->>>>>>> 698ad427
               "start_time": "Wed, 5 Dec 2018 19:00:19"
             },
             {
               "status": "failed",
               "code_desc": "Uri: http://zero.webappsecurity.com/resources/themes/images/gray/tools/tool-sprites.gif\nMethod: GET\nParam: X-Content-Type-Options\n",
-<<<<<<< HEAD
-              "run_time": 0,
-=======
->>>>>>> 698ad427
               "start_time": "Wed, 5 Dec 2018 19:00:19"
             },
             {
               "status": "failed",
               "code_desc": "Uri: http://zero.webappsecurity.com/bank/account-activity.html\nMethod: GET\nParam: X-Content-Type-Options\n",
-<<<<<<< HEAD
-              "run_time": 0,
-=======
->>>>>>> 698ad427
               "start_time": "Wed, 5 Dec 2018 19:00:19"
             },
             {
               "status": "failed",
               "code_desc": "Uri: http://zero.webappsecurity.com/resources/extjs/app/store/ReportOutFlow.js\nMethod: GET\nParam: X-Content-Type-Options\n",
-<<<<<<< HEAD
-              "run_time": 0,
-=======
->>>>>>> 698ad427
               "start_time": "Wed, 5 Dec 2018 19:00:19"
             },
             {
               "status": "failed",
               "code_desc": "Uri: http://zero.webappsecurity.com/bank/pay-bills-new-payee.html\nMethod: GET\nParam: X-Content-Type-Options\n",
-<<<<<<< HEAD
-              "run_time": 0,
-=======
->>>>>>> 698ad427
               "start_time": "Wed, 5 Dec 2018 19:00:19"
             },
             {
               "status": "failed",
               "code_desc": "Uri: http://zero.webappsecurity.com/resources/extjs/app/view/Report.js\nMethod: GET\nParam: X-Content-Type-Options\n",
-<<<<<<< HEAD
-              "run_time": 0,
-=======
->>>>>>> 698ad427
               "start_time": "Wed, 5 Dec 2018 19:00:19"
             },
             {
               "status": "failed",
               "code_desc": "Uri: http://zero.webappsecurity.com/resources/css/ext-all-gray.css\nMethod: GET\nParam: X-Content-Type-Options\n",
-<<<<<<< HEAD
-              "run_time": 0,
-=======
->>>>>>> 698ad427
               "start_time": "Wed, 5 Dec 2018 19:00:19"
             },
             {
               "status": "failed",
               "code_desc": "Uri: http://zero.webappsecurity.com/online-banking.html\nMethod: GET\nParam: X-Content-Type-Options\n",
-<<<<<<< HEAD
-              "run_time": 0,
-=======
->>>>>>> 698ad427
               "start_time": "Wed, 5 Dec 2018 19:00:19"
             },
             {
               "status": "failed",
               "code_desc": "Uri: http://zero.webappsecurity.com/resources/extjs/app/model/DetailedReport.js\nMethod: GET\nParam: X-Content-Type-Options\n",
-<<<<<<< HEAD
-              "run_time": 0,
-=======
->>>>>>> 698ad427
               "start_time": "Wed, 5 Dec 2018 19:00:19"
             },
             {
               "status": "failed",
               "code_desc": "Uri: http://zero.webappsecurity.com/resources/extjs/app/view/SummaryReport.js\nMethod: GET\nParam: X-Content-Type-Options\n",
-<<<<<<< HEAD
-              "run_time": 0,
-=======
->>>>>>> 698ad427
               "start_time": "Wed, 5 Dec 2018 19:00:19"
             },
             {
               "status": "failed",
               "code_desc": "Uri: http://zero.webappsecurity.com/resources/extjs/app/model/Report.js\nMethod: GET\nParam: X-Content-Type-Options\n",
-<<<<<<< HEAD
-              "run_time": 0,
-=======
->>>>>>> 698ad427
               "start_time": "Wed, 5 Dec 2018 19:00:19"
             },
             {
               "status": "failed",
               "code_desc": "Uri: http://zero.webappsecurity.com/resources/extjs/app/view/Viewport.js\nMethod: GET\nParam: X-Content-Type-Options\n",
-<<<<<<< HEAD
-              "run_time": 0,
-=======
->>>>>>> 698ad427
               "start_time": "Wed, 5 Dec 2018 19:00:19"
             },
             {
               "status": "failed",
               "code_desc": "Uri: http://zero.webappsecurity.com/resources/css/jquery-ui-1.8.16.custom.css\nMethod: GET\nParam: X-Content-Type-Options\n",
-<<<<<<< HEAD
-              "run_time": 0,
-=======
->>>>>>> 698ad427
               "start_time": "Wed, 5 Dec 2018 19:00:19"
             }
           ]
         },
         {
-<<<<<<< HEAD
-          "id": "40024",
-          "title": "SQL Injection - SQLite",
-          "desc": "SQL injection may be possible",
-          "impact": 0.7,
           "tags": {
             "cci": [
               "CCI-001310"
             ],
-=======
-          "tags": {
->>>>>>> 698ad427
             "nist": [
               "SI-10"
             ],
@@ -1345,15 +764,6 @@
             "wascid": "19",
             "sourceid": "1",
             "confidence": "2",
-<<<<<<< HEAD
-            "riskdesc": "High (Medium)",
-            "check": "<p>Do not trust client side input, even if there is client side validation in place. </p><p>In general, type check all data on the server side.</p><p>If the application uses JDBC, use PreparedStatement or CallableStatement, with parameters passed by '?'</p><p>If the application uses ASP, use ADO Command Objects with strong type checking and parameterized queries.</p><p>If database Stored Procedures can be used, use them.</p><p>Do *not* concatenate strings into queries in the stored procedure, or use 'exec', 'exec immediate', or equivalent functionality!</p><p>Do not create dynamic SQL queries using simple string concatenation.</p><p>Escape all data received from the client.</p><p>Apply a 'whitelist' of allowed characters, or a 'blacklist' of disallowed characters in user input.</p><p>Apply the privilege of least privilege by using the least privileged database user possible.</p><p>In particular, avoid using the 'sa' or 'db-owner' database users. This does not eliminate SQL injection, but minimizes its impact.</p><p>Grant the minimum database access that is necessary for the application.</p>\n<p>The query time is controllable using parameter value [case randomblob(10000000) when not null then 1 else 1 end ], which caused the request to take [449] milliseconds, parameter value [case randomblob(10000000) when not null then 1 else 1 end ], which caused the request to take [449] milliseconds, when the original unmodified query with value [query] took [13] milliseconds.</p>\n<p>The query time is controllable using parameter value [case randomblob(10000000) when not null then 1 else 1 end ], which caused the request to take [449] milliseconds, parameter value [case randomblob(10000000) when not null then 1 else 1 end ], which caused the request to take [449] milliseconds, when the original unmodified query with value [query] took [13] milliseconds.</p>"
-          },
-          "descriptions": [],
-          "refs": [],
-          "source_location": {},
-          "code": "",
-=======
             "riskdesc": "High (Medium)"
           },
           "refs": [],
@@ -1369,204 +779,115 @@
           ],
           "impact": 0.7,
           "code": "{\n  \"pluginid\": \"40024\",\n  \"alert\": \"SQL Injection - SQLite\",\n  \"name\": \"SQL Injection - SQLite\",\n  \"riskcode\": \"3\",\n  \"confidence\": \"2\",\n  \"riskdesc\": \"High (Medium)\",\n  \"desc\": \"<p>SQL injection may be possible</p>\",\n  \"instances\": [\n    {\n      \"uri\": \"http://zero.webappsecurity.com/forgotten-password-send.html\",\n      \"method\": \"GET\",\n      \"param\": \"query\",\n      \"attack\": \"case randomblob(10000000) when not null then 1 else 1 end \",\n      \"evidence\": \"The query time is controllable using parameter value [case randomblob(10000000) when not null then 1 else 1 end ], which caused the request to take [449] milliseconds, parameter value [case randomblob(10000000) when not null then 1 else 1 end ], which caused the request to take [449] milliseconds, when the original unmodified query with value [query] took [13] milliseconds.\"\n    },\n    {\n      \"uri\": \"http://zero.webappsecurity.com/bank/money-map-get-spendings-by-type.html?_dc=1544043856896\",\n      \"method\": \"POST\",\n      \"param\": \"_dc\",\n      \"attack\": \"1544043856896 * case randomblob(10000000) when not null then 1 else 1 end \",\n      \"evidence\": \"The query time is controllable using parameter value [1544043856896 * case randomblob(10000000) when not null then 1 else 1 end ], which caused the request to take [509] milliseconds, parameter value [1544043856896 * case randomblob(10000000) when not null then 1 else 1 end ], which caused the request to take [509] milliseconds, when the original unmodified query with value [1544043856896] took [10] milliseconds.\"\n    },\n    {\n      \"uri\": \"http://zero.webappsecurity.com/bank/pay-bills.html\",\n      \"method\": \"GET\",\n      \"param\": \"query\",\n      \"attack\": \"case randomblob(10000000) when not null then 1 else 1 end \",\n      \"evidence\": \"The query time is controllable using parameter value [case randomblob(10000000) when not null then 1 else 1 end ], which caused the request to take [469] milliseconds, parameter value [case randomblob(10000000) when not null then 1 else 1 end ], which caused the request to take [469] milliseconds, when the original unmodified query with value [query] took [21] milliseconds.\"\n    },\n    {\n      \"uri\": \"http://zero.webappsecurity.com/bank/money-map.html\",\n      \"method\": \"GET\",\n      \"param\": \"query\",\n      \"attack\": \"\\\" | case randomblob(100000000) when not null then \\\"\\\" else \\\"\\\" end | \\\"\",\n      \"evidence\": \"The query time is controllable using parameter value [\\\" | case randomblob(100000000) when not null then \\\"\\\" else \\\"\\\" end | \\\"], which caused the request to take [517] milliseconds, parameter value [\\\" | case randomblob(100000000) when not null then \\\"\\\" else \\\"\\\" end | \\\"], which caused the request to take [517] milliseconds, when the original unmodified query with value [query] took [21] milliseconds.\"\n    },\n    {\n      \"uri\": \"http://zero.webappsecurity.com/signin.html\",\n      \"method\": \"POST\",\n      \"param\": \"user_password\",\n      \"attack\": \"case randomblob(100000) when not null then 1 else 1 end \",\n      \"evidence\": \"The query time is controllable using parameter value [case randomblob(100000) when not null then 1 else 1 end ], which caused the request to take [453] milliseconds, parameter value [case randomblob(100000) when not null then 1 else 1 end ], which caused the request to take [453] milliseconds, when the original unmodified query with value [password] took [19] milliseconds.\"\n    },\n    {\n      \"uri\": \"http://zero.webappsecurity.com/bank\",\n      \"method\": \"GET\",\n      \"param\": \"query\",\n      \"attack\": \"\\\" | case randomblob(1000000) when not null then \\\"\\\" else \\\"\\\" end | \\\"\",\n      \"evidence\": \"The query time is controllable using parameter value [\\\" | case randomblob(1000000) when not null then \\\"\\\" else \\\"\\\" end | \\\"], which caused the request to take [586] milliseconds, parameter value [\\\" | case randomblob(1000000) when not null then \\\"\\\" else \\\"\\\" end | \\\"], which caused the request to take [586] milliseconds, when the original unmodified query with value [query] took [490] milliseconds.\"\n    },\n    {\n      \"uri\": \"http://zero.webappsecurity.com/bank/pay-bills-purchase-currency.html\",\n      \"method\": \"GET\",\n      \"param\": \"query\",\n      \"attack\": \"case randomblob(100000000) when not null then 1 else 1 end \",\n      \"evidence\": \"The query time is controllable using parameter value [case randomblob(100000000) when not null then 1 else 1 end ], which caused the request to take [474] milliseconds, parameter value [case randomblob(100000000) when not null then 1 else 1 end ], which caused the request to take [474] milliseconds, when the original unmodified query with value [query] took [11] milliseconds.\"\n    },\n    {\n      \"uri\": \"http://zero.webappsecurity.com/signin.html\",\n      \"method\": \"POST\",\n      \"param\": \"user_remember_me\",\n      \"attack\": \"case randomblob(1000000) when not null then 1 else 1 end \",\n      \"evidence\": \"The query time is controllable using parameter value [case randomblob(1000000) when not null then 1 else 1 end ], which caused the request to take [446] milliseconds, parameter value [case randomblob(1000000) when not null then 1 else 1 end ], which caused the request to take [446] milliseconds, when the original unmodified query with value [on] took [21] milliseconds.\"\n    },\n    {\n      \"uri\": \"http://zero.webappsecurity.com/signin.html\",\n      \"method\": \"GET\",\n      \"param\": \"query\",\n      \"attack\": \"' | case randomblob(1000000000) when not null then \\\"\\\" else \\\"\\\" end | '\",\n      \"evidence\": \"The query time is controllable using parameter value [' | case randomblob(1000000000) when not null then \\\"\\\" else \\\"\\\" end | '], which caused the request to take [497] milliseconds, parameter value [' | case randomblob(1000000000) when not null then \\\"\\\" else \\\"\\\" end | '], which caused the request to take [497] milliseconds, when the original unmodified query with value [query] took [32] milliseconds.\"\n    },\n    {\n      \"uri\": \"http://zero.webappsecurity.com/bank/transfer-funds-verify.html\",\n      \"method\": \"POST\",\n      \"param\": \"fromAccountId\",\n      \"attack\": \"case randomblob(10000000) when not null then 1 else 1 end \",\n      \"evidence\": \"The query time is controllable using parameter value [case randomblob(10000000) when not null then 1 else 1 end ], which caused the request to take [549] milliseconds, parameter value [case randomblob(10000000) when not null then 1 else 1 end ], which caused the request to take [549] milliseconds, when the original unmodified query with value [4] took [21] milliseconds.\"\n    },\n    {\n      \"uri\": \"http://zero.webappsecurity.com/sendFeedback.html\",\n      \"method\": \"POST\",\n      \"param\": \"query\",\n      \"attack\": \"case randomblob(1000000) when not null then 1 else 1 end \",\n      \"evidence\": \"The query time is controllable using parameter value [case randomblob(1000000) when not null then 1 else 1 end ], which caused the request to take [445] milliseconds, parameter value [case randomblob(1000000) when not null then 1 else 1 end ], which caused the request to take [445] milliseconds, when the original unmodified query with value [query] took [18] milliseconds.\"\n    },\n    {\n      \"uri\": \"http://zero.webappsecurity.com/login.html?login_error=true\",\n      \"method\": \"GET\",\n      \"param\": \"login_error\",\n      \"attack\": \"case randomblob(100000000) when not null then 1 else 1 end \",\n      \"evidence\": \"The query time is controllable using parameter value [case randomblob(100000000) when not null then 1 else 1 end ], which caused the request to take [451] milliseconds, parameter value [case randomblob(100000000) when not null then 1 else 1 end ], which caused the request to take [451] milliseconds, when the original unmodified query with value [true] took [8] milliseconds.\"\n    },\n    {\n      \"uri\": \"http://zero.webappsecurity.com/signin.html\",\n      \"method\": \"POST\",\n      \"param\": \"query\",\n      \"attack\": \"case randomblob(100000000) when not null then 1 else 1 end \",\n      \"evidence\": \"The query time is controllable using parameter value [case randomblob(100000000) when not null then 1 else 1 end ], which caused the request to take [497] milliseconds, parameter value [case randomblob(100000000) when not null then 1 else 1 end ], which caused the request to take [497] milliseconds, when the original unmodified query with value [query] took [17] milliseconds.\"\n    },\n    {\n      \"uri\": \"http://zero.webappsecurity.com/bank/online-statements.html\",\n      \"method\": \"GET\",\n      \"param\": \"query\",\n      \"attack\": \"\\\" | case randomblob(1000000000) when not null then \\\"\\\" else \\\"\\\" end | \\\"\",\n      \"evidence\": \"The query time is controllable using parameter value [\\\" | case randomblob(1000000000) when not null then \\\"\\\" else \\\"\\\" end | \\\"], which caused the request to take [480] milliseconds, parameter value [\\\" | case randomblob(1000000000) when not null then \\\"\\\" else \\\"\\\" end | \\\"], which caused the request to take [480] milliseconds, when the original unmodified query with value [query] took [25] milliseconds.\"\n    },\n    {\n      \"uri\": \"http://zero.webappsecurity.com/bank/pay-bills-conversion-rate-for-currency.html\",\n      \"method\": \"POST\",\n      \"param\": \"query\",\n      \"attack\": \"' | case randomblob(100000) when not null then \\\"\\\" else \\\"\\\" end --\",\n      \"evidence\": \"The query time is controllable using parameter value [' | case randomblob(100000) when not null then \\\"\\\" else \\\"\\\" end --], which caused the request to take [449] milliseconds, parameter value [' | case randomblob(100000) when not null then \\\"\\\" else \\\"\\\" end --], which caused the request to take [449] milliseconds, when the original unmodified query with value [query] took [12] milliseconds.\"\n    },\n    {\n      \"uri\": \"http://zero.webappsecurity.com/bank/transfer-funds-verify.html\",\n      \"method\": \"POST\",\n      \"param\": \"query\",\n      \"attack\": \"case randomblob(1000000000) when not null then 1 else 1 end \",\n      \"evidence\": \"The query time is controllable using parameter value [case randomblob(1000000000) when not null then 1 else 1 end ], which caused the request to take [20] milliseconds, parameter value [case randomblob(1000000000) when not null then 1 else 1 end ], which caused the request to take [20] milliseconds, when the original unmodified query with value [query] took [464] milliseconds.\"\n    },\n    {\n      \"uri\": \"http://zero.webappsecurity.com/forgot-password.html\",\n      \"method\": \"GET\",\n      \"param\": \"query\",\n      \"attack\": \"case randomblob(10000000) when not null then 1 else 1 end \",\n      \"evidence\": \"The query time is controllable using parameter value [case randomblob(10000000) when not null then 1 else 1 end ], which caused the request to take [11] milliseconds, parameter value [case randomblob(10000000) when not null then 1 else 1 end ], which caused the request to take [11] milliseconds, when the original unmodified query with value [query] took [9] milliseconds.\"\n    },\n    {\n      \"uri\": \"http://zero.webappsecurity.com/signin.html\",\n      \"method\": \"POST\",\n      \"param\": \"submit\",\n      \"attack\": \"' | case randomblob(100000000) when not null then \\\"\\\" else \\\"\\\" end | '\",\n      \"evidence\": \"The query time is controllable using parameter value [' | case randomblob(100000000) when not null then \\\"\\\" else \\\"\\\" end | '], which caused the request to take [518] milliseconds, parameter value [' | case randomblob(100000000) when not null then \\\"\\\" else \\\"\\\" end | '], which caused the request to take [518] milliseconds, when the original unmodified query with value [Sign in] took [482] milliseconds.\"\n    },\n    {\n      \"uri\": \"http://zero.webappsecurity.com/sendFeedback.html\",\n      \"method\": \"POST\",\n      \"param\": \"email\",\n      \"attack\": \"case randomblob(1000000) when not null then 1 else 1 end \",\n      \"evidence\": \"The query time is controllable using parameter value [case randomblob(1000000) when not null then 1 else 1 end ], which caused the request to take [19] milliseconds, parameter value [case randomblob(1000000) when not null then 1 else 1 end ], which caused the request to take [19] milliseconds, when the original unmodified query with value [ZAP] took [10] milliseconds.\"\n    },\n    {\n      \"uri\": \"http://zero.webappsecurity.com/signin.html\",\n      \"method\": \"POST\",\n      \"param\": \"query\",\n      \"attack\": \"' | case randomblob(100000000) when not null then \\\"\\\" else \\\"\\\" end | '\",\n      \"evidence\": \"The query time is controllable using parameter value [' | case randomblob(100000000) when not null then \\\"\\\" else \\\"\\\" end | '], which caused the request to take [443] milliseconds, parameter value [' | case randomblob(100000000) when not null then \\\"\\\" else \\\"\\\" end | '], which caused the request to take [443] milliseconds, when the original unmodified query with value [query] took [18] milliseconds.\"\n    }\n  ],\n  \"count\": \"77\",\n  \"solution\": \"<p>Do not trust client side input, even if there is client side validation in place. </p><p>In general, type check all data on the server side.</p><p>If the application uses JDBC, use PreparedStatement or CallableStatement, with parameters passed by '?'</p><p>If the application uses ASP, use ADO Command Objects with strong type checking and parameterized queries.</p><p>If database Stored Procedures can be used, use them.</p><p>Do *not* concatenate strings into queries in the stored procedure, or use 'exec', 'exec immediate', or equivalent functionality!</p><p>Do not create dynamic SQL queries using simple string concatenation.</p><p>Escape all data received from the client.</p><p>Apply a 'whitelist' of allowed characters, or a 'blacklist' of disallowed characters in user input.</p><p>Apply the privilege of least privilege by using the least privileged database user possible.</p><p>In particular, avoid using the 'sa' or 'db-owner' database users. This does not eliminate SQL injection, but minimizes its impact.</p><p>Grant the minimum database access that is necessary for the application.</p>\",\n  \"otherinfo\": \"<p>The query time is controllable using parameter value [case randomblob(10000000) when not null then 1 else 1 end ], which caused the request to take [449] milliseconds, parameter value [case randomblob(10000000) when not null then 1 else 1 end ], which caused the request to take [449] milliseconds, when the original unmodified query with value [query] took [13] milliseconds.</p>\",\n  \"reference\": \"<p>https://www.owasp.org/index.php/Top_10_2010-A1</p><p>https://www.owasp.org/index.php/SQL_Injection_Prevention_Cheat_Sheet</p>\",\n  \"cweid\": \"89\",\n  \"wascid\": \"19\",\n  \"sourceid\": \"1\"\n}",
->>>>>>> 698ad427
           "results": [
             {
               "status": "failed",
               "code_desc": "Uri: http://zero.webappsecurity.com/forgotten-password-send.html\nMethod: GET\nParam: query\nAttack: case randomblob(10000000) when not null then 1 else 1 end \nEvidence: The query time is controllable using parameter value [case randomblob(10000000) when not null then 1 else 1 end ], which caused the request to take [449] milliseconds, parameter value [case randomblob(10000000) when not null then 1 else 1 end ], which caused the request to take [449] milliseconds, when the original unmodified query with value [query] took [13] milliseconds.\n",
-<<<<<<< HEAD
-              "run_time": 0,
-=======
->>>>>>> 698ad427
               "start_time": "Wed, 5 Dec 2018 19:00:19"
             },
             {
               "status": "failed",
               "code_desc": "Uri: http://zero.webappsecurity.com/bank/money-map-get-spendings-by-type.html?_dc=1544043856896\nMethod: POST\nParam: _dc\nAttack: 1544043856896 * case randomblob(10000000) when not null then 1 else 1 end \nEvidence: The query time is controllable using parameter value [1544043856896 * case randomblob(10000000) when not null then 1 else 1 end ], which caused the request to take [509] milliseconds, parameter value [1544043856896 * case randomblob(10000000) when not null then 1 else 1 end ], which caused the request to take [509] milliseconds, when the original unmodified query with value [1544043856896] took [10] milliseconds.\n",
-<<<<<<< HEAD
-              "run_time": 0,
-=======
->>>>>>> 698ad427
               "start_time": "Wed, 5 Dec 2018 19:00:19"
             },
             {
               "status": "failed",
               "code_desc": "Uri: http://zero.webappsecurity.com/bank/pay-bills.html\nMethod: GET\nParam: query\nAttack: case randomblob(10000000) when not null then 1 else 1 end \nEvidence: The query time is controllable using parameter value [case randomblob(10000000) when not null then 1 else 1 end ], which caused the request to take [469] milliseconds, parameter value [case randomblob(10000000) when not null then 1 else 1 end ], which caused the request to take [469] milliseconds, when the original unmodified query with value [query] took [21] milliseconds.\n",
-<<<<<<< HEAD
-              "run_time": 0,
-=======
->>>>>>> 698ad427
               "start_time": "Wed, 5 Dec 2018 19:00:19"
             },
             {
               "status": "failed",
               "code_desc": "Uri: http://zero.webappsecurity.com/bank/money-map.html\nMethod: GET\nParam: query\nAttack: \" | case randomblob(100000000) when not null then \"\" else \"\" end | \"\nEvidence: The query time is controllable using parameter value [\" | case randomblob(100000000) when not null then \"\" else \"\" end | \"], which caused the request to take [517] milliseconds, parameter value [\" | case randomblob(100000000) when not null then \"\" else \"\" end | \"], which caused the request to take [517] milliseconds, when the original unmodified query with value [query] took [21] milliseconds.\n",
-<<<<<<< HEAD
-              "run_time": 0,
-=======
->>>>>>> 698ad427
               "start_time": "Wed, 5 Dec 2018 19:00:19"
             },
             {
               "status": "failed",
               "code_desc": "Uri: http://zero.webappsecurity.com/signin.html\nMethod: POST\nParam: user_password\nAttack: case randomblob(100000) when not null then 1 else 1 end \nEvidence: The query time is controllable using parameter value [case randomblob(100000) when not null then 1 else 1 end ], which caused the request to take [453] milliseconds, parameter value [case randomblob(100000) when not null then 1 else 1 end ], which caused the request to take [453] milliseconds, when the original unmodified query with value [password] took [19] milliseconds.\n",
-<<<<<<< HEAD
-              "run_time": 0,
-=======
->>>>>>> 698ad427
               "start_time": "Wed, 5 Dec 2018 19:00:19"
             },
             {
               "status": "failed",
               "code_desc": "Uri: http://zero.webappsecurity.com/bank\nMethod: GET\nParam: query\nAttack: \" | case randomblob(1000000) when not null then \"\" else \"\" end | \"\nEvidence: The query time is controllable using parameter value [\" | case randomblob(1000000) when not null then \"\" else \"\" end | \"], which caused the request to take [586] milliseconds, parameter value [\" | case randomblob(1000000) when not null then \"\" else \"\" end | \"], which caused the request to take [586] milliseconds, when the original unmodified query with value [query] took [490] milliseconds.\n",
-<<<<<<< HEAD
-              "run_time": 0,
-=======
->>>>>>> 698ad427
               "start_time": "Wed, 5 Dec 2018 19:00:19"
             },
             {
               "status": "failed",
               "code_desc": "Uri: http://zero.webappsecurity.com/bank/pay-bills-purchase-currency.html\nMethod: GET\nParam: query\nAttack: case randomblob(100000000) when not null then 1 else 1 end \nEvidence: The query time is controllable using parameter value [case randomblob(100000000) when not null then 1 else 1 end ], which caused the request to take [474] milliseconds, parameter value [case randomblob(100000000) when not null then 1 else 1 end ], which caused the request to take [474] milliseconds, when the original unmodified query with value [query] took [11] milliseconds.\n",
-<<<<<<< HEAD
-              "run_time": 0,
-=======
->>>>>>> 698ad427
               "start_time": "Wed, 5 Dec 2018 19:00:19"
             },
             {
               "status": "failed",
               "code_desc": "Uri: http://zero.webappsecurity.com/signin.html\nMethod: POST\nParam: user_remember_me\nAttack: case randomblob(1000000) when not null then 1 else 1 end \nEvidence: The query time is controllable using parameter value [case randomblob(1000000) when not null then 1 else 1 end ], which caused the request to take [446] milliseconds, parameter value [case randomblob(1000000) when not null then 1 else 1 end ], which caused the request to take [446] milliseconds, when the original unmodified query with value [on] took [21] milliseconds.\n",
-<<<<<<< HEAD
-              "run_time": 0,
-=======
->>>>>>> 698ad427
               "start_time": "Wed, 5 Dec 2018 19:00:19"
             },
             {
               "status": "failed",
               "code_desc": "Uri: http://zero.webappsecurity.com/signin.html\nMethod: GET\nParam: query\nAttack: ' | case randomblob(1000000000) when not null then \"\" else \"\" end | '\nEvidence: The query time is controllable using parameter value [' | case randomblob(1000000000) when not null then \"\" else \"\" end | '], which caused the request to take [497] milliseconds, parameter value [' | case randomblob(1000000000) when not null then \"\" else \"\" end | '], which caused the request to take [497] milliseconds, when the original unmodified query with value [query] took [32] milliseconds.\n",
-<<<<<<< HEAD
-              "run_time": 0,
-=======
->>>>>>> 698ad427
               "start_time": "Wed, 5 Dec 2018 19:00:19"
             },
             {
               "status": "failed",
               "code_desc": "Uri: http://zero.webappsecurity.com/bank/transfer-funds-verify.html\nMethod: POST\nParam: fromAccountId\nAttack: case randomblob(10000000) when not null then 1 else 1 end \nEvidence: The query time is controllable using parameter value [case randomblob(10000000) when not null then 1 else 1 end ], which caused the request to take [549] milliseconds, parameter value [case randomblob(10000000) when not null then 1 else 1 end ], which caused the request to take [549] milliseconds, when the original unmodified query with value [4] took [21] milliseconds.\n",
-<<<<<<< HEAD
-              "run_time": 0,
-=======
->>>>>>> 698ad427
               "start_time": "Wed, 5 Dec 2018 19:00:19"
             },
             {
               "status": "failed",
               "code_desc": "Uri: http://zero.webappsecurity.com/sendFeedback.html\nMethod: POST\nParam: query\nAttack: case randomblob(1000000) when not null then 1 else 1 end \nEvidence: The query time is controllable using parameter value [case randomblob(1000000) when not null then 1 else 1 end ], which caused the request to take [445] milliseconds, parameter value [case randomblob(1000000) when not null then 1 else 1 end ], which caused the request to take [445] milliseconds, when the original unmodified query with value [query] took [18] milliseconds.\n",
-<<<<<<< HEAD
-              "run_time": 0,
-=======
->>>>>>> 698ad427
               "start_time": "Wed, 5 Dec 2018 19:00:19"
             },
             {
               "status": "failed",
               "code_desc": "Uri: http://zero.webappsecurity.com/login.html?login_error=true\nMethod: GET\nParam: login_error\nAttack: case randomblob(100000000) when not null then 1 else 1 end \nEvidence: The query time is controllable using parameter value [case randomblob(100000000) when not null then 1 else 1 end ], which caused the request to take [451] milliseconds, parameter value [case randomblob(100000000) when not null then 1 else 1 end ], which caused the request to take [451] milliseconds, when the original unmodified query with value [true] took [8] milliseconds.\n",
-<<<<<<< HEAD
-              "run_time": 0,
-=======
->>>>>>> 698ad427
               "start_time": "Wed, 5 Dec 2018 19:00:19"
             },
             {
               "status": "failed",
               "code_desc": "Uri: http://zero.webappsecurity.com/signin.html\nMethod: POST\nParam: query\nAttack: case randomblob(100000000) when not null then 1 else 1 end \nEvidence: The query time is controllable using parameter value [case randomblob(100000000) when not null then 1 else 1 end ], which caused the request to take [497] milliseconds, parameter value [case randomblob(100000000) when not null then 1 else 1 end ], which caused the request to take [497] milliseconds, when the original unmodified query with value [query] took [17] milliseconds.\n",
-<<<<<<< HEAD
-              "run_time": 0,
-=======
->>>>>>> 698ad427
               "start_time": "Wed, 5 Dec 2018 19:00:19"
             },
             {
               "status": "failed",
               "code_desc": "Uri: http://zero.webappsecurity.com/bank/online-statements.html\nMethod: GET\nParam: query\nAttack: \" | case randomblob(1000000000) when not null then \"\" else \"\" end | \"\nEvidence: The query time is controllable using parameter value [\" | case randomblob(1000000000) when not null then \"\" else \"\" end | \"], which caused the request to take [480] milliseconds, parameter value [\" | case randomblob(1000000000) when not null then \"\" else \"\" end | \"], which caused the request to take [480] milliseconds, when the original unmodified query with value [query] took [25] milliseconds.\n",
-<<<<<<< HEAD
-              "run_time": 0,
-=======
->>>>>>> 698ad427
               "start_time": "Wed, 5 Dec 2018 19:00:19"
             },
             {
               "status": "failed",
               "code_desc": "Uri: http://zero.webappsecurity.com/bank/pay-bills-conversion-rate-for-currency.html\nMethod: POST\nParam: query\nAttack: ' | case randomblob(100000) when not null then \"\" else \"\" end --\nEvidence: The query time is controllable using parameter value [' | case randomblob(100000) when not null then \"\" else \"\" end --], which caused the request to take [449] milliseconds, parameter value [' | case randomblob(100000) when not null then \"\" else \"\" end --], which caused the request to take [449] milliseconds, when the original unmodified query with value [query] took [12] milliseconds.\n",
-<<<<<<< HEAD
-              "run_time": 0,
-=======
->>>>>>> 698ad427
               "start_time": "Wed, 5 Dec 2018 19:00:19"
             },
             {
               "status": "failed",
               "code_desc": "Uri: http://zero.webappsecurity.com/bank/transfer-funds-verify.html\nMethod: POST\nParam: query\nAttack: case randomblob(1000000000) when not null then 1 else 1 end \nEvidence: The query time is controllable using parameter value [case randomblob(1000000000) when not null then 1 else 1 end ], which caused the request to take [20] milliseconds, parameter value [case randomblob(1000000000) when not null then 1 else 1 end ], which caused the request to take [20] milliseconds, when the original unmodified query with value [query] took [464] milliseconds.\n",
-<<<<<<< HEAD
-              "run_time": 0,
-=======
->>>>>>> 698ad427
               "start_time": "Wed, 5 Dec 2018 19:00:19"
             },
             {
               "status": "failed",
               "code_desc": "Uri: http://zero.webappsecurity.com/forgot-password.html\nMethod: GET\nParam: query\nAttack: case randomblob(10000000) when not null then 1 else 1 end \nEvidence: The query time is controllable using parameter value [case randomblob(10000000) when not null then 1 else 1 end ], which caused the request to take [11] milliseconds, parameter value [case randomblob(10000000) when not null then 1 else 1 end ], which caused the request to take [11] milliseconds, when the original unmodified query with value [query] took [9] milliseconds.\n",
-<<<<<<< HEAD
-              "run_time": 0,
-=======
->>>>>>> 698ad427
               "start_time": "Wed, 5 Dec 2018 19:00:19"
             },
             {
               "status": "failed",
               "code_desc": "Uri: http://zero.webappsecurity.com/signin.html\nMethod: POST\nParam: submit\nAttack: ' | case randomblob(100000000) when not null then \"\" else \"\" end | '\nEvidence: The query time is controllable using parameter value [' | case randomblob(100000000) when not null then \"\" else \"\" end | '], which caused the request to take [518] milliseconds, parameter value [' | case randomblob(100000000) when not null then \"\" else \"\" end | '], which caused the request to take [518] milliseconds, when the original unmodified query with value [Sign in] took [482] milliseconds.\n",
-<<<<<<< HEAD
-              "run_time": 0,
-=======
->>>>>>> 698ad427
               "start_time": "Wed, 5 Dec 2018 19:00:19"
             },
             {
               "status": "failed",
               "code_desc": "Uri: http://zero.webappsecurity.com/sendFeedback.html\nMethod: POST\nParam: email\nAttack: case randomblob(1000000) when not null then 1 else 1 end \nEvidence: The query time is controllable using parameter value [case randomblob(1000000) when not null then 1 else 1 end ], which caused the request to take [19] milliseconds, parameter value [case randomblob(1000000) when not null then 1 else 1 end ], which caused the request to take [19] milliseconds, when the original unmodified query with value [ZAP] took [10] milliseconds.\n",
-<<<<<<< HEAD
-              "run_time": 0,
-=======
->>>>>>> 698ad427
               "start_time": "Wed, 5 Dec 2018 19:00:19"
             },
             {
               "status": "failed",
               "code_desc": "Uri: http://zero.webappsecurity.com/signin.html\nMethod: POST\nParam: query\nAttack: ' | case randomblob(100000000) when not null then \"\" else \"\" end | '\nEvidence: The query time is controllable using parameter value [' | case randomblob(100000000) when not null then \"\" else \"\" end | '], which caused the request to take [443] milliseconds, parameter value [' | case randomblob(100000000) when not null then \"\" else \"\" end | '], which caused the request to take [443] milliseconds, when the original unmodified query with value [query] took [18] milliseconds.\n",
-<<<<<<< HEAD
-              "run_time": 0,
-=======
->>>>>>> 698ad427
               "start_time": "Wed, 5 Dec 2018 19:00:19"
             }
           ]
         },
         {
-<<<<<<< HEAD
-          "id": "10020",
-          "title": "X-Frame-Options Header Not Set",
-          "desc": "X-Frame-Options header is not included in the HTTP response to protect against 'ClickJacking' attacks.",
-          "impact": 0.5,
           "tags": {
             "cci": [
               "CCI-003173",
               "CCI-001643"
             ],
-=======
-          "tags": {
->>>>>>> 698ad427
             "nist": [
               "SA-11",
               "RA-5"
@@ -1575,15 +896,6 @@
             "wascid": "15",
             "sourceid": "3",
             "confidence": "2",
-<<<<<<< HEAD
-            "riskdesc": "Medium (Medium)",
-            "check": "<p>Most modern Web browsers support the X-Frame-Options HTTP header. Ensure it's set on all web pages returned by your site (if you expect the page to be framed only by pages on your server (e.g. it's part of a FRAMESET) then you'll want to use SAMEORIGIN, otherwise if you never expect the page to be framed, you should use DENY. ALLOW-FROM allows specific websites to frame the web page in supported web browsers).</p>\n\n"
-          },
-          "descriptions": [],
-          "refs": [],
-          "source_location": {},
-          "code": "",
-=======
             "riskdesc": "Medium (Medium)"
           },
           "refs": [],
@@ -1599,203 +911,114 @@
           ],
           "impact": 0.5,
           "code": "{\n  \"pluginid\": \"10020\",\n  \"alert\": \"X-Frame-Options Header Not Set\",\n  \"name\": \"X-Frame-Options Header Not Set\",\n  \"riskcode\": \"2\",\n  \"confidence\": \"2\",\n  \"riskdesc\": \"Medium (Medium)\",\n  \"desc\": \"<p>X-Frame-Options header is not included in the HTTP response to protect against 'ClickJacking' attacks.</p>\",\n  \"instances\": [\n    {\n      \"uri\": \"http://zero.webappsecurity.com/bank/money-map.html\",\n      \"method\": \"GET\",\n      \"param\": \"X-Frame-Options\"\n    },\n    {\n      \"uri\": \"http://zero.webappsecurity.com/bank/account-activity.html?accountId=1\",\n      \"method\": \"GET\",\n      \"param\": \"X-Frame-Options\"\n    },\n    {\n      \"uri\": \"http://zero.webappsecurity.com/bank/online-statements-for-account.html\",\n      \"method\": \"POST\",\n      \"param\": \"X-Frame-Options\"\n    },\n    {\n      \"uri\": \"http://zero.webappsecurity.com/bank/account-summary.html\",\n      \"method\": \"GET\",\n      \"param\": \"X-Frame-Options\"\n    },\n    {\n      \"uri\": \"http://zero.webappsecurity.com/bank/pay-bills-new-payee.html\",\n      \"method\": \"POST\",\n      \"param\": \"X-Frame-Options\"\n    },\n    {\n      \"uri\": \"http://zero.webappsecurity.com/login.html?login_error=true\",\n      \"method\": \"GET\",\n      \"param\": \"X-Frame-Options\"\n    },\n    {\n      \"uri\": \"http://zero.webappsecurity.com/help.html?topic=/help/topic2.html\",\n      \"method\": \"GET\",\n      \"param\": \"X-Frame-Options\"\n    },\n    {\n      \"uri\": \"http://zero.webappsecurity.com/bank/account-activity.html?accountId=6\",\n      \"method\": \"GET\",\n      \"param\": \"X-Frame-Options\"\n    },\n    {\n      \"uri\": \"http://zero.webappsecurity.com/bank/account-activity-find-transactions.html\",\n      \"method\": \"GET\",\n      \"param\": \"X-Frame-Options\"\n    },\n    {\n      \"uri\": \"http://zero.webappsecurity.com/help.html\",\n      \"method\": \"GET\",\n      \"param\": \"X-Frame-Options\"\n    },\n    {\n      \"uri\": \"http://zero.webappsecurity.com/bank/account-activity.html?accountId=2\",\n      \"method\": \"GET\",\n      \"param\": \"X-Frame-Options\"\n    },\n    {\n      \"uri\": \"http://zero.webappsecurity.com/bank/account-activity.html?accountId=3\",\n      \"method\": \"GET\",\n      \"param\": \"X-Frame-Options\"\n    },\n    {\n      \"uri\": \"http://zero.webappsecurity.com/bank/account-activity.html?accountId=4\",\n      \"method\": \"GET\",\n      \"param\": \"X-Frame-Options\"\n    },\n    {\n      \"uri\": \"http://zero.webappsecurity.com/forgotten-password-send.html\",\n      \"method\": \"POST\",\n      \"param\": \"X-Frame-Options\"\n    },\n    {\n      \"uri\": \"http://zero.webappsecurity.com/bank/account-activity.html?accountId=5\",\n      \"method\": \"GET\",\n      \"param\": \"X-Frame-Options\"\n    },\n    {\n      \"uri\": \"http://zero.webappsecurity.com/bank/online-statements.html\",\n      \"method\": \"GET\",\n      \"param\": \"X-Frame-Options\"\n    },\n    {\n      \"uri\": \"http://zero.webappsecurity.com/help.html?topic=/help/topic3.html\",\n      \"method\": \"GET\",\n      \"param\": \"X-Frame-Options\"\n    },\n    {\n      \"uri\": \"http://zero.webappsecurity.com/search.html?searchTerm=ZAP\",\n      \"method\": \"GET\",\n      \"param\": \"X-Frame-Options\"\n    },\n    {\n      \"uri\": \"http://zero.webappsecurity.com/bank/account-activity-show-transactions.html\",\n      \"method\": \"GET\",\n      \"param\": \"X-Frame-Options\"\n    },\n    {\n      \"uri\": \"http://zero.webappsecurity.com/bank/pay-bills-new-payee.html\",\n      \"method\": \"GET\",\n      \"param\": \"X-Frame-Options\"\n    }\n  ],\n  \"count\": \"41\",\n  \"solution\": \"<p>Most modern Web browsers support the X-Frame-Options HTTP header. Ensure it's set on all web pages returned by your site (if you expect the page to be framed only by pages on your server (e.g. it's part of a FRAMESET) then you'll want to use SAMEORIGIN, otherwise if you never expect the page to be framed, you should use DENY. ALLOW-FROM allows specific websites to frame the web page in supported web browsers).</p>\",\n  \"reference\": \"<p>http://blogs.msdn.com/b/ieinternals/archive/2010/03/30/combating-clickjacking-with-x-frame-options.aspx</p>\",\n  \"cweid\": \"16\",\n  \"wascid\": \"15\",\n  \"sourceid\": \"3\"\n}",
->>>>>>> 698ad427
           "results": [
             {
               "status": "failed",
               "code_desc": "Uri: http://zero.webappsecurity.com/bank/money-map.html\nMethod: GET\nParam: X-Frame-Options\n",
-<<<<<<< HEAD
-              "run_time": 0,
-=======
->>>>>>> 698ad427
               "start_time": "Wed, 5 Dec 2018 19:00:19"
             },
             {
               "status": "failed",
               "code_desc": "Uri: http://zero.webappsecurity.com/bank/account-activity.html?accountId=1\nMethod: GET\nParam: X-Frame-Options\n",
-<<<<<<< HEAD
-              "run_time": 0,
-=======
->>>>>>> 698ad427
               "start_time": "Wed, 5 Dec 2018 19:00:19"
             },
             {
               "status": "failed",
               "code_desc": "Uri: http://zero.webappsecurity.com/bank/online-statements-for-account.html\nMethod: POST\nParam: X-Frame-Options\n",
-<<<<<<< HEAD
-              "run_time": 0,
-=======
->>>>>>> 698ad427
               "start_time": "Wed, 5 Dec 2018 19:00:19"
             },
             {
               "status": "failed",
               "code_desc": "Uri: http://zero.webappsecurity.com/bank/account-summary.html\nMethod: GET\nParam: X-Frame-Options\n",
-<<<<<<< HEAD
-              "run_time": 0,
-=======
->>>>>>> 698ad427
               "start_time": "Wed, 5 Dec 2018 19:00:19"
             },
             {
               "status": "failed",
               "code_desc": "Uri: http://zero.webappsecurity.com/bank/pay-bills-new-payee.html\nMethod: POST\nParam: X-Frame-Options\n",
-<<<<<<< HEAD
-              "run_time": 0,
-=======
->>>>>>> 698ad427
               "start_time": "Wed, 5 Dec 2018 19:00:19"
             },
             {
               "status": "failed",
               "code_desc": "Uri: http://zero.webappsecurity.com/login.html?login_error=true\nMethod: GET\nParam: X-Frame-Options\n",
-<<<<<<< HEAD
-              "run_time": 0,
-=======
->>>>>>> 698ad427
               "start_time": "Wed, 5 Dec 2018 19:00:19"
             },
             {
               "status": "failed",
               "code_desc": "Uri: http://zero.webappsecurity.com/help.html?topic=/help/topic2.html\nMethod: GET\nParam: X-Frame-Options\n",
-<<<<<<< HEAD
-              "run_time": 0,
-=======
->>>>>>> 698ad427
               "start_time": "Wed, 5 Dec 2018 19:00:19"
             },
             {
               "status": "failed",
               "code_desc": "Uri: http://zero.webappsecurity.com/bank/account-activity.html?accountId=6\nMethod: GET\nParam: X-Frame-Options\n",
-<<<<<<< HEAD
-              "run_time": 0,
-=======
->>>>>>> 698ad427
               "start_time": "Wed, 5 Dec 2018 19:00:19"
             },
             {
               "status": "failed",
               "code_desc": "Uri: http://zero.webappsecurity.com/bank/account-activity-find-transactions.html\nMethod: GET\nParam: X-Frame-Options\n",
-<<<<<<< HEAD
-              "run_time": 0,
-=======
->>>>>>> 698ad427
               "start_time": "Wed, 5 Dec 2018 19:00:19"
             },
             {
               "status": "failed",
               "code_desc": "Uri: http://zero.webappsecurity.com/help.html\nMethod: GET\nParam: X-Frame-Options\n",
-<<<<<<< HEAD
-              "run_time": 0,
-=======
->>>>>>> 698ad427
               "start_time": "Wed, 5 Dec 2018 19:00:19"
             },
             {
               "status": "failed",
               "code_desc": "Uri: http://zero.webappsecurity.com/bank/account-activity.html?accountId=2\nMethod: GET\nParam: X-Frame-Options\n",
-<<<<<<< HEAD
-              "run_time": 0,
-=======
->>>>>>> 698ad427
               "start_time": "Wed, 5 Dec 2018 19:00:19"
             },
             {
               "status": "failed",
               "code_desc": "Uri: http://zero.webappsecurity.com/bank/account-activity.html?accountId=3\nMethod: GET\nParam: X-Frame-Options\n",
-<<<<<<< HEAD
-              "run_time": 0,
-=======
->>>>>>> 698ad427
               "start_time": "Wed, 5 Dec 2018 19:00:19"
             },
             {
               "status": "failed",
               "code_desc": "Uri: http://zero.webappsecurity.com/bank/account-activity.html?accountId=4\nMethod: GET\nParam: X-Frame-Options\n",
-<<<<<<< HEAD
-              "run_time": 0,
-=======
->>>>>>> 698ad427
               "start_time": "Wed, 5 Dec 2018 19:00:19"
             },
             {
               "status": "failed",
               "code_desc": "Uri: http://zero.webappsecurity.com/forgotten-password-send.html\nMethod: POST\nParam: X-Frame-Options\n",
-<<<<<<< HEAD
-              "run_time": 0,
-=======
->>>>>>> 698ad427
               "start_time": "Wed, 5 Dec 2018 19:00:19"
             },
             {
               "status": "failed",
               "code_desc": "Uri: http://zero.webappsecurity.com/bank/account-activity.html?accountId=5\nMethod: GET\nParam: X-Frame-Options\n",
-<<<<<<< HEAD
-              "run_time": 0,
-=======
->>>>>>> 698ad427
               "start_time": "Wed, 5 Dec 2018 19:00:19"
             },
             {
               "status": "failed",
               "code_desc": "Uri: http://zero.webappsecurity.com/bank/online-statements.html\nMethod: GET\nParam: X-Frame-Options\n",
-<<<<<<< HEAD
-              "run_time": 0,
-=======
->>>>>>> 698ad427
               "start_time": "Wed, 5 Dec 2018 19:00:19"
             },
             {
               "status": "failed",
               "code_desc": "Uri: http://zero.webappsecurity.com/help.html?topic=/help/topic3.html\nMethod: GET\nParam: X-Frame-Options\n",
-<<<<<<< HEAD
-              "run_time": 0,
-=======
->>>>>>> 698ad427
               "start_time": "Wed, 5 Dec 2018 19:00:19"
             },
             {
               "status": "failed",
               "code_desc": "Uri: http://zero.webappsecurity.com/search.html?searchTerm=ZAP\nMethod: GET\nParam: X-Frame-Options\n",
-<<<<<<< HEAD
-              "run_time": 0,
-=======
->>>>>>> 698ad427
               "start_time": "Wed, 5 Dec 2018 19:00:19"
             },
             {
               "status": "failed",
               "code_desc": "Uri: http://zero.webappsecurity.com/bank/account-activity-show-transactions.html\nMethod: GET\nParam: X-Frame-Options\n",
-<<<<<<< HEAD
-              "run_time": 0,
-=======
->>>>>>> 698ad427
               "start_time": "Wed, 5 Dec 2018 19:00:19"
             },
             {
               "status": "failed",
               "code_desc": "Uri: http://zero.webappsecurity.com/bank/pay-bills-new-payee.html\nMethod: GET\nParam: X-Frame-Options\n",
-<<<<<<< HEAD
-              "run_time": 0,
-=======
->>>>>>> 698ad427
               "start_time": "Wed, 5 Dec 2018 19:00:19"
             }
           ]
         },
         {
-<<<<<<< HEAD
-          "id": "40025.2",
-          "title": "Proxy Disclosure",
-          "desc": "1 proxy server(s) were detected or fingerprinted. This information helps a potential attacker to determine  - A list of targets for an attack against the application. - Potential vulnerabilities on the proxy servers that service the application. - The presence or absence of any proxy-based components that might cause attacks against the application to be detected, prevented, or mitigated. ",
-          "impact": 0.5,
           "tags": {
             "cci": [
               "CCI-002418"
             ],
-=======
-          "tags": {
->>>>>>> 698ad427
             "nist": [
               "SC-8"
             ],
@@ -1803,15 +1026,6 @@
             "wascid": "45",
             "sourceid": "1",
             "confidence": "2",
-<<<<<<< HEAD
-            "riskdesc": "Medium (Medium)",
-            "check": "<p>Disable the 'TRACE' method on the proxy servers, as well as the origin web/application server.</p><p>Disable the 'OPTIONS' method on the proxy servers, as well as the origin web/application server, if it is not required for other purposes, such as 'CORS' (Cross Origin Resource Sharing).</p><p>Configure the web and application servers with custom error pages, to prevent 'fingerprintable' product-specific error pages being leaked to the user in the event of HTTP errors, such as 'TRACK' requests for non-existent pages.</p><p>Configure all proxies, application servers, and web servers to prevent disclosure of the technology and version information in the 'Server' and 'X-Powered-By' HTTP response headers.</p><p></p>\n<p>Using the TRACE, OPTIONS, and TRACK methods, the following proxy servers have been identified between OWASP ZAP and the application/web server: </p><p>- Apache/2.2.6 (Win32) mod_ssl/2.2.6 OpenSSL/0.9.8e mod_jk/1.2.40</p><p>The following web/application server has been identified: </p><p>- Unknown</p><p></p>\n<p>Using the TRACE, OPTIONS, and TRACK methods, the following proxy servers have been identified between OWASP ZAP and the application/web server: </p><p>- Apache/2.2.6 (Win32) mod_ssl/2.2.6 OpenSSL/0.9.8e mod_jk/1.2.40</p><p>The following web/application server has been identified: </p><p>- Unknown</p><p></p>"
-          },
-          "descriptions": [],
-          "refs": [],
-          "source_location": {},
-          "code": "",
-=======
             "riskdesc": "Medium (Medium)"
           },
           "refs": [],
@@ -1827,122 +1041,69 @@
           ],
           "impact": 0.5,
           "code": "{\n  \"pluginid\": \"40025\",\n  \"alert\": \"Proxy Disclosure\",\n  \"name\": \"Proxy Disclosure\",\n  \"riskcode\": \"2\",\n  \"confidence\": \"2\",\n  \"riskdesc\": \"Medium (Medium)\",\n  \"desc\": \"<p>1 proxy server(s) were detected or fingerprinted. This information helps a potential attacker to determine </p><p> - A list of targets for an attack against the application.</p><p> - Potential vulnerabilities on the proxy servers that service the application.</p><p> - The presence or absence of any proxy-based components that might cause attacks against the application to be detected, prevented, or mitigated. </p>\",\n  \"instances\": [\n    {\n      \"uri\": \"http://zero.webappsecurity.com/bank/transfer-funds-verify.html\",\n      \"method\": \"POST\",\n      \"attack\": \"TRACE, OPTIONS methods with 'Max-Forwards' header. TRACK method.\"\n    },\n    {\n      \"uri\": \"http://zero.webappsecurity.com/bank/account-activity-show-transactions.html\",\n      \"method\": \"POST\",\n      \"attack\": \"TRACE, OPTIONS methods with 'Max-Forwards' header. TRACK method.\"\n    },\n    {\n      \"uri\": \"http://zero.webappsecurity.com/bank/pay-bills-conversion-rate-for-currency.html\",\n      \"method\": \"POST\",\n      \"attack\": \"TRACE, OPTIONS methods with 'Max-Forwards' header. TRACK method.\"\n    },\n    {\n      \"uri\": \"http://zero.webappsecurity.com/sendFeedback.html\",\n      \"method\": \"POST\",\n      \"attack\": \"TRACE, OPTIONS methods with 'Max-Forwards' header. TRACK method.\"\n    },\n    {\n      \"uri\": \"http://zero.webappsecurity.com/bank/account-activity-find-transactions.html\",\n      \"method\": \"POST\",\n      \"attack\": \"TRACE, OPTIONS methods with 'Max-Forwards' header. TRACK method.\"\n    },\n    {\n      \"uri\": \"http://zero.webappsecurity.com/signin.html\",\n      \"method\": \"POST\",\n      \"attack\": \"TRACE, OPTIONS methods with 'Max-Forwards' header. TRACK method.\"\n    },\n    {\n      \"uri\": \"http://zero.webappsecurity.com/bank/money-map-get-spendings-by-type.html?_dc=1544043856896\",\n      \"method\": \"POST\",\n      \"attack\": \"TRACE, OPTIONS methods with 'Max-Forwards' header. TRACK method.\"\n    },\n    {\n      \"uri\": \"http://zero.webappsecurity.com/bank/pay-bills-get-payee-details.html\",\n      \"method\": \"POST\",\n      \"attack\": \"TRACE, OPTIONS methods with 'Max-Forwards' header. TRACK method.\"\n    },\n    {\n      \"uri\": \"http://zero.webappsecurity.com/bank/online-statements-for-account.html\",\n      \"method\": \"POST\",\n      \"attack\": \"TRACE, OPTIONS methods with 'Max-Forwards' header. TRACK method.\"\n    },\n    {\n      \"uri\": \"http://zero.webappsecurity.com/forgotten-password-send.html\",\n      \"method\": \"POST\",\n      \"attack\": \"TRACE, OPTIONS methods with 'Max-Forwards' header. TRACK method.\"\n    },\n    {\n      \"uri\": \"http://zero.webappsecurity.com/bank/pay-bills-new-payee.html\",\n      \"method\": \"POST\",\n      \"attack\": \"TRACE, OPTIONS methods with 'Max-Forwards' header. TRACK method.\"\n    }\n  ],\n  \"count\": \"11\",\n  \"solution\": \"<p>Disable the 'TRACE' method on the proxy servers, as well as the origin web/application server.</p><p>Disable the 'OPTIONS' method on the proxy servers, as well as the origin web/application server, if it is not required for other purposes, such as 'CORS' (Cross Origin Resource Sharing).</p><p>Configure the web and application servers with custom error pages, to prevent 'fingerprintable' product-specific error pages being leaked to the user in the event of HTTP errors, such as 'TRACK' requests for non-existent pages.</p><p>Configure all proxies, application servers, and web servers to prevent disclosure of the technology and version information in the 'Server' and 'X-Powered-By' HTTP response headers.</p><p></p>\",\n  \"otherinfo\": \"<p>Using the TRACE, OPTIONS, and TRACK methods, the following proxy servers have been identified between OWASP ZAP and the application/web server: </p><p>- Apache/2.2.6 (Win32) mod_ssl/2.2.6 OpenSSL/0.9.8e mod_jk/1.2.40</p><p>The following web/application server has been identified: </p><p>- Unknown</p><p></p>\",\n  \"reference\": \"<p>https://tools.ietf.org/html/rfc7231#section-5.1.2</p>\",\n  \"cweid\": \"200\",\n  \"wascid\": \"45\",\n  \"sourceid\": \"1\"\n}",
->>>>>>> 698ad427
           "results": [
             {
               "status": "failed",
               "code_desc": "Uri: http://zero.webappsecurity.com/bank/transfer-funds-verify.html\nMethod: POST\nAttack: TRACE, OPTIONS methods with 'Max-Forwards' header. TRACK method.\n",
-<<<<<<< HEAD
-              "run_time": 0,
-=======
->>>>>>> 698ad427
               "start_time": "Wed, 5 Dec 2018 19:00:19"
             },
             {
               "status": "failed",
               "code_desc": "Uri: http://zero.webappsecurity.com/bank/account-activity-show-transactions.html\nMethod: POST\nAttack: TRACE, OPTIONS methods with 'Max-Forwards' header. TRACK method.\n",
-<<<<<<< HEAD
-              "run_time": 0,
-=======
->>>>>>> 698ad427
               "start_time": "Wed, 5 Dec 2018 19:00:19"
             },
             {
               "status": "failed",
               "code_desc": "Uri: http://zero.webappsecurity.com/bank/pay-bills-conversion-rate-for-currency.html\nMethod: POST\nAttack: TRACE, OPTIONS methods with 'Max-Forwards' header. TRACK method.\n",
-<<<<<<< HEAD
-              "run_time": 0,
-=======
->>>>>>> 698ad427
               "start_time": "Wed, 5 Dec 2018 19:00:19"
             },
             {
               "status": "failed",
               "code_desc": "Uri: http://zero.webappsecurity.com/sendFeedback.html\nMethod: POST\nAttack: TRACE, OPTIONS methods with 'Max-Forwards' header. TRACK method.\n",
-<<<<<<< HEAD
-              "run_time": 0,
-=======
->>>>>>> 698ad427
               "start_time": "Wed, 5 Dec 2018 19:00:19"
             },
             {
               "status": "failed",
               "code_desc": "Uri: http://zero.webappsecurity.com/bank/account-activity-find-transactions.html\nMethod: POST\nAttack: TRACE, OPTIONS methods with 'Max-Forwards' header. TRACK method.\n",
-<<<<<<< HEAD
-              "run_time": 0,
-=======
->>>>>>> 698ad427
               "start_time": "Wed, 5 Dec 2018 19:00:19"
             },
             {
               "status": "failed",
               "code_desc": "Uri: http://zero.webappsecurity.com/signin.html\nMethod: POST\nAttack: TRACE, OPTIONS methods with 'Max-Forwards' header. TRACK method.\n",
-<<<<<<< HEAD
-              "run_time": 0,
-=======
->>>>>>> 698ad427
               "start_time": "Wed, 5 Dec 2018 19:00:19"
             },
             {
               "status": "failed",
               "code_desc": "Uri: http://zero.webappsecurity.com/bank/money-map-get-spendings-by-type.html?_dc=1544043856896\nMethod: POST\nAttack: TRACE, OPTIONS methods with 'Max-Forwards' header. TRACK method.\n",
-<<<<<<< HEAD
-              "run_time": 0,
-=======
->>>>>>> 698ad427
               "start_time": "Wed, 5 Dec 2018 19:00:19"
             },
             {
               "status": "failed",
               "code_desc": "Uri: http://zero.webappsecurity.com/bank/pay-bills-get-payee-details.html\nMethod: POST\nAttack: TRACE, OPTIONS methods with 'Max-Forwards' header. TRACK method.\n",
-<<<<<<< HEAD
-              "run_time": 0,
-=======
->>>>>>> 698ad427
               "start_time": "Wed, 5 Dec 2018 19:00:19"
             },
             {
               "status": "failed",
               "code_desc": "Uri: http://zero.webappsecurity.com/bank/online-statements-for-account.html\nMethod: POST\nAttack: TRACE, OPTIONS methods with 'Max-Forwards' header. TRACK method.\n",
-<<<<<<< HEAD
-              "run_time": 0,
-=======
->>>>>>> 698ad427
               "start_time": "Wed, 5 Dec 2018 19:00:19"
             },
             {
               "status": "failed",
               "code_desc": "Uri: http://zero.webappsecurity.com/forgotten-password-send.html\nMethod: POST\nAttack: TRACE, OPTIONS methods with 'Max-Forwards' header. TRACK method.\n",
-<<<<<<< HEAD
-              "run_time": 0,
-=======
->>>>>>> 698ad427
               "start_time": "Wed, 5 Dec 2018 19:00:19"
             },
             {
               "status": "failed",
               "code_desc": "Uri: http://zero.webappsecurity.com/bank/pay-bills-new-payee.html\nMethod: POST\nAttack: TRACE, OPTIONS methods with 'Max-Forwards' header. TRACK method.\n",
-<<<<<<< HEAD
-              "run_time": 0,
-=======
->>>>>>> 698ad427
               "start_time": "Wed, 5 Dec 2018 19:00:19"
             }
           ]
         },
         {
-<<<<<<< HEAD
-          "id": "40027",
-          "title": "SQL Injection - MsSQL",
-          "desc": "SQL injection may be possible",
-          "impact": 0.7,
           "tags": {
             "cci": [
               "CCI-001310"
             ],
-=======
-          "tags": {
->>>>>>> 698ad427
             "nist": [
               "SI-10"
             ],
@@ -1950,15 +1111,6 @@
             "wascid": "19",
             "sourceid": "1",
             "confidence": "2",
-<<<<<<< HEAD
-            "riskdesc": "High (Medium)",
-            "check": "<p>Do not trust client side input, even if there is client side validation in place. </p><p>In general, type check all data on the server side.</p><p>If the application uses JDBC, use PreparedStatement or CallableStatement, with parameters passed by '?'</p><p>If the application uses ASP, use ADO Command Objects with strong type checking and parameterized queries.</p><p>If database Stored Procedures can be used, use them.</p><p>Do *not* concatenate strings into queries in the stored procedure, or use 'exec', 'exec immediate', or equivalent functionality!</p><p>Do not create dynamic SQL queries using simple string concatenation.</p><p>Escape all data received from the client.</p><p>Apply a 'whitelist' of allowed characters, or a 'blacklist' of disallowed characters in user input.</p><p>Apply the privilege of least privilege by using the least privileged database user possible.</p><p>In particular, avoid using the 'sa' or 'db-owner' database users. This does not eliminate SQL injection, but minimizes its impact.</p><p>Grant the minimum database access that is necessary for the application.</p>\n<p>The query time is controllable using parameter value [account-summary.html) WAITFOR DELAY '0:0:15' -- ], which caused the request to take [20,001] milliseconds, when the original unmodified query with value [account-summary.html] took [947] milliseconds.</p>\n<p>The query time is controllable using parameter value [account-summary.html) WAITFOR DELAY '0:0:15' -- ], which caused the request to take [20,001] milliseconds, when the original unmodified query with value [account-summary.html] took [947] milliseconds.</p>"
-          },
-          "descriptions": [],
-          "refs": [],
-          "source_location": {},
-          "code": "",
-=======
             "riskdesc": "High (Medium)"
           },
           "refs": [],
@@ -1974,41 +1126,24 @@
           ],
           "impact": 0.7,
           "code": "{\n  \"pluginid\": \"40027\",\n  \"alert\": \"SQL Injection - MsSQL\",\n  \"name\": \"SQL Injection - MsSQL\",\n  \"riskcode\": \"3\",\n  \"confidence\": \"2\",\n  \"riskdesc\": \"High (Medium)\",\n  \"desc\": \"<p>SQL injection may be possible</p>\",\n  \"instances\": [\n    {\n      \"uri\": \"http://zero.webappsecurity.com/bank/redirect.html?url=account-summary.html\",\n      \"method\": \"GET\",\n      \"param\": \"url\",\n      \"attack\": \"account-summary.html) WAITFOR DELAY '0:0:15' -- \"\n    },\n    {\n      \"uri\": \"http://zero.webappsecurity.com/bank/pay-bills.html\",\n      \"method\": \"GET\",\n      \"param\": \"query\",\n      \"attack\": \"query\\\" WAITFOR DELAY '0:0:15' -- \"\n    }\n  ],\n  \"count\": \"2\",\n  \"solution\": \"<p>Do not trust client side input, even if there is client side validation in place. </p><p>In general, type check all data on the server side.</p><p>If the application uses JDBC, use PreparedStatement or CallableStatement, with parameters passed by '?'</p><p>If the application uses ASP, use ADO Command Objects with strong type checking and parameterized queries.</p><p>If database Stored Procedures can be used, use them.</p><p>Do *not* concatenate strings into queries in the stored procedure, or use 'exec', 'exec immediate', or equivalent functionality!</p><p>Do not create dynamic SQL queries using simple string concatenation.</p><p>Escape all data received from the client.</p><p>Apply a 'whitelist' of allowed characters, or a 'blacklist' of disallowed characters in user input.</p><p>Apply the privilege of least privilege by using the least privileged database user possible.</p><p>In particular, avoid using the 'sa' or 'db-owner' database users. This does not eliminate SQL injection, but minimizes its impact.</p><p>Grant the minimum database access that is necessary for the application.</p>\",\n  \"otherinfo\": \"<p>The query time is controllable using parameter value [account-summary.html) WAITFOR DELAY '0:0:15' -- ], which caused the request to take [20,001] milliseconds, when the original unmodified query with value [account-summary.html] took [947] milliseconds.</p>\",\n  \"reference\": \"<p>https://www.owasp.org/index.php/Top_10_2010-A1</p><p>https://www.owasp.org/index.php/SQL_Injection_Prevention_Cheat_Sheet</p>\",\n  \"cweid\": \"89\",\n  \"wascid\": \"19\",\n  \"sourceid\": \"1\"\n}",
->>>>>>> 698ad427
           "results": [
             {
               "status": "failed",
               "code_desc": "Uri: http://zero.webappsecurity.com/bank/redirect.html?url=account-summary.html\nMethod: GET\nParam: url\nAttack: account-summary.html) WAITFOR DELAY '0:0:15' -- \n",
-<<<<<<< HEAD
-              "run_time": 0,
-=======
->>>>>>> 698ad427
               "start_time": "Wed, 5 Dec 2018 19:00:19"
             },
             {
               "status": "failed",
               "code_desc": "Uri: http://zero.webappsecurity.com/bank/pay-bills.html\nMethod: GET\nParam: query\nAttack: query\" WAITFOR DELAY '0:0:15' -- \n",
-<<<<<<< HEAD
-              "run_time": 0,
-=======
->>>>>>> 698ad427
               "start_time": "Wed, 5 Dec 2018 19:00:19"
             }
           ]
         },
         {
-<<<<<<< HEAD
-          "id": "6",
-          "title": "Path Traversal",
-          "desc": "The Path Traversal attack technique allows an attacker access to files, directories, and commands that potentially reside outside the web document root directory. An attacker may manipulate a URL in such a way that the web site will execute or reveal the contents of arbitrary files anywhere on the web server. Any device that exposes an HTTP-based interface is potentially vulnerable to Path Traversal.Most web sites restrict user access to a specific portion of the file-system, typically called the \"web document root\" or \"CGI root\" directory. These directories contain the files intended for user access and the executable necessary to drive web application functionality. To access files or execute commands anywhere on the file-system, Path Traversal attacks will utilize the ability of special-characters sequences.The most basic Path Traversal attack uses the \"../\" special-character sequence to alter the resource location requested in the URL. Although most popular web servers will prevent this technique from escaping the web document root, alternate encodings of the \"../\" sequence may help bypass the security filters. These method variations include valid and invalid Unicode-encoding (\"..%u2216\" or \"..%c0%af\") of the forward slash character, backslash characters (\"..\\\") on Windows-based servers, URL encoded characters \"%2e%2e%2f\"), and double URL encoding (\"..%255c\") of the backslash character.Even if the web server properly restricts Path Traversal attempts in the URL path, a web application itself may still be vulnerable due to improper handling of user-supplied input. This is a common problem of web applications that use template mechanisms or load static text from files. In variations of the attack, the original URL parameter value is substituted with the file name of one of the web application's dynamic scripts. Consequently, the results can reveal source code because the file is interpreted as text instead of an executable script. These techniques often employ additional special characters such as the dot (\".\") to reveal the listing of the current working directory, or \"%00\" NULL characters in order to bypass rudimentary file extension checks.",
-          "impact": 0.7,
           "tags": {
             "cci": [
               "CCI-001310"
             ],
-=======
-          "tags": {
->>>>>>> 698ad427
             "nist": [
               "SI-10"
             ],
@@ -2016,15 +1151,6 @@
             "wascid": "33",
             "sourceid": "1",
             "confidence": "2",
-<<<<<<< HEAD
-            "riskdesc": "High (Medium)",
-            "check": "<p>Assume all input is malicious. Use an \"accept known good\" input validation strategy, i.e., use a whitelist of acceptable inputs that strictly conform to specifications. Reject any input that does not strictly conform to specifications, or transform it into something that does. Do not rely exclusively on looking for malicious or malformed inputs (i.e., do not rely on a blacklist). However, blacklists can be useful for detecting potential attacks or determining which inputs are so malformed that they should be rejected outright.</p><p></p><p>When performing input validation, consider all potentially relevant properties, including length, type of input, the full range of acceptable values, missing or extra inputs, syntax, consistency across related fields, and conformance to business rules. As an example of business rule logic, \"boat\" may be syntactically valid because it only contains alphanumeric characters, but it is not valid if you are expecting colors such as \"red\" or \"blue.\"</p><p></p><p>For filenames, use stringent whitelists that limit the character set to be used. If feasible, only allow a single \".\" character in the filename to avoid weaknesses, and exclude directory separators such as \"/\". Use a whitelist of allowable file extensions.</p><p></p><p>Warning: if you attempt to cleanse your data, then do so that the end result is not in the form that can be dangerous. A sanitizing mechanism can remove characters such as '.' and ';' which may be required for some exploits. An attacker can try to fool the sanitizing mechanism into \"cleaning\" data into a dangerous form. Suppose the attacker injects a '.' inside a filename (e.g. \"sensi.tiveFile\") and the sanitizing mechanism removes the character resulting in the valid filename, \"sensitiveFile\". If the input data are now assumed to be safe, then the file may be compromised. </p><p></p><p>Inputs should be decoded and canonicalized to the application's current internal representation before being validated. Make sure that your application does not decode the same input twice. Such errors could be used to bypass whitelist schemes by introducing dangerous inputs after they have been checked.</p><p></p><p>Use a built-in path canonicalization function (such as realpath() in C) that produces the canonical version of the pathname, which effectively removes \"..\" sequences and symbolic links.</p><p></p><p>Run your code using the lowest privileges that are required to accomplish the necessary tasks. If possible, create isolated accounts with limited privileges that are only used for a single task. That way, a successful attack will not immediately give the attacker access to the rest of the software or its environment. For example, database applications rarely need to run as the database administrator, especially in day-to-day operations.</p><p></p><p>When the set of acceptable objects, such as filenames or URLs, is limited or known, create a mapping from a set of fixed input values (such as numeric IDs) to the actual filenames or URLs, and reject all other inputs.</p><p></p><p>Run your code in a \"jail\" or similar sandbox environment that enforces strict boundaries between the process and the operating system. This may effectively restrict which files can be accessed in a particular directory or which commands can be executed by your software.</p><p></p><p>OS-level examples include the Unix chroot jail, AppArmor, and SELinux. In general, managed code may provide some protection. For example, java.io.FilePermission in the Java SecurityManager allows you to specify restrictions on file operations.</p><p></p><p>This may not be a feasible solution, and it only limits the impact to the operating system; the rest of your application may still be subject to compromise.</p>\n\n"
-          },
-          "descriptions": [],
-          "refs": [],
-          "source_location": {},
-          "code": "",
-=======
             "riskdesc": "High (Medium)"
           },
           "refs": [],
@@ -2040,33 +1166,20 @@
           ],
           "impact": 0.7,
           "code": "{\n  \"pluginid\": \"6\",\n  \"alert\": \"Path Traversal\",\n  \"name\": \"Path Traversal\",\n  \"riskcode\": \"3\",\n  \"confidence\": \"2\",\n  \"riskdesc\": \"High (Medium)\",\n  \"desc\": \"<p>The Path Traversal attack technique allows an attacker access to files, directories, and commands that potentially reside outside the web document root directory. An attacker may manipulate a URL in such a way that the web site will execute or reveal the contents of arbitrary files anywhere on the web server. Any device that exposes an HTTP-based interface is potentially vulnerable to Path Traversal.</p><p></p><p>Most web sites restrict user access to a specific portion of the file-system, typically called the \\\"web document root\\\" or \\\"CGI root\\\" directory. These directories contain the files intended for user access and the executable necessary to drive web application functionality. To access files or execute commands anywhere on the file-system, Path Traversal attacks will utilize the ability of special-characters sequences.</p><p></p><p>The most basic Path Traversal attack uses the \\\"../\\\" special-character sequence to alter the resource location requested in the URL. Although most popular web servers will prevent this technique from escaping the web document root, alternate encodings of the \\\"../\\\" sequence may help bypass the security filters. These method variations include valid and invalid Unicode-encoding (\\\"..%u2216\\\" or \\\"..%c0%af\\\") of the forward slash character, backslash characters (\\\"..\\\\\\\") on Windows-based servers, URL encoded characters \\\"%2e%2e%2f\\\"), and double URL encoding (\\\"..%255c\\\") of the backslash character.</p><p></p><p>Even if the web server properly restricts Path Traversal attempts in the URL path, a web application itself may still be vulnerable due to improper handling of user-supplied input. This is a common problem of web applications that use template mechanisms or load static text from files. In variations of the attack, the original URL parameter value is substituted with the file name of one of the web application's dynamic scripts. Consequently, the results can reveal source code because the file is interpreted as text instead of an executable script. These techniques often employ additional special characters such as the dot (\\\".\\\") to reveal the listing of the current working directory, or \\\"%00\\\" NULL characters in order to bypass rudimentary file extension checks.</p>\",\n  \"instances\": [\n    {\n      \"uri\": \"http://zero.webappsecurity.com/help.html?topic=WEB-INF%2Fweb.xml\",\n      \"method\": \"GET\",\n      \"param\": \"topic\",\n      \"attack\": \"WEB-INF/web.xml\",\n      \"evidence\": \"</web-app>\"\n    }\n  ],\n  \"count\": \"1\",\n  \"solution\": \"<p>Assume all input is malicious. Use an \\\"accept known good\\\" input validation strategy, i.e., use a whitelist of acceptable inputs that strictly conform to specifications. Reject any input that does not strictly conform to specifications, or transform it into something that does. Do not rely exclusively on looking for malicious or malformed inputs (i.e., do not rely on a blacklist). However, blacklists can be useful for detecting potential attacks or determining which inputs are so malformed that they should be rejected outright.</p><p></p><p>When performing input validation, consider all potentially relevant properties, including length, type of input, the full range of acceptable values, missing or extra inputs, syntax, consistency across related fields, and conformance to business rules. As an example of business rule logic, \\\"boat\\\" may be syntactically valid because it only contains alphanumeric characters, but it is not valid if you are expecting colors such as \\\"red\\\" or \\\"blue.\\\"</p><p></p><p>For filenames, use stringent whitelists that limit the character set to be used. If feasible, only allow a single \\\".\\\" character in the filename to avoid weaknesses, and exclude directory separators such as \\\"/\\\". Use a whitelist of allowable file extensions.</p><p></p><p>Warning: if you attempt to cleanse your data, then do so that the end result is not in the form that can be dangerous. A sanitizing mechanism can remove characters such as '.' and ';' which may be required for some exploits. An attacker can try to fool the sanitizing mechanism into \\\"cleaning\\\" data into a dangerous form. Suppose the attacker injects a '.' inside a filename (e.g. \\\"sensi.tiveFile\\\") and the sanitizing mechanism removes the character resulting in the valid filename, \\\"sensitiveFile\\\". If the input data are now assumed to be safe, then the file may be compromised. </p><p></p><p>Inputs should be decoded and canonicalized to the application's current internal representation before being validated. Make sure that your application does not decode the same input twice. Such errors could be used to bypass whitelist schemes by introducing dangerous inputs after they have been checked.</p><p></p><p>Use a built-in path canonicalization function (such as realpath() in C) that produces the canonical version of the pathname, which effectively removes \\\"..\\\" sequences and symbolic links.</p><p></p><p>Run your code using the lowest privileges that are required to accomplish the necessary tasks. If possible, create isolated accounts with limited privileges that are only used for a single task. That way, a successful attack will not immediately give the attacker access to the rest of the software or its environment. For example, database applications rarely need to run as the database administrator, especially in day-to-day operations.</p><p></p><p>When the set of acceptable objects, such as filenames or URLs, is limited or known, create a mapping from a set of fixed input values (such as numeric IDs) to the actual filenames or URLs, and reject all other inputs.</p><p></p><p>Run your code in a \\\"jail\\\" or similar sandbox environment that enforces strict boundaries between the process and the operating system. This may effectively restrict which files can be accessed in a particular directory or which commands can be executed by your software.</p><p></p><p>OS-level examples include the Unix chroot jail, AppArmor, and SELinux. In general, managed code may provide some protection. For example, java.io.FilePermission in the Java SecurityManager allows you to specify restrictions on file operations.</p><p></p><p>This may not be a feasible solution, and it only limits the impact to the operating system; the rest of your application may still be subject to compromise.</p>\",\n  \"reference\": \"<p>http://projects.webappsec.org/Path-Traversal</p><p>http://cwe.mitre.org/data/definitions/22.html</p>\",\n  \"cweid\": \"22\",\n  \"wascid\": \"33\",\n  \"sourceid\": \"1\"\n}",
->>>>>>> 698ad427
           "results": [
             {
               "status": "failed",
               "code_desc": "Uri: http://zero.webappsecurity.com/help.html?topic=WEB-INF%2Fweb.xml\nMethod: GET\nParam: topic\nAttack: WEB-INF/web.xml\nEvidence: </web-app>\n",
-<<<<<<< HEAD
-              "run_time": 0,
-=======
->>>>>>> 698ad427
               "start_time": "Wed, 5 Dec 2018 19:00:19"
             }
           ]
         },
         {
-<<<<<<< HEAD
-          "id": "7",
-          "title": "Remote File Inclusion",
-          "desc": "Remote File Include (RFI) is an attack technique used to exploit \"dynamic file include\" mechanisms in web applications. When web applications take user input (URL, parameter value, etc.) and pass them into file include commands, the web application might be tricked into including remote files with malicious code.Almost all web application frameworks support file inclusion. File inclusion is mainly used for packaging common code into separate files that are later referenced by main application modules. When a web application references an include file, the code in this file may be executed implicitly or explicitly by calling specific procedures. If the choice of module to load is based on elements from the HTTP request, the web application might be vulnerable to RFI.An attacker can use RFI for:    * Running malicious code on the server: any code in the included malicious files will be run by the server. If the file include is not executed using some wrapper, code in include files is executed in the context of the server user. This could lead to a complete system compromise.    * Running malicious code on clients: the attacker's malicious code can manipulate the content of the response sent to the client. The attacker can embed malicious code in the response that will be run by the client (for example, Javascript to steal the client session cookies).PHP is particularly vulnerable to RFI attacks due to the extensive use of \"file includes\" in PHP programming and due to default server configurations that increase susceptibility to an RFI attack.",
-          "impact": 0.7,
           "tags": {
             "cci": [
               "CCI-003173",
               "CCI-001643"
             ],
-=======
-          "tags": {
->>>>>>> 698ad427
             "nist": [
               "SA-11",
               "RA-5"
@@ -2075,15 +1188,6 @@
             "wascid": "5",
             "sourceid": "1",
             "confidence": "2",
-<<<<<<< HEAD
-            "riskdesc": "High (Medium)",
-            "check": "<p>Phase: Architecture and Design</p><p>When the set of acceptable objects, such as filenames or URLs, is limited or known, create a mapping from a set of fixed input values (such as numeric IDs) to the actual filenames or URLs, and reject all other inputs.</p><p>For example, ID 1 could map to \"inbox.txt\" and ID 2 could map to \"profile.txt\". Features such as the ESAPI AccessReferenceMap provide this capability.</p><p></p><p>Phases: Architecture and Design; Operation</p><p>Run your code in a \"jail\" or similar sandbox environment that enforces strict boundaries between the process and the operating system. This may effectively restrict which files can be accessed in a particular directory or which commands can be executed by your software.</p><p>OS-level examples include the Unix chroot jail, AppArmor, and SELinux. In general, managed code may provide some protection. For example, java.io.FilePermission in the Java SecurityManager allows you to specify restrictions on file operations.</p><p>This may not be a feasible solution, and it only limits the impact to the operating system; the rest of your application may still be subject to compromise.</p><p>Be careful to avoid CWE-243 and other weaknesses related to jails.</p><p>For PHP, the interpreter offers restrictions such as open basedir or safe mode which can make it more difficult for an attacker to escape out of the application. Also consider Suhosin, a hardened PHP extension, which includes various options that disable some of the more dangerous PHP features.</p><p></p><p>Phase: Implementation</p><p>Assume all input is malicious. Use an \"accept known good\" input validation strategy, i.e., use a whitelist of acceptable inputs that strictly conform to specifications. Reject any input that does not strictly conform to specifications, or transform it into something that does. Do not rely exclusively on looking for malicious or malformed inputs (i.e., do not rely on a blacklist). However, blacklists can be useful for detecting potential attacks or determining which inputs are so malformed that they should be rejected outright.</p><p>When performing input validation, consider all potentially relevant properties, including length, type of input, the full range of acceptable values, missing or extra inputs, syntax, consistency across related fields, and conformance to business rules. As an example of business rule logic, \"boat\" may be syntactically valid because it only contains alphanumeric characters, but it is not valid if you are expecting colors such as \"red\" or \"blue.\"</p><p>For filenames, use stringent whitelists that limit the character set to be used. If feasible, only allow a single \".\" character in the filename to avoid weaknesses such as CWE-23, and exclude directory separators such as \"/\" to avoid CWE-36. Use a whitelist of allowable file extensions, which will help to avoid CWE-434.</p><p></p><p>Phases: Architecture and Design; Operation</p><p>Store library, include, and utility files outside of the web document root, if possible. Otherwise, store them in a separate directory and use the web server's access control capabilities to prevent attackers from directly requesting them. One common practice is to define a fixed constant in each calling program, then check for the existence of the constant in the library/include file; if the constant does not exist, then the file was directly requested, and it can exit immediately.</p><p>This significantly reduces the chance of an attacker being able to bypass any protection mechanisms that are in the base program but not in the include files. It will also reduce your attack surface.</p><p></p><p>Phases: Architecture and Design; Implementation</p><p>Understand all the potential areas where untrusted inputs can enter your software: parameters or arguments, cookies, anything read from the network, environment variables, reverse DNS lookups, query results, request headers, URL components, e-mail, files, databases, and any external systems that provide data to the application. Remember that such inputs may be obtained indirectly through API calls.</p><p>Many file inclusion problems occur because the programmer assumed that certain inputs could not be modified, especially for cookies and URL components.</p>\n\n"
-          },
-          "descriptions": [],
-          "refs": [],
-          "source_location": {},
-          "code": "",
-=======
             "riskdesc": "High (Medium)"
           },
           "refs": [],
@@ -2099,32 +1203,19 @@
           ],
           "impact": 0.7,
           "code": "{\n  \"pluginid\": \"7\",\n  \"alert\": \"Remote File Inclusion\",\n  \"name\": \"Remote File Inclusion\",\n  \"riskcode\": \"3\",\n  \"confidence\": \"2\",\n  \"riskdesc\": \"High (Medium)\",\n  \"desc\": \"<p>Remote File Include (RFI) is an attack technique used to exploit \\\"dynamic file include\\\" mechanisms in web applications. When web applications take user input (URL, parameter value, etc.) and pass them into file include commands, the web application might be tricked into including remote files with malicious code.</p><p></p><p>Almost all web application frameworks support file inclusion. File inclusion is mainly used for packaging common code into separate files that are later referenced by main application modules. When a web application references an include file, the code in this file may be executed implicitly or explicitly by calling specific procedures. If the choice of module to load is based on elements from the HTTP request, the web application might be vulnerable to RFI.</p><p>An attacker can use RFI for:</p><p>    * Running malicious code on the server: any code in the included malicious files will be run by the server. If the file include is not executed using some wrapper, code in include files is executed in the context of the server user. This could lead to a complete system compromise.</p><p>    * Running malicious code on clients: the attacker's malicious code can manipulate the content of the response sent to the client. The attacker can embed malicious code in the response that will be run by the client (for example, Javascript to steal the client session cookies).</p><p></p><p>PHP is particularly vulnerable to RFI attacks due to the extensive use of \\\"file includes\\\" in PHP programming and due to default server configurations that increase susceptibility to an RFI attack.</p>\",\n  \"instances\": [\n    {\n      \"uri\": \"http://zero.webappsecurity.com/help.html?topic=http%3A%2F%2Fwww.google.com%2F\",\n      \"method\": \"GET\",\n      \"param\": \"topic\",\n      \"attack\": \"http://www.google.com/\",\n      \"evidence\": \"<title>Google</title>\"\n    }\n  ],\n  \"count\": \"1\",\n  \"solution\": \"<p>Phase: Architecture and Design</p><p>When the set of acceptable objects, such as filenames or URLs, is limited or known, create a mapping from a set of fixed input values (such as numeric IDs) to the actual filenames or URLs, and reject all other inputs.</p><p>For example, ID 1 could map to \\\"inbox.txt\\\" and ID 2 could map to \\\"profile.txt\\\". Features such as the ESAPI AccessReferenceMap provide this capability.</p><p></p><p>Phases: Architecture and Design; Operation</p><p>Run your code in a \\\"jail\\\" or similar sandbox environment that enforces strict boundaries between the process and the operating system. This may effectively restrict which files can be accessed in a particular directory or which commands can be executed by your software.</p><p>OS-level examples include the Unix chroot jail, AppArmor, and SELinux. In general, managed code may provide some protection. For example, java.io.FilePermission in the Java SecurityManager allows you to specify restrictions on file operations.</p><p>This may not be a feasible solution, and it only limits the impact to the operating system; the rest of your application may still be subject to compromise.</p><p>Be careful to avoid CWE-243 and other weaknesses related to jails.</p><p>For PHP, the interpreter offers restrictions such as open basedir or safe mode which can make it more difficult for an attacker to escape out of the application. Also consider Suhosin, a hardened PHP extension, which includes various options that disable some of the more dangerous PHP features.</p><p></p><p>Phase: Implementation</p><p>Assume all input is malicious. Use an \\\"accept known good\\\" input validation strategy, i.e., use a whitelist of acceptable inputs that strictly conform to specifications. Reject any input that does not strictly conform to specifications, or transform it into something that does. Do not rely exclusively on looking for malicious or malformed inputs (i.e., do not rely on a blacklist). However, blacklists can be useful for detecting potential attacks or determining which inputs are so malformed that they should be rejected outright.</p><p>When performing input validation, consider all potentially relevant properties, including length, type of input, the full range of acceptable values, missing or extra inputs, syntax, consistency across related fields, and conformance to business rules. As an example of business rule logic, \\\"boat\\\" may be syntactically valid because it only contains alphanumeric characters, but it is not valid if you are expecting colors such as \\\"red\\\" or \\\"blue.\\\"</p><p>For filenames, use stringent whitelists that limit the character set to be used. If feasible, only allow a single \\\".\\\" character in the filename to avoid weaknesses such as CWE-23, and exclude directory separators such as \\\"/\\\" to avoid CWE-36. Use a whitelist of allowable file extensions, which will help to avoid CWE-434.</p><p></p><p>Phases: Architecture and Design; Operation</p><p>Store library, include, and utility files outside of the web document root, if possible. Otherwise, store them in a separate directory and use the web server's access control capabilities to prevent attackers from directly requesting them. One common practice is to define a fixed constant in each calling program, then check for the existence of the constant in the library/include file; if the constant does not exist, then the file was directly requested, and it can exit immediately.</p><p>This significantly reduces the chance of an attacker being able to bypass any protection mechanisms that are in the base program but not in the include files. It will also reduce your attack surface.</p><p></p><p>Phases: Architecture and Design; Implementation</p><p>Understand all the potential areas where untrusted inputs can enter your software: parameters or arguments, cookies, anything read from the network, environment variables, reverse DNS lookups, query results, request headers, URL components, e-mail, files, databases, and any external systems that provide data to the application. Remember that such inputs may be obtained indirectly through API calls.</p><p>Many file inclusion problems occur because the programmer assumed that certain inputs could not be modified, especially for cookies and URL components.</p>\",\n  \"reference\": \"<p>http://projects.webappsec.org/Remote-File-Inclusion</p><p>http://cwe.mitre.org/data/definitions/98.html</p>\",\n  \"cweid\": \"98\",\n  \"wascid\": \"5\",\n  \"sourceid\": \"1\"\n}",
->>>>>>> 698ad427
           "results": [
             {
               "status": "failed",
               "code_desc": "Uri: http://zero.webappsecurity.com/help.html?topic=http%3A%2F%2Fwww.google.com%2F\nMethod: GET\nParam: topic\nAttack: http://www.google.com/\nEvidence: <title>Google</title>\n",
-<<<<<<< HEAD
-              "run_time": 0,
-=======
->>>>>>> 698ad427
               "start_time": "Wed, 5 Dec 2018 19:00:19"
             }
           ]
         },
         {
-<<<<<<< HEAD
-          "id": "30002",
-          "title": "Format String Error",
-          "desc": "A Format String error occurs when the submitted data of an input string is evaluated as a command by the application. ",
-          "impact": 0.5,
           "tags": {
             "cci": [
               "CCI-001310"
             ],
-=======
-          "tags": {
->>>>>>> 698ad427
             "nist": [
               "SI-10"
             ],
@@ -2132,15 +1223,6 @@
             "wascid": "6",
             "sourceid": "1",
             "confidence": "2",
-<<<<<<< HEAD
-            "riskdesc": "Medium (Medium)",
-            "check": "<p>Rewrite the background program using proper deletion of bad character strings.  This will require a recompile of the background executable.</p>\n<p>Potential Format String Error.  The script closed the connection on a /%s</p>\n<p>Potential Format String Error.  The script closed the connection on a /%s</p>"
-          },
-          "descriptions": [],
-          "refs": [],
-          "source_location": {},
-          "code": "",
-=======
             "riskdesc": "Medium (Medium)"
           },
           "refs": [],
@@ -2156,28 +1238,16 @@
           ],
           "impact": 0.5,
           "code": "{\n  \"pluginid\": \"30002\",\n  \"alert\": \"Format String Error\",\n  \"name\": \"Format String Error\",\n  \"riskcode\": \"2\",\n  \"confidence\": \"2\",\n  \"riskdesc\": \"Medium (Medium)\",\n  \"desc\": \"<p>A Format String error occurs when the submitted data of an input string is evaluated as a command by the application. </p>\",\n  \"instances\": [\n    {\n      \"uri\": \"http://zero.webappsecurity.com/signin.html\",\n      \"method\": \"POST\",\n      \"param\": \"user_token\",\n      \"attack\": \"ZAP%n%s%n%s%n%s%n%s%n%s%n%s%n%s%n%s%n%s%n%s%n%s%n%s%n%s%n%s%n%s%n%s%n%s%n%s%n%s%n%s\\n\"\n    }\n  ],\n  \"count\": \"1\",\n  \"solution\": \"<p>Rewrite the background program using proper deletion of bad character strings.  This will require a recompile of the background executable.</p>\",\n  \"otherinfo\": \"<p>Potential Format String Error.  The script closed the connection on a /%s</p>\",\n  \"reference\": \"<p>https://www.owasp.org/index.php/Format_string_attack</p>\",\n  \"cweid\": \"134\",\n  \"wascid\": \"6\",\n  \"sourceid\": \"1\"\n}",
->>>>>>> 698ad427
           "results": [
             {
               "status": "failed",
               "code_desc": "Uri: http://zero.webappsecurity.com/signin.html\nMethod: POST\nParam: user_token\nAttack: ZAP%n%s%n%s%n%s%n%s%n%s%n%s%n%s%n%s%n%s%n%s%n%s%n%s%n%s%n%s%n%s%n%s%n%s%n%s%n%s%n%s\n\n",
-<<<<<<< HEAD
-              "run_time": 0,
               "start_time": "Wed, 5 Dec 2018 19:00:19"
             }
           ]
         }
       ],
-      "sha256": "de1bc7d8c0b8a35185eee28f6ca5a542457d38d16d3d8d85193c86ea49f72d3b"
-    }
-  ]
-=======
-              "start_time": "Wed, 5 Dec 2018 19:00:19"
-            }
-          ]
-        }
-      ],
-      "sha256": "9df0e67ba47f2467405a5038b0d58600436169c7490bae5c0e39fde80f2d03d9"
+      "sha256": "14963a7949541e18fab2c27097afd2374e37b35e54c71fd71a82e74a583bc4ab"
     }
   ],
   "passthrough": {
@@ -2193,5 +1263,4 @@
       }
     ]
   }
->>>>>>> 698ad427
 }