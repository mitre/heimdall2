--- conflicted
+++ resolved
@@ -257,13 +257,8 @@
   if (!Array.isArray(component)) {
     component ? [component] : [];
   }
-<<<<<<< HEAD
   for (const value of component as unknown as Record<string, unknown>[]) {
     if (_.get(value, `vulnerabilities`) !== '') {
-=======
-  for (const value of component as Record<string, unknown>[]) {
-    if (_.get(value, '@_.vulnerabilities') !== '0') {
->>>>>>> 5bdccf70
       componentList.push(value);
     }
   }
