--- conflicted
+++ resolved
@@ -248,13 +248,9 @@
 
 function componentListCreate(input: unknown): Record<string, unknown>[] {
   const componentList: Record<string, unknown>[] = [];
-<<<<<<< HEAD
-  const component = _.get(input, 'component');
-=======
   let component = _.get(input, 'component') as unknown as
     | Record<string, unknown>
     | Record<string, unknown>[];
->>>>>>> 0d791b01
   if (!Array.isArray(component)) {
     component ? [component] : [];
   }
