import {ExecJSON} from 'inspecjs';
import _ from 'lodash';
import {version as HeimdallToolsVersion} from '../package.json';
import {
  BaseConverter,
  ILookupPath,
  MappedTransform,
  parseHtml
} from './base-converter';
import {CweNistMapping} from './mappings/CweNistMapping';
import {
  DEFAULT_STATIC_CODE_ANALYSIS_NIST_TAGS,
  getCCIsForNISTTags
} from './utils/global';

const CWE_NIST_MAPPING = new CweNistMapping();

function filterSite<T extends unknown[]>(input: Array<T>, name?: string) {
  // Choose passed site if provided
  if (name) {
<<<<<<< HEAD
    return input.find((element: unknown) => _.get(element, '@name') === name);
  }
  // Otherwise choose the site with the most alerts
  else {
    return (input as unknown[]).reduce((a, b) =>
      _.get(a, 'alerts', []).length > _.get(b, 'alerts', []).length ? a : b
    ) as Array<T>;
=======
    return input.find(
      (element) => (_.get(element, '@name') as unknown as string) === name
    );
  }
  // Otherwise choose the site with the most alerts
  else {
    return input.reduce((a, b) =>
      (_.get(a, 'alerts') as unknown as Record<string, unknown>[]).length >
      (_.get(b, 'alerts') as unknown as Record<string, unknown>[]).length
        ? a
        : b
    );
>>>>>>> 0d791b01
  }
}
function impactMapping(input: unknown): number {
  if (typeof input === 'string') {
    const impact = parseInt(input);
    if (0 <= impact && impact <= 1) {
      return 0.3;
    } else if (impact === 2) {
      return 0.5;
    } else if (impact >= 3) {
      return 0.7;
    } else {
      return 0;
    }
  } else {
    return 0;
  }
}
function nistTag(cweid: string): string[] {
  return CWE_NIST_MAPPING.nistFilter(
    [cweid],
    DEFAULT_STATIC_CODE_ANALYSIS_NIST_TAGS
  );
}
function checkText(input: Record<string, unknown>): string {
  const text = [];
  text.push(_.get(input, 'solution'));
  text.push(_.get(input, 'otherinfo'));
  text.push(_.get(input, 'otherinfo'));
  return text.join('\n');
}
function formatCodeDesc(input: unknown): string {
  const text: string[] = [];
  if (input instanceof Object) {
    Object.keys(input).forEach((key) => {
      text.push(
        `${key.charAt(0).toUpperCase() + key.slice(1)}: ${_.get(input, key)}`
      );
    });
  }
  return text.join('\n') + '\n';
}
function deduplicateId(input: unknown[]): ExecJSON.Control[] {
  const controlId = input.map((element) => {
    return _.get(element, 'id');
  });
  const dupId = _(controlId)
    .groupBy()
    .pickBy((value) => value.length > 1)
    .keys()
    .value();
  dupId.forEach((id) => {
    let index = 1;
    input
      .filter((element) => _.get(element, 'id') === id)
      .forEach((element) => {
        if (element instanceof Object) {
          _.set(element, 'id', `${id}.${index.toString()}`);
        }
        index++;
      });
  });
  return input as ExecJSON.Control[];
}

export class ZapMapper extends BaseConverter {
  withRaw: boolean;

  mappings: MappedTransform<
    ExecJSON.Execution & {passthrough: unknown},
    ILookupPath
  > = {
    platform: {
      name: 'Heimdall Tools',
      release: HeimdallToolsVersion
    },
    version: HeimdallToolsVersion,
    statistics: {},
    profiles: [
      {
        name: 'OWASP ZAP Scan',
        version: {path: '@version'},
        title: {
          path: 'site.@host',
          transformer: (input: unknown): string => {
            return `OWASP ZAP Scan of Host: ${input}`;
          }
        },
        summary: {
          path: 'site.@host',
          transformer: (input: unknown): string => {
            return `OWASP ZAP Scan of Host: ${input}`;
          }
        },
        supports: [],
        attributes: [],
        groups: [],
        status: 'loaded',
        controls: [
          {
            path: 'site.alerts',
            arrayTransformer: deduplicateId,
            tags: {
              cci: {
                path: 'cweid',
                transformer: (cwe: string) => getCCIsForNISTTags(nistTag(cwe))
              },
              nist: {path: 'cweid', transformer: nistTag},
              cweid: {path: 'cweid'},
              wascid: {path: 'wascid'},
              sourceid: {path: 'sourceid'},
              confidence: {path: 'confidence'},
              riskdesc: {path: 'riskdesc'}
            },
            refs: [],
            source_location: {},
            title: {path: 'name'},
            id: {path: 'pluginid'},
            desc: {path: 'desc', transformer: parseHtml},
            descriptions: [
              {
                data: {transformer: checkText},
                label: 'check'
              }
            ],
            impact: {path: 'riskcode', transformer: impactMapping},
            code: {
              transformer: (vulnerability: Record<string, unknown>): string =>
                JSON.stringify(vulnerability, null, 2)
            },
            results: [
              {
                path: 'instances',
                status: ExecJSON.ControlResultStatus.Failed,
                code_desc: {transformer: formatCodeDesc},
                start_time: {path: '$.@generated'}
              }
            ]
          }
        ],
        sha256: ''
      }
    ],
    passthrough: {
      transformer: (data: Record<string, unknown>): Record<string, unknown> => {
        return {
          auxiliary_data: [
            {
              name: 'OWASP ZAP',
              data: _.pick(data, ['site.@port', 'site.@ssl'])
            }
          ],
          ...(this.withRaw && {raw: data})
        };
      }
    }
  };
  constructor(zapJson: string, name?: string, withRaw = false) {
    super(
      _.set(
        JSON.parse(zapJson),
        'site',
        filterSite(_.get(JSON.parse(zapJson), 'site'), name)
      ),
      false
    );
    this.withRaw = withRaw;
  }

  toHdf(): ExecJSON.Execution {
    const original = super.toHdf();
    _.get(original, 'profiles').forEach((profile) => {
      _.get(profile, 'controls').forEach((control) => {
        _.set(
          control,
          'results',
          _.get(control, 'results').filter(function (
            element: ExecJSON.ControlResult,
            index: number,
            self: ExecJSON.ControlResult[]
          ) {
            return index === self.indexOf(element);
          })
        );
      });
    });
    return original;
  }
}<|MERGE_RESOLUTION|>--- conflicted
+++ resolved
@@ -18,15 +18,6 @@
 function filterSite<T extends unknown[]>(input: Array<T>, name?: string) {
   // Choose passed site if provided
   if (name) {
-<<<<<<< HEAD
-    return input.find((element: unknown) => _.get(element, '@name') === name);
-  }
-  // Otherwise choose the site with the most alerts
-  else {
-    return (input as unknown[]).reduce((a, b) =>
-      _.get(a, 'alerts', []).length > _.get(b, 'alerts', []).length ? a : b
-    ) as Array<T>;
-=======
     return input.find(
       (element) => (_.get(element, '@name') as unknown as string) === name
     );
@@ -39,7 +30,6 @@
         ? a
         : b
     );
->>>>>>> 0d791b01
   }
 }
 function impactMapping(input: unknown): number {
