import {ExecJSON} from 'inspecjs';
import _ from 'lodash';
import {JsonixIntermediateConverter} from '../jsonix-intermediate-converter';
import {CciNistTwoWayMapper} from '../mappings/CciNistMapping';
import {getDescription} from '../utils/global';
import {
  Asset,
  Assettype,
  Checklist,
  Istig,
  LocalPartEnum,
  Name,
  Role,
  Severityoverride,
  Sidata,
  Sidname,
  Status,
  Stigdata,
  StigdatumElement,
  Techarea,
  Vuln,
  Vulnattribute
} from './checklistJsonix';
import {coerce} from 'semver';

export type ChecklistObject = {
  asset: ChecklistAsset;
  stigs: ChecklistStig[];
  jsonixData?: Checklist;
};

export type ChecklistAsset = Asset;

type ChecklistStig = {
  header: StigHeader;
  vulns: ChecklistVuln[];
};

type StigHeader = {
  version: string;
  classification:
    | 'UNCLASSIFIED'
    | 'UNCLASSIFIED//FOR OFFICIAL USE ONLY'
    | 'CUI';
  customname?: string;
  stigid: string;
  description: string;
  filename: string;
  releaseinfo?: string;
  title: string;
  uuid: string;
  notice?: string;
  source?: string;
};

// omit status to overwrite possible HDF status values
export type ChecklistVuln = Omit<Vuln, 'stigdata' | 'status'> & {
  status: StatusMapping;
<<<<<<< HEAD
  vulnnum: string;
  severity: ChecklistSeverity;
  grouptitle: string;
  ruleid: string;
  ruleversion: string;
  ruletitle: string;
  vulndiscuss: string;
  iacontrols: string;
  checkcontent: string;
  fixtext: string;
  falsepositives: string;
  falsenegatives: string;
  documentable: boolean;
=======
  vulnNum: string;
  severity: Severity;
  groupTitle: string;
  ruleId: string;
  ruleVer: string;
  ruleTitle: string;
  vulnDiscuss: string;
  iaControls: string;
  checkContent: string;
  fixText: string;
  falsePositives: string;
  falseNegatives: string;
  documentable: string;
>>>>>>> 3981e213
  mitigations: string;
  potentialimpact: string;
  thirdpartytools: string;
  mitigationcontrol: string;
  responsibility: string;
  securityoverrideguidance: string;
  checkcontentref: string;
  weight: string;
  class: 'Unclass' | 'FOUO' | 'CUI';
  stigref: string;
  targetkey: string;
  stiguuid: string;
  legacyid: string;
  cciref: string;
};

// Status mapping for going to and from checklist
export enum StatusMapping {
  NotAFinding = 'Passed',
  Open = 'Failed',
  Not_Applicable = 'Not Applicable',
  Not_Reviewed = 'Not Reviewed'
}

export enum ChecklistSeverity {
  Empty = '',
  High = 'high',
  Low = 'low',
  Medium = 'medium'
}

export type ChecklistMetadata = {
  marking: string;
  hostname: string;
  hostip: string;
  hostmac: string;
  hostfqdn: string;
  targetcomment: string;
  role: Role;
  assettype: Assettype;
  techarea: Techarea;
  webordatabase: string;
  webdbsite: string;
  webdbinstance: string;
  vulidmapping: 'id' | 'gid';
  profiles: StigMetadata[];
};

export type StigMetadata = {
  name: string;
  title: string;
  releasenumber: number;
  version: number;
  releasedate: string;
  showCalendar: boolean;
};

export const EmptyChecklistObject: ChecklistObject = {
  asset: {
    assettype: Assettype.Computing,
    marking: 'CUI',
    hostfqdn: null,
    hostip: null,
    hostmac: null,
    hostname: null,
    targetcomment: null,
    role: Role.None,
    targetkey: null,
    techarea: Techarea.Empty,
    webdbinstance: null,
    webdbsite: null,
    webordatabase: null
  },
  stigs: [
    {
      header: {
        version: '',
        classification: 'UNCLASSIFIED',
        stigid: '',
        description: '',
        filename: '',
        title: '',
        uuid: ''
      },
      vulns: [
        {
          status: StatusMapping.Not_Reviewed,
          vulnNum: '',
          severity: Severity.Low,
          groupTitle: '',
          ruleId: '',
          ruleVer: '',
          ruleTitle: '',
          vulnDiscuss: '',
          iaControls: '',
          checkContent: '',
          fixText: '',
          falsePositives: '',
          falseNegatives: '',
          documentable: 'false',
          mitigations: '',
          potentialImpact: '',
          thirdPartyTools: '',
          mitigationControl: '',
          responsibility: '',
          securityOverrideGuidance: '',
          checkContentRef: '',
          weight: '',
          class: 'Unclass',
          stigRef: '',
          targetKey: '',
          stigUuid: '',
          legacyId: '',
          cciRef: '',
          comments: null,
          findingdetails: null,
          severityjustification: null,
          severityoverride: Severityoverride.Empty
        }
      ]
    }
  ]
};

export function updateChecklistWithMetadata(
  file: ExecJSON.Execution
): ChecklistObject {
  const metadata: ChecklistMetadata = _.get(
    file,
    'passthrough.metadata'
  ) as unknown as ChecklistMetadata;
  const checklist: ChecklistObject = _.get(
    file,
    'passthrough.checklist'
  ) as unknown as ChecklistObject;
  checklist.asset.assettype = metadata.assettype;
  checklist.asset.marking = metadata.marking;
  checklist.asset.hostfqdn = metadata.hostfqdn;
  checklist.asset.hostip = metadata.hostip;
  checklist.asset.hostname = metadata.hostname;
  checklist.asset.hostmac = metadata.hostmac;
  checklist.asset.targetcomment = metadata.targetcomment;
  checklist.asset.role = metadata.role;
  checklist.asset.techarea = metadata.techarea;
  checklist.asset.webordatabase = [true, 'true'].includes(
    metadata.webordatabase
  );
  checklist.asset.webdbsite = metadata.webdbsite;
  checklist.asset.webdbinstance = metadata.webdbinstance;

  for (const stig of checklist.stigs) {
    for (const profile of metadata.profiles) {
      if (stig.header.title === profile.name) {
        stig.header.title = profile.title || profile.name;
        stig.header.version = profile.version.toString();
        stig.header.releaseinfo = `Release: ${profile.releasenumber} Benchmark Date: ${profile.releasedate}`;
        for (const vuln of stig.vulns) {
          vuln.stigRef = `${stig.header.title} :: Version ${stig.header.version}, ${stig.header.releaseinfo}`;
        }
      }
    }
  }

  return checklist;
}

/**
 * Checklist jsonix converter
 */
export class ChecklistJsonixConverter extends JsonixIntermediateConverter<
  Checklist,
  ChecklistObject
> {
  getValueFromAttributeName<T extends Stigdata | Sidata>(
    data: T[],
    tag: string
  ): string {
    let keyName = 'vulnattribute';
    let dataName = 'attributedata';
    if (data.every((o) => 'sidname' in o)) {
      keyName = 'sidname';
      dataName = 'siddata';
    }
    const results = data.filter((attribute: T) => {
      return _.get(attribute, keyName) == tag;
    });
    return results.map((result: T) => _.get(result, dataName)).join('; ');
  }

  /**
   * Creates checklist object for mapping to HDF
   * @param jsonixData - ChecklistJSONIX object
   * @returns - newChecklistObject
   */
  toIntermediateObject(jsonixData: Checklist): ChecklistObject {
    const asset: ChecklistAsset = {
      role: _.get(jsonixData, 'value.asset.role') as unknown as Role,
      assettype: _.get(
        jsonixData,
        'value.asset.assettype'
      ) as unknown as Assettype,
      hostname: _.get(jsonixData, 'value.asset.hostname') as unknown as string,
      hostip: _.get(jsonixData, 'value.asset.hostip') as unknown as string,
      hostmac: _.get(jsonixData, 'value.asset.hostmac') as unknown as string,
      hostfqdn: _.get(jsonixData, 'value.asset.hostfqdn') as unknown as string,
      marking: _.get(jsonixData, 'value.asset.marking') as unknown as string,
      targetcomment: _.get(
        jsonixData,
        'value.asset.targetcomment'
      ) as unknown as string,
      techarea: _.get(
        jsonixData,
        'value.asset.techarea'
      ) as unknown as Techarea,
      targetkey: _.get(
        jsonixData,
        'value.asset.targetkey'
      ) as unknown as string,
      webordatabase: [true, 'true'].includes(
        _.get(jsonixData, 'value.asset.webordatabase', false) as
          | string
          | boolean
      ),
      webdbsite: _.get(
        jsonixData,
        'value.asset.webdbsite'
      ) as unknown as string,
      webdbinstance: _.get(
        jsonixData,
        'value.asset.webdbinstance'
      ) as unknown as string
    };

    const rawStigs: Istig[] = _.get(
      jsonixData,
      'value.stigs.istig'
    ) as unknown as Istig[];
    const stigs: ChecklistStig[] = [];
    for (const stig of rawStigs) {
      const stigInfo: Sidata[] = _.get(
        stig,
        'stiginfo.sidata'
      ) as unknown as Sidata[];
      const header: StigHeader = {
        version: this.getValueFromAttributeName<Sidata>(stigInfo, 'version'),
        classification: this.getValueFromAttributeName<Sidata>(
          stigInfo,
          'classification'
        ) as unknown as StigHeader['classification'],
        customname: this.getValueFromAttributeName<Sidata>(
          stigInfo,
          'customname'
        ),
        stigid: this.getValueFromAttributeName<Sidata>(stigInfo, 'stigid'),
        description: this.getValueFromAttributeName<Sidata>(
          stigInfo,
          'description'
        ),
        filename: this.getValueFromAttributeName<Sidata>(stigInfo, 'filename'),
        releaseinfo: this.getValueFromAttributeName<Sidata>(
          stigInfo,
          'releaseinfo'
        ),
        title: this.getValueFromAttributeName<Sidata>(stigInfo, 'title'),
        uuid: this.getValueFromAttributeName<Sidata>(stigInfo, 'uuid'),
        notice: this.getValueFromAttributeName<Sidata>(stigInfo, 'notice'),
        source: this.getValueFromAttributeName<Sidata>(stigInfo, 'source')
      };

      const checklistVulns: ChecklistVuln[] = [];
      const vulns: Vuln[] = _.get(stig, 'vuln');
      for (const vuln of vulns) {
        const stigdata: Stigdata[] = _.get(vuln, 'stigdata');
        const checklistVuln: ChecklistVuln = {
          status: StatusMapping[_.get(vuln, 'status')],
          findingdetails: _.get(vuln, 'findingdetails'),
          comments: _.get(vuln, 'comments'),
          severityoverride: _.get(vuln, 'severityoverride'),
          severityjustification: _.get(vuln, 'severityjustification'),
          vulnnum: this.getValueFromAttributeName<Stigdata>(
            stigdata,
            'Vuln_Num'
          ),
          severity: this.getValueFromAttributeName<Stigdata>(
            stigdata,
            'Severity'
          ) as unknown as ChecklistVuln['severity'],
          grouptitle: this.getValueFromAttributeName<Stigdata>(
            stigdata,
            'Group_Title'
          ),
<<<<<<< HEAD
          ruleid: this.getValueFromAttributeName<Stigdata>(stigdata, 'Rule_ID'),
          ruleversion: this.getValueFromAttributeName<Stigdata>(
=======
          ruleId: this.getValueFromAttributeName<Stigdata>(stigdata, 'Rule_ID'),
          ruleVer: this.getValueFromAttributeName<Stigdata>(
>>>>>>> 3981e213
            stigdata,
            'Rule_Ver'
          ),
          ruletitle: this.getValueFromAttributeName<Stigdata>(
            stigdata,
            'Rule_Title'
          ),
          vulndiscuss: this.getValueFromAttributeName<Stigdata>(
            stigdata,
            'Vuln_Discuss'
          ),
          iacontrols: this.getValueFromAttributeName<Stigdata>(
            stigdata,
            'IA_Controls'
          ),
          checkcontent: this.getValueFromAttributeName<Stigdata>(
            stigdata,
            'Check_Content'
          ),
          fixtext: this.getValueFromAttributeName<Stigdata>(
            stigdata,
            'Fix_Text'
          ),
          falsepositives: this.getValueFromAttributeName<Stigdata>(
            stigdata,
            'False_Positives'
          ),
          falsenegatives: this.getValueFromAttributeName<Stigdata>(
            stigdata,
            'False_Negatives'
          ),
          documentable: this.getValueFromAttributeName<Stigdata>(
            stigdata,
            'Documentable'
          ) as unknown as string,
          mitigations: this.getValueFromAttributeName<Stigdata>(
            stigdata,
            'Mitigations'
          ),
          potentialimpact: this.getValueFromAttributeName<Stigdata>(
            stigdata,
            'Potential_Impact'
          ),
          thirdpartytools: this.getValueFromAttributeName<Stigdata>(
            stigdata,
            'Third_Party_Tools'
          ),
          mitigationcontrol: this.getValueFromAttributeName<Stigdata>(
            stigdata,
            'Mitigation_Control'
          ),
          responsibility: this.getValueFromAttributeName<Stigdata>(
            stigdata,
            'Responsibility'
          ),
          securityoverrideguidance: this.getValueFromAttributeName<Stigdata>(
            stigdata,
            'Security_Override_Guidance'
          ),
          checkcontentref: this.getValueFromAttributeName<Stigdata>(
            stigdata,
            'Check_Content_Ref'
          ),
          weight: this.getValueFromAttributeName<Stigdata>(stigdata, 'Weight'),
          class: this.getValueFromAttributeName<Stigdata>(
            stigdata,
            'Class'
          ) as unknown as ChecklistVuln['class'],
          stigref: this.getValueFromAttributeName<Stigdata>(
            stigdata,
            'STIGRef'
          ),
          targetkey: this.getValueFromAttributeName<Stigdata>(
            stigdata,
            'TargetKey'
          ),
          stiguuid: this.getValueFromAttributeName<Stigdata>(
            stigdata,
            'STIG_UUID'
          ),
          legacyid: this.getValueFromAttributeName<Stigdata>(
            stigdata,
            'LEGACY_ID'
          ),
          cciref: this.getValueFromAttributeName<Stigdata>(stigdata, 'CCI_REF')
        };
        checklistVulns.push(checklistVuln);
      }

      stigs.push({
        header: header,
        vulns: checklistVulns
      });
    }

    const checklistObject: ChecklistObject = {
      asset: asset,
      stigs: stigs,
      jsonixData: jsonixData
    };
    return checklistObject;
  }

  expandHeader(header: StigHeader): Sidata[] {
    const sidata: Sidata[] = [];
    for (const [name, data] of Object.entries(header)) {
      if (data) {
        sidata.push({
          sidname: name as Sidname,
          siddata: data
        });
      } else {
        sidata.push({sidname: name as Sidname});
      }
    }
    return sidata;
  }

  expandVulns(checklistVuln: ChecklistVuln): StigdatumElement[] {
    const separateElementNames: string[] = ['CciRef', 'IAControls', 'LegacyID'];
    const stigdata: StigdatumElement[] = [];
    for (const [attributeName, data] of Object.entries(checklistVuln)) {
      const keyFoundInVulnattribute: string | undefined = Object.keys(
        Vulnattribute
      ).find((key) => key.toLowerCase() === attributeName.toLowerCase());
      if (keyFoundInVulnattribute) {
        if (separateElementNames.includes(keyFoundInVulnattribute)) {
          const dataStrings = data?.toString().split(/[,|;]/) ?? [];
          for (const dataString of dataStrings) {
            stigdata.push({
              vulnattribute:
                Vulnattribute[
                  keyFoundInVulnattribute as keyof typeof Vulnattribute
                ],
              attributedata: dataString.trim()
            });
          }
          continue;
        }
        stigdata.push({
          vulnattribute:
            Vulnattribute[
              keyFoundInVulnattribute as keyof typeof Vulnattribute
            ],
          attributedata: data as string
        });
      }
    }
    return stigdata;
  }

  createVulns(checklistVulns: ChecklistVuln[]): Vuln[] {
    const vulns: Vuln[] = [];
    for (const checklistVuln of checklistVulns) {
      const stigdata: StigdatumElement[] = this.expandVulns(checklistVuln);
      const vuln: Vuln = {
        comments: checklistVuln.comments,
        findingdetails: checklistVuln.findingdetails,
        severityjustification: checklistVuln.severityjustification,
        severityoverride: checklistVuln.severityoverride,
        status: Object.keys(StatusMapping)[
          Object.values(StatusMapping).indexOf(checklistVuln.status)
        ] as Status,
        stigdata: stigdata
      };
      vulns.push(vuln);
    }
    return vulns;
  }

  fromIntermediateObject(intermediateObj: ChecklistObject): Checklist {
    const name: Name = {
      localPart: LocalPartEnum.Checklist
    };
    const istigs: Istig[] = [];
    for (const stig of intermediateObj.stigs) {
      const istig: Istig = {
        stiginfo: {
          sidata: this.expandHeader(stig.header)
        },
        vuln: this.createVulns(stig.vulns)
      };
      istigs.push(istig);
    }
    const value: Stigdata = {
      asset: {
        ...intermediateObj.asset
      },
      stigs: {
        istig: istigs
      }
    };
    const checklist: Checklist = {
      name: name,
      value: value
    };
    return checklist;
  }

  getStatus(results: ExecJSON.ControlResult[], impact: number): StatusMapping {
    const statuses: ExecJSON.ControlResultStatus[] = results.map((result) => {
      return result.status;
    }) as unknown as ExecJSON.ControlResultStatus[];
    if (impact === 0) {
      return StatusMapping.Not_Applicable;
    } else if (statuses.includes(ExecJSON.ControlResultStatus.Failed)) {
      return StatusMapping.Open;
    } else if (statuses.includes(ExecJSON.ControlResultStatus.Passed)) {
      return StatusMapping.NotAFinding;
    } else {
      return StatusMapping.Not_Reviewed;
    }
  }

  severityMap(impact: number): Severity {
    if (impact < 0.4) {
      return Severity.Low;
    } else if (impact < 0.7) {
      return Severity.Medium;
    } else {
      return Severity.High;
    }
  }

  getFindingDetails(results: ExecJSON.ControlResult[]): string {
    if (typeof results === 'undefined') {
      return '';
    } else {
      return results
        .map((result) => {
          if (result.message) {
            return `${result.status} :: TEST ${result.code_desc} :: MESSAGE ${result.message}`;
          } else if (result.skip_message) {
            return `${result.status} :: TEST ${result.code_desc} :: SKIP_MESSAGE ${result.skip_message}`;
          } else {
            return `${result.status} :: TEST ${result.code_desc}`;
          }
        })
        .join('\n--------------------------------\n');
    }
  }

  matchNistToCcis(nistRefs: string[]): string[] {
    if (!nistRefs) {
      return [''];
    }
    const CCI_NIST_TWO_WAY_MAPPER = new CciNistTwoWayMapper();
    return CCI_NIST_TWO_WAY_MAPPER.cciFilter(nistRefs, ['']);
  }

  getComments(descriptions: ExecJSON.ControlDescription[]): string {
    let results = '';
    const caveat = getDescription(descriptions, 'caveat');
    const justification = getDescription(descriptions, 'justification');
    const rationale = getDescription(descriptions, 'rationale');
    const comments = getDescription(descriptions, 'comments');
    if (caveat) {
      results += `CAVEAT :: ${caveat}\n`;
    }
    if (justification) {
      results += `JUSTIFICATION :: ${justification}\n`;
    }
    if (rationale) {
      results += `RATIONALE :: ${rationale}\n`;
    }
    if (comments) {
      results += `COMMENTS :: ${comments}`;
    }
    return results;
  }

  addHdfControlSpecificData(control: ExecJSON.Control): string {
    const hdfSpecificData: Record<string, unknown> = {};
    const checklistImpactNumbers = [0.7, 0.5, 0.3, 0];
    if (!checklistImpactNumbers.includes(control.impact)) {
      hdfSpecificData['impact'] = control.impact;
    }
    if (control.code?.startsWith('control')) {
      hdfSpecificData['code'] = control.code;
    }

    const hdfDataExist = Object.keys(hdfSpecificData).length !== 0;

    return hdfDataExist
      ? JSON.stringify({hdfSpecificData: hdfSpecificData}, null, 2)
      : '';
  }

  addHdfProfileSpecificData(profile: ExecJSON.Profile): string {
    const hdfSpecificData: Record<string, unknown> = {};
    if (profile.attributes.length) {
      hdfSpecificData['attributes'] = profile.attributes;
    }
    if (profile.copyright) {
      hdfSpecificData['copyright'] = profile.copyright;
    }
    if (profile.copyright_email) {
      hdfSpecificData['copyright_email'] = profile.copyright_email;
    }
    if (profile.maintainer) {
      hdfSpecificData['maintainer'] = profile.maintainer;
    }
    if (profile.version) {
      hdfSpecificData['version'] = profile.version;
    }

    const hdfDataExist = Object.keys(hdfSpecificData).length !== 0;
    return hdfDataExist ? JSON.stringify({hdfSpecificData}) : '';
  }

  controlsToVulns(
    profile: ExecJSON.Profile,
    stigRef: string,
    metadata?: ChecklistMetadata
  ): ChecklistVuln[] {
    const vulns: ChecklistVuln[] = [];
    for (const control of profile.controls) {
      const defaultId = _.get(control, 'id', '');
      const vuln: ChecklistVuln = {
        status: this.getStatus(control.results, control.impact),
        vulnNum:
          metadata?.vulidmapping === 'gid'
            ? _.get(control.tags, 'gid', defaultId)
            : defaultId,
        severity: this.severityMap(control.impact),
        groupTitle: _.get(control.tags, 'gtitle', defaultId),
        ruleId: _.get(control.tags, 'rid', defaultId),
        ruleVer: _.get(control.tags, 'stig_id', defaultId),
        ruleTitle: control.title ?? '',
        vulnDiscuss: control.desc ?? '',
        iaControls: _.get(control.tags, 'IA_Controls', ''),
        checkContent:
          _.get(control.tags, 'check') ??
          (getDescription(
            control.descriptions as ExecJSON.ControlDescription[],
            'check'
          ) as string) ??
          '',
        fixText:
          _.get(control.tags, 'fix') ??
          (getDescription(
            control.descriptions as ExecJSON.ControlDescription[],
            'fix'
          ) as string) ??
          '',
        falsePositives: _.get(control.tags, 'False_Positives', ''),
        falseNegatives: _.get(control.tags, 'False_Negatives', ''),
        documentable: 'false',
        mitigations: _.get(control.tags, 'Mitigations', ''),
        potentialImpact: _.get(control.tags, 'Potential_Impact', ''),
        thirdPartyTools: this.addHdfControlSpecificData(control),
        mitigationControl: _.get(control.tags, 'Mitigation_Control', ''),
        responsibility: _.get(control.tags, 'Responsibility', ''),
        securityOverrideGuidance: _.get(
          control.tags,
          'Security_Override_Guidance',
          ''
        ),
        checkContentRef: 'M',
        weight: _.get(control.tags, 'weight', '10.0'), // default found on checklists saved from stigviewer has always been 10.0
        class: 'Unclass',
        stigRef,
        targetKey: '',
        stigUuid: '',
        legacyId: _.get(control.tags, 'Legacy_ID'),
        cciRef:
          _.get(control.tags, 'cci') ??
          this.matchNistToCcis(_.get(control.tags, 'nist')),
        comments: this.getComments(
          control.descriptions as ExecJSON.ControlDescription[]
        ),
        findingdetails: this.getFindingDetails(control.results) ?? '',
        severityjustification: '',
        severityoverride: Severityoverride.Empty
      };
      vulns.push(vuln);
    }
    return vulns;
  }

  getReleaseInfo(
    releasenumber: number | undefined,
    releasedate: string | undefined
  ): string | undefined {
    if (releasenumber && releasedate) {
      return `Release: ${releasenumber} Benchmark Date: ${releasedate}`;
    } else if (releasenumber) {
      return `Release: ${releasenumber}`;
    } else if (releasedate) {
      return `Benchmark Date: ${releasedate}`;
    } else {
      return undefined;
    }
  }

  /**
   * This function is assuming the hdf does not have 'passthrough.checklist' object
   * therefore would also not have checklist specific control.tags
   * @param hdf
   * @returns
   */
  hdfToIntermediateObject(hdf: ExecJSON.Execution): ChecklistObject {
    const stigs: ChecklistStig[] = [];
    const metadata: ChecklistMetadata | undefined = _.get(
      hdf,
      'passthrough.metadata'
    ) as unknown as ChecklistMetadata | undefined;
    for (const profile of hdf.profiles) {
      // if profile is overlay or parent profile, skip
      if (profile.depends?.length) {
        continue;
      }
      const profileMetadata = metadata?.profiles.find(
        (p) => p.name === profile.name
      );
      const version = coerce(profile.version);
      const header: StigHeader = {
        version: _.get(
          profileMetadata,
          'version',
          version?.major ?? 0
        ).toString(),
        classification: 'UNCLASSIFIED',
        customname: this.addHdfProfileSpecificData(profile),
        stigid: profile.name,
        description:
          (profile.summary || '') +
          (profile.summary && profile.description ? '\n' : '') +
          (profile.description || ''),
        filename: '',
        releaseinfo: this.getReleaseInfo(
          profileMetadata?.releasenumber || version?.minor || 0,
          profileMetadata?.releasedate
        ),
        title: profileMetadata?.title || profile.title || profile.name,
        uuid: '',
        notice: profile.license || '',
        source: 'STIG.DOD.MIL'
      };
      const stigRef = `${header.title} :: Version ${header.version}${
        header.releaseinfo ? ', ' + header.releaseinfo : ''
      }`;
      const vulns: ChecklistVuln[] = this.controlsToVulns(
        profile,
        stigRef,
        metadata
      );
      stigs.push({header, vulns});
    }
    const checklistObject: ChecklistObject = {
      asset: {
        assettype: _.get(
          hdf,
          'passthrough.metadata.assettype',
          Assettype.Computing
        ),
        hostfqdn: _.get(hdf, 'passthrough.metadata.hostfqdn', ''),
        hostip: _.get(hdf, 'passthrough.metadata.hostip', ''),
        hostmac: _.get(hdf, 'passthrough.metadata.hostmac', ''),
        hostname: _.get(hdf, 'passthrough.metadata.hostname', ''),
        marking: _.get(hdf, 'passthrough.metadata.marking', 'CUI'),
        role: _.get(hdf, 'passthrough.metadata.role', Role.None),
        targetcomment: _.get(hdf, 'passthrough.metadata.targetcomment', ''),
        targetkey: '',
        techarea: _.get(hdf, 'passthrough.metadata.techarea', Techarea.Empty),
        webdbinstance: _.get(hdf, 'passthrough.metadata.webdbinstance', ''),
        webdbsite: _.get(hdf, 'passthrough.metadata.webdbsite', ''),
        webordatabase: [true, 'true'].includes(
          _.get(hdf, 'passthrough.metadata.webordatabase', false) as
            | string
            | boolean
        )
      },
      stigs: stigs
    };
    return checklistObject;
  }
}<|MERGE_RESOLUTION|>--- conflicted
+++ resolved
@@ -29,7 +29,7 @@
   jsonixData?: Checklist;
 };
 
-export type ChecklistAsset = Asset;
+type ChecklistAsset = Asset;
 
 type ChecklistStig = {
   header: StigHeader;
@@ -56,21 +56,6 @@
 // omit status to overwrite possible HDF status values
 export type ChecklistVuln = Omit<Vuln, 'stigdata' | 'status'> & {
   status: StatusMapping;
-<<<<<<< HEAD
-  vulnnum: string;
-  severity: ChecklistSeverity;
-  grouptitle: string;
-  ruleid: string;
-  ruleversion: string;
-  ruletitle: string;
-  vulndiscuss: string;
-  iacontrols: string;
-  checkcontent: string;
-  fixtext: string;
-  falsepositives: string;
-  falsenegatives: string;
-  documentable: boolean;
-=======
   vulnNum: string;
   severity: Severity;
   groupTitle: string;
@@ -84,32 +69,31 @@
   falsePositives: string;
   falseNegatives: string;
   documentable: string;
->>>>>>> 3981e213
   mitigations: string;
-  potentialimpact: string;
-  thirdpartytools: string;
-  mitigationcontrol: string;
+  potentialImpact: string;
+  thirdPartyTools: string;
+  mitigationControl: string;
   responsibility: string;
-  securityoverrideguidance: string;
-  checkcontentref: string;
+  securityOverrideGuidance: string;
+  checkContentRef: string;
   weight: string;
   class: 'Unclass' | 'FOUO' | 'CUI';
-  stigref: string;
-  targetkey: string;
-  stiguuid: string;
-  legacyid: string;
-  cciref: string;
+  stigRef: string;
+  targetKey: string;
+  stigUuid: string;
+  legacyId: string;
+  cciRef: string;
 };
 
 // Status mapping for going to and from checklist
-export enum StatusMapping {
+enum StatusMapping {
   NotAFinding = 'Passed',
   Open = 'Failed',
   Not_Applicable = 'Not Applicable',
   Not_Reviewed = 'Not Reviewed'
 }
 
-export enum ChecklistSeverity {
+export enum Severity {
   Empty = '',
   High = 'high',
   Low = 'low',
@@ -364,7 +348,7 @@
           comments: _.get(vuln, 'comments'),
           severityoverride: _.get(vuln, 'severityoverride'),
           severityjustification: _.get(vuln, 'severityjustification'),
-          vulnnum: this.getValueFromAttributeName<Stigdata>(
+          vulnNum: this.getValueFromAttributeName<Stigdata>(
             stigdata,
             'Vuln_Num'
           ),
@@ -372,45 +356,40 @@
             stigdata,
             'Severity'
           ) as unknown as ChecklistVuln['severity'],
-          grouptitle: this.getValueFromAttributeName<Stigdata>(
+          groupTitle: this.getValueFromAttributeName<Stigdata>(
             stigdata,
             'Group_Title'
           ),
-<<<<<<< HEAD
-          ruleid: this.getValueFromAttributeName<Stigdata>(stigdata, 'Rule_ID'),
-          ruleversion: this.getValueFromAttributeName<Stigdata>(
-=======
           ruleId: this.getValueFromAttributeName<Stigdata>(stigdata, 'Rule_ID'),
           ruleVer: this.getValueFromAttributeName<Stigdata>(
->>>>>>> 3981e213
             stigdata,
             'Rule_Ver'
           ),
-          ruletitle: this.getValueFromAttributeName<Stigdata>(
+          ruleTitle: this.getValueFromAttributeName<Stigdata>(
             stigdata,
             'Rule_Title'
           ),
-          vulndiscuss: this.getValueFromAttributeName<Stigdata>(
+          vulnDiscuss: this.getValueFromAttributeName<Stigdata>(
             stigdata,
             'Vuln_Discuss'
           ),
-          iacontrols: this.getValueFromAttributeName<Stigdata>(
+          iaControls: this.getValueFromAttributeName<Stigdata>(
             stigdata,
             'IA_Controls'
           ),
-          checkcontent: this.getValueFromAttributeName<Stigdata>(
+          checkContent: this.getValueFromAttributeName<Stigdata>(
             stigdata,
             'Check_Content'
           ),
-          fixtext: this.getValueFromAttributeName<Stigdata>(
+          fixText: this.getValueFromAttributeName<Stigdata>(
             stigdata,
             'Fix_Text'
           ),
-          falsepositives: this.getValueFromAttributeName<Stigdata>(
+          falsePositives: this.getValueFromAttributeName<Stigdata>(
             stigdata,
             'False_Positives'
           ),
-          falsenegatives: this.getValueFromAttributeName<Stigdata>(
+          falseNegatives: this.getValueFromAttributeName<Stigdata>(
             stigdata,
             'False_Negatives'
           ),
@@ -422,15 +401,15 @@
             stigdata,
             'Mitigations'
           ),
-          potentialimpact: this.getValueFromAttributeName<Stigdata>(
+          potentialImpact: this.getValueFromAttributeName<Stigdata>(
             stigdata,
             'Potential_Impact'
           ),
-          thirdpartytools: this.getValueFromAttributeName<Stigdata>(
+          thirdPartyTools: this.getValueFromAttributeName<Stigdata>(
             stigdata,
             'Third_Party_Tools'
           ),
-          mitigationcontrol: this.getValueFromAttributeName<Stigdata>(
+          mitigationControl: this.getValueFromAttributeName<Stigdata>(
             stigdata,
             'Mitigation_Control'
           ),
@@ -438,11 +417,11 @@
             stigdata,
             'Responsibility'
           ),
-          securityoverrideguidance: this.getValueFromAttributeName<Stigdata>(
+          securityOverrideGuidance: this.getValueFromAttributeName<Stigdata>(
             stigdata,
             'Security_Override_Guidance'
           ),
-          checkcontentref: this.getValueFromAttributeName<Stigdata>(
+          checkContentRef: this.getValueFromAttributeName<Stigdata>(
             stigdata,
             'Check_Content_Ref'
           ),
@@ -451,23 +430,23 @@
             stigdata,
             'Class'
           ) as unknown as ChecklistVuln['class'],
-          stigref: this.getValueFromAttributeName<Stigdata>(
+          stigRef: this.getValueFromAttributeName<Stigdata>(
             stigdata,
             'STIGRef'
           ),
-          targetkey: this.getValueFromAttributeName<Stigdata>(
+          targetKey: this.getValueFromAttributeName<Stigdata>(
             stigdata,
             'TargetKey'
           ),
-          stiguuid: this.getValueFromAttributeName<Stigdata>(
+          stigUuid: this.getValueFromAttributeName<Stigdata>(
             stigdata,
             'STIG_UUID'
           ),
-          legacyid: this.getValueFromAttributeName<Stigdata>(
+          legacyId: this.getValueFromAttributeName<Stigdata>(
             stigdata,
             'LEGACY_ID'
           ),
-          cciref: this.getValueFromAttributeName<Stigdata>(stigdata, 'CCI_REF')
+          cciRef: this.getValueFromAttributeName<Stigdata>(stigdata, 'CCI_REF')
         };
         checklistVulns.push(checklistVuln);
       }
