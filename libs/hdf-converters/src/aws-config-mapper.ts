import {
  ComplianceByConfigRule,
  ConfigRule,
  DescribeConfigRulesCommandInput,
  EvaluationResult
} from '@aws-sdk/client-config-service';
import AWS from 'aws-sdk';
import https from 'https';
import {ExecJSON} from 'inspecjs';
import _ from 'lodash';
import {version as HeimdallToolsVersion} from '../package.json';
import {AwsConfigMapping} from './mappings/AwsConfigMapping';

const NOT_APPLICABLE_MSG =
  'No AWS resources found to evaluate compliance for this rule';
const INSUFFICIENT_DATA_MSG =
  'Not enough data has been collected to determine compliance yet.';
const NAME = 'AWS Config';

const AWS_CONFIG_MAPPING = new AwsConfigMapping();

export class AwsConfigMapper {
  configService: AWS.ConfigService;
  issues: Promise<ConfigRule[]>;
  results: ExecJSON.ControlResult[][];
  constructor(
    options: AWS.ConfigService.ClientConfiguration,
    verifySSLCertificates = true
  ) {
    AWS.config.update({
      httpOptions: {
        agent: new https.Agent({
          rejectUnauthorized: verifySSLCertificates
        })
      }
    });
    this.configService = new AWS.ConfigService(options);
    this.results = [];
    this.issues = this.getAllConfigRules();
  }

  private delay(ms: number): Promise<void> {
    return new Promise((resolve) => setTimeout(resolve, ms));
  }

  private async getAllConfigRules(): Promise<ConfigRule[]> {
    let params: DescribeConfigRulesCommandInput = {
      ConfigRuleNames: [],
      NextToken: ''
    };
    const configRules: ConfigRule[] = [];
    let response = await this.getConfigRulePage(params);
    if (response.ConfigRules === undefined) {
      throw new Error('No data was returned');
    } else {
      while (response !== undefined && response.ConfigRules !== undefined) {
        response.ConfigRules.forEach((rule) => {
          configRules.push(rule);
        });
        if (response.NextToken) {
          params = _.set(params, 'NextToken', response.NextToken);
        } else {
          break;
        }
        response = await this.getConfigRulePage(params);
      }
    }
    this.results = await this.getResults(configRules);
    return configRules;
  }

  private chunkArray(sourceArray: Array<any>, chunkSize: number) {
    const result = [];
    for (let i = 0; i < sourceArray.length; i += chunkSize) {
      result.push(sourceArray.slice(i, i + chunkSize));
    }
    return result;
  }

  private async getConfigRulePage(
    params: DescribeConfigRulesCommandInput
  ): Promise<AWS.ConfigService.Types.DescribeConfigRulesResponse> {
    await this.delay(150);
    return this.configService.describeConfigRules(params).promise();
  }

  private async getResults(
    configRules: ConfigRule[]
  ): Promise<ExecJSON.ControlResult[][]> {
    const complianceResults: ComplianceByConfigRule[] =
      await this.fetchAllComplianceInfo(configRules);
    const ruleData: ExecJSON.ControlResult[][] = [];
    const allRulesResolved: AWS.ConfigService.EvaluationResults = [];
    for (const configRule of configRules) {
      const result: ExecJSON.ControlResult[] = [];
      let params = {
        ConfigRuleName: configRule.ConfigRuleName || '',
        Limit: 100
      };
      await this.delay(150);
      let response = await this.configService
        .getComplianceDetailsByConfigRule(params)
        .promise();
      let ruleResults = response.EvaluationResults || [];
      allRulesResolved.push(...ruleResults);
      while (response.NextToken !== undefined) {
        params = _.set(params, 'NextToken', response.NextToken);
        await this.delay(150);
        response = await this.configService
          .getComplianceDetailsByConfigRule(params)
          .promise();
        ruleResults = ruleResults?.concat(response.EvaluationResults || []);
        allRulesResolved.push(...ruleResults);
      }
      ruleResults.forEach((evaluation) => {
        const hdfResult: ExecJSON.ControlResult = {
          code_desc: this.getCodeDesc(evaluation),
          start_time: evaluation.ConfigRuleInvokedTime?.toISOString() || '',
          run_time: this.getRunTime(evaluation),
          status: this.getStatus(evaluation),
          message: this.getMessage(
            evaluation,
            this.getCodeDesc(evaluation),
            this.getStatus(evaluation)
          )
        };
        result.push(hdfResult);
        const currentDate: string = new Date().toISOString();
        if (result.length === 0) {
          switch (
            complianceResults.find(
              (complianceResult) =>
                complianceResult.ConfigRuleName === configRule.ConfigRuleName
            )?.Compliance?.ComplianceType
          ) {
            case 'NOT_APPLICABLE':
              return [
                {
                  run_time: 0,
                  code_desc: NOT_APPLICABLE_MSG,
                  skip_message: NOT_APPLICABLE_MSG,
                  start_time: currentDate,
                  status: ExecJSON.ControlResultStatus.Skipped
                }
              ];
            case 'INSUFFICIENT_DATA':
              return [
                {
                  run_time: 0,
                  code_desc: INSUFFICIENT_DATA_MSG,
                  skip_message: INSUFFICIENT_DATA_MSG,
                  start_time: currentDate,
                  status: ExecJSON.ControlResultStatus.Skipped
                }
              ];
            default:
              return [];
          }
        } else {
          return ruleData.push(result);
        }
      });
    }

    return this.appendResourceNamesToResults(
      await Promise.all(ruleData),
      await this.extractResourceNamesFromIds(allRulesResolved)
    );
  }

  private async appendResourceNamesToResults(
    completedControlResults: ExecJSON.ControlResult[][],
    extractedResourceNames: Record<string, string>
  ) {
    return completedControlResults.map((completedControlResult) =>
      completedControlResult.map((completedControl) => {
        for (const extractedResourceName in extractedResourceNames) {
          if (
            completedControl.code_desc.indexOf(
              JSON.stringify(extractedResourceName)
                .replace(/\"/gi, '')
                .replace(/{/gi, '')
                .replace(/}/gi, '')
            ) !== -1
          ) {
            return {
              ...completedControl,
              code_desc: `${completedControl.code_desc}, resource_name: ${extractedResourceNames[extractedResourceName]}`
            };
          }
        }
        return completedControl;
      })
    );
  }

  private async extractResourceNamesFromIds(
    evaluationResults: AWS.ConfigService.EvaluationResults
  ) {
    // Map of resource types to resource IDs {resourceType: ResourceId[]}
    const resourceMap: Record<string, string[]> = {};
    // Map of resource IDs to resource names
    const resolvedResourcesMap: Record<string, string> = {};
    // Extract resource Ids
    evaluationResults.forEach((result) => {
      const resourceType: string = _.get(
        result,
<<<<<<< HEAD
        'EvaluationResultIdentifier.EvaluationResultQualifier.ResourceType',
        ''
      );
      const resourceId: string = _.get(
        result,
        'EvaluationResultIdentifier.EvaluationResultQualifier.ResourceId',
        ''
      );
=======
        'EvaluationResultIdentifier.EvaluationResultQualifier.ResourceType'
      ) as unknown as string;
      const resourceId: string = _.get(
        result,
        'EvaluationResultIdentifier.EvaluationResultQualifier.ResourceId'
      ) as unknown as string;
>>>>>>> 0d791b01
      if (!(resourceType in resourceMap)) {
        resourceMap[resourceType] = [resourceId];
      } else {
        if (
          !resourceMap[resourceType].includes(resourceId) &&
          typeof resourceId === 'string'
        ) {
          resourceMap[resourceType].push(resourceId);
        }
      }
    });
    // Resolve resource names from AWS
    for (const resourceType in resourceMap) {
      const resourceIDSlices = this.chunkArray(resourceMap[resourceType], 20);
      for (const slice of resourceIDSlices) {
        await this.delay(150);
        const resources = await this.configService
          .listDiscoveredResources({
            resourceType: resourceType,
            resourceIds: slice
          })
          .promise();
        resources.resourceIdentifiers?.forEach((resource) => {
          if (resource.resourceId && resource.resourceName) {
            resolvedResourcesMap[resource.resourceId] = resource.resourceName;
          }
        });
      }
    }
    return resolvedResourcesMap;
  }

  private getCodeDesc(result: EvaluationResult): string {
    let output = '';
    if (
      result.EvaluationResultIdentifier !== undefined &&
      result.EvaluationResultIdentifier.EvaluationResultQualifier !== undefined
    ) {
      output = JSON.stringify(
        result.EvaluationResultIdentifier.EvaluationResultQualifier
      )
        .replace(/\"/gi, '')
        .replace(/{/gi, '')
        .replace(/}/gi, '');
    }
    return output;
  }

  private getRunTime(result: EvaluationResult): number {
    let diff = 0;
    if (
      result.ResultRecordedTime !== undefined &&
      result.ConfigRuleInvokedTime !== undefined
    ) {
      diff =
        (result.ResultRecordedTime.getTime() -
          result.ConfigRuleInvokedTime.getTime()) /
        1000;
    }
    return diff;
  }

  private getStatus(result: EvaluationResult): ExecJSON.ControlResultStatus {
    if (result.ComplianceType === 'COMPLIANT') {
      return ExecJSON.ControlResultStatus.Passed;
    } else if (result.ComplianceType === 'NON_COMPLIANT') {
      return ExecJSON.ControlResultStatus.Failed;
    } else {
      return ExecJSON.ControlResultStatus.Skipped;
    }
  }

  private getMessage(
    result: EvaluationResult,
    codeDesc: string,
    status: ExecJSON.ControlResultStatus
  ): string | undefined {
    if (status === ExecJSON.ControlResultStatus.Failed) {
      return `${codeDesc}: ${
        result.Annotation || 'Rule does not pass rule compliance'
      }`;
    } else {
      return undefined;
    }
  }

  private async fetchAllComplianceInfo(
    configRules: ConfigRule[]
  ): Promise<ComplianceByConfigRule[]> {
    const complianceResults: ComplianceByConfigRule[] = [];
    // Should slice config rules into arrays of max size: 25 and make one request for each slice
    const configRuleSlices = this.chunkArray(configRules, 25);
    for (const slice of configRuleSlices) {
      await this.delay(150);
      const response = await this.configService
        .describeComplianceByConfigRule({
          ConfigRuleNames: slice.map((rule) => rule.ConfigRuleName || '')
        })
        .promise();
      if (response.ComplianceByConfigRules === undefined) {
        throw new Error('No compliance data was returned');
      } else {
        response.ComplianceByConfigRules?.forEach((compliance) =>
          complianceResults.push(compliance)
        );
      }
    }
    return complianceResults;
  }

  // eslint-disable-next-line @typescript-eslint/ban-types
  private hdfTags(configRule: ConfigRule): Record<string, unknown> {
    let result = {};
    const sourceIdentifier = configRule.Source?.SourceIdentifier;
    result = _.set(result, 'nist', []);
    let defaultMatch: string[] | null = [];
    if (sourceIdentifier !== undefined) {
      defaultMatch = AWS_CONFIG_MAPPING.searchNIST([sourceIdentifier]);
    }
    if (Array.isArray(defaultMatch) && defaultMatch.length !== 0) {
<<<<<<< HEAD
      result = _.set(result, 'nist', defaultMatch);
=======
      result = _.set(
        result,
        'nist',
        (_.get(result, 'nist') as unknown as string[]).concat(defaultMatch)
      );
>>>>>>> 0d791b01
    }
    return result;
  }

  private checkText(configRule: ConfigRule): string {
    let params: any[] = [];
    if (
      configRule.InputParameters !== undefined &&
      configRule.InputParameters !== '{}'
    ) {
      params = configRule.InputParameters.replace(/{/gi, '')
        .replace(/}/gi, '')
        .split(',');
    }
    const checkText = [];
    checkText.push(`ARN: ${configRule.ConfigRuleArn || 'N/A'}`);
    checkText.push(
      `Source Identifier: ${configRule.Source?.SourceIdentifier || 'N/A'}`
    );
    if (params.length !== 0) {
      checkText.push(`${params.join('<br/>').replace(/\"/gi, '')}`);
    }
    return checkText.join('<br/>');
  }

  private hdfDescriptions(configRule: ConfigRule) {
    return [
      {
        data: this.checkText(configRule),
        label: 'check'
      }
    ];
  }

  private getAccountId(arn: string): string {
    const matches = arn.match(/:(\d{12}):config-rule/);
    if (matches === null) {
      return 'no-account-id';
    } else {
      return matches[0];
    }
  }

  private async getControls(): Promise<ExecJSON.Control[]> {
    let index = 0;
    return (await this.issues).map((issue: ConfigRule) => {
      const control: ExecJSON.Control = {
        id: issue.ConfigRuleId || '',
        title: `${this.getAccountId(issue.ConfigRuleArn || '')} - ${
          issue.ConfigRuleName
        }`
          .replace(/:/gi, '')
          .replace(/config-rule/gi, ''),
        desc: issue.Description || null,
        impact: this.getImpact(issue),
        tags: this.hdfTags(issue),
        descriptions: this.hdfDescriptions(issue),
        refs: [],
        source_location: {ref: issue.ConfigRuleArn, line: 1},
        code: '',
        results: this.results[index]
      };
      index++;
      return control;
    });
  }

  private getImpact(issue: ConfigRule): number {
    if (_.get(issue, 'compliance') === 'NOT_APPLICABLE') {
      return 0;
    } else {
      return 0.5;
    }
  }

  public async toHdf(): Promise<ExecJSON.Execution> {
    const hdf: ExecJSON.Execution = {
      platform: {
        name: 'Heimdall Tools',
        release: HeimdallToolsVersion,
        target_id: ''
      },
      version: HeimdallToolsVersion,
      statistics: {
        //aws_config_sdk_version: ConfigService., // How do i get the sdk version?
        duration: null
      },
      profiles: [
        {
          name: NAME,
          version: '',
          title: NAME,
          maintainer: null,
          summary: NAME,
          license: null,
          copyright: null,
          copyright_email: null,
          supports: [],
          attributes: [],
          depends: [],
          groups: [],
          status: 'loaded',
          controls: await this.getControls(),
          sha256: ''
        }
      ]
    };
    return hdf;
  }
}<|MERGE_RESOLUTION|>--- conflicted
+++ resolved
@@ -205,23 +205,12 @@
     evaluationResults.forEach((result) => {
       const resourceType: string = _.get(
         result,
-<<<<<<< HEAD
-        'EvaluationResultIdentifier.EvaluationResultQualifier.ResourceType',
-        ''
-      );
-      const resourceId: string = _.get(
-        result,
-        'EvaluationResultIdentifier.EvaluationResultQualifier.ResourceId',
-        ''
-      );
-=======
         'EvaluationResultIdentifier.EvaluationResultQualifier.ResourceType'
       ) as unknown as string;
       const resourceId: string = _.get(
         result,
         'EvaluationResultIdentifier.EvaluationResultQualifier.ResourceId'
       ) as unknown as string;
->>>>>>> 0d791b01
       if (!(resourceType in resourceMap)) {
         resourceMap[resourceType] = [resourceId];
       } else {
@@ -342,15 +331,11 @@
       defaultMatch = AWS_CONFIG_MAPPING.searchNIST([sourceIdentifier]);
     }
     if (Array.isArray(defaultMatch) && defaultMatch.length !== 0) {
-<<<<<<< HEAD
-      result = _.set(result, 'nist', defaultMatch);
-=======
       result = _.set(
         result,
         'nist',
         (_.get(result, 'nist') as unknown as string[]).concat(defaultMatch)
       );
->>>>>>> 0d791b01
     }
     return result;
   }
