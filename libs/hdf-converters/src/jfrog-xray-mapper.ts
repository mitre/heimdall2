import {ExecJSON} from 'inspecjs';
import _ from 'lodash';
import {version as HeimdallToolsVersion} from '../package.json';
import {
  BaseConverter,
  generateHash,
  ILookupPath,
  impactMapping,
  MappedTransform
} from './base-converter';
import {CweNistMapping} from './mappings/CweNistMapping';
import {
  DEFAULT_STATIC_CODE_ANALYSIS_NIST_TAGS,
  getCCIsForNISTTags
} from './utils/global';

// Constants
const IMPACT_MAPPING: Map<string, number> = new Map([
  ['high', 0.7],
  ['medium', 0.5],
  ['low', 0.3]
]);

const CWE_PATH = 'component_versions.more_details.cves[0].cwe';

const CWE_NIST_MAPPING = new CweNistMapping();

// Transformation Functions
function hashId(vulnerability: unknown): string {
  if (_.get(vulnerability, 'id') === '') {
<<<<<<< HEAD
    return generateHash(_.get(vulnerability, 'summary', '').toString(), 'md5');
  } else {
    return _.get(vulnerability, 'id', '') as string;
=======
    return generateHash(
      (_.get(vulnerability, 'summary') as unknown as string).toString(),
      'md5'
    );
  } else {
    return _.get(vulnerability, 'id') as unknown as string;
>>>>>>> 0d791b01
  }
}
function formatDesc(vulnerability: unknown): string {
  const text = [];
  if (_.has(vulnerability, 'description')) {
<<<<<<< HEAD
    text.push(_.get(vulnerability, 'description', '').toString());
=======
    text.push(
      (_.get(vulnerability, 'description') as unknown as string).toString()
    );
>>>>>>> 0d791b01
  }
  if (_.has(vulnerability, 'cves')) {
    const re1 = /":/gi;
    const re2 = /,/gi;
    text.push(
      `cves: ${JSON.stringify(_.get(vulnerability, 'cves'))
        .replace(re1, '"=>')
        .replace(re2, ', ')}`
    );
  }
  return text.join('<br>');
}
function formatCodeDesc(vulnerability: unknown): string {
  const codeDescArray: string[] = [];
  const re = /,/gi;
  if (_.has(vulnerability, 'source_comp_id')) {
    codeDescArray.push(
      `source_comp_id : ${_.get(vulnerability, 'source_comp_id')}`
    );
  } else {
    codeDescArray.push('source_comp_id : ');
  }
  if (_.has(vulnerability, 'component_versions.vulnerable_versions')) {
    codeDescArray.push(
      `vulnerable_versions : ${JSON.stringify(
        _.get(vulnerability, 'component_versions.vulnerable_versions')
      )}`
    );
  } else {
    codeDescArray.push('vulnerable_versions : ');
  }
  if (_.has(vulnerability, 'component_versions.fixed_versions')) {
    codeDescArray.push(
      `fixed_versions : ${JSON.stringify(
        _.get(vulnerability, 'component_versions.fixed_versions')
      )}`
    );
  } else {
    codeDescArray.push('fixed_versions : ');
  }
  if (_.has(vulnerability, 'issue_type')) {
    codeDescArray.push(`issue_type : ${_.get(vulnerability, 'issue_type')}`);
  } else {
    codeDescArray.push('issue_type : ');
  }
  if (_.has(vulnerability, 'provider')) {
    codeDescArray.push(`provider : ${_.get(vulnerability, 'provider')}`);
  } else {
    codeDescArray.push('provider : ');
  }
  return codeDescArray.join('\n').replace(re, ', ');
}
function nistTag(identifier: Record<string, unknown>): string[] {
  const identifiers: string[] = [];
  if (Array.isArray(identifier)) {
    identifier.forEach((element) => {
      if (element.split('CWE-')[1]) {
        identifiers.push(element.split('CWE-')[1]);
      }
    });
  }
  return CWE_NIST_MAPPING.nistFilter(
    identifiers,
    DEFAULT_STATIC_CODE_ANALYSIS_NIST_TAGS
  );
}

// Mappings
export class JfrogXrayMapper extends BaseConverter {
  withRaw: boolean;

  mappings: MappedTransform<
    ExecJSON.Execution & {passthrough: unknown},
    ILookupPath
  > = {
    platform: {
      name: 'Heimdall Tools',
      release: HeimdallToolsVersion
    },
    version: HeimdallToolsVersion,
    statistics: {},
    profiles: [
      {
        name: 'JFrog Xray Scan',
        title: 'JFrog Xray Scan',
        summary: 'Continuous Security and Universal Artifact Analysis',
        supports: [],
        attributes: [],
        groups: [],
        status: 'loaded',
        controls: [
          {
            path: 'data',
            key: 'id',
            tags: {
              cci: {
                path: CWE_PATH,
                transformer: (identifier: Record<string, unknown>) =>
                  getCCIsForNISTTags(nistTag(identifier))
              },
              nist: {
                path: CWE_PATH,
                transformer: nistTag
              },
              cweid: {path: CWE_PATH}
            },
            refs: [],
            source_location: {},
            id: {transformer: hashId},
            title: {path: 'summary'},
            desc: {
              path: 'component_versions.more_details',
              transformer: formatDesc
            },
            impact: {
              path: 'severity',
              transformer: impactMapping(IMPACT_MAPPING)
            },
            code: {
              transformer: (vulnerability: Record<string, unknown>): string => {
                return JSON.stringify(vulnerability, null, 2);
              }
            },
            results: [
              {
                status: ExecJSON.ControlResultStatus.Failed,
                code_desc: {transformer: formatCodeDesc},
                start_time: ''
              }
            ]
          }
        ],
        sha256: ''
      }
    ],
    passthrough: {
      transformer: (data: Record<string, unknown>): Record<string, unknown> => {
        return {
          auxiliary_data: [
            {
              name: 'JFrog Xray',
              data: _.pick(data, ['total_count'])
            }
          ],
          ...(this.withRaw && {raw: data})
        };
      }
    }
  };
  constructor(xrayJson: string, withRaw = false) {
    super(JSON.parse(xrayJson), true);
    this.withRaw = withRaw;
  }
}<|MERGE_RESOLUTION|>--- conflicted
+++ resolved
@@ -28,30 +28,20 @@
 // Transformation Functions
 function hashId(vulnerability: unknown): string {
   if (_.get(vulnerability, 'id') === '') {
-<<<<<<< HEAD
-    return generateHash(_.get(vulnerability, 'summary', '').toString(), 'md5');
-  } else {
-    return _.get(vulnerability, 'id', '') as string;
-=======
     return generateHash(
       (_.get(vulnerability, 'summary') as unknown as string).toString(),
       'md5'
     );
   } else {
     return _.get(vulnerability, 'id') as unknown as string;
->>>>>>> 0d791b01
   }
 }
 function formatDesc(vulnerability: unknown): string {
   const text = [];
   if (_.has(vulnerability, 'description')) {
-<<<<<<< HEAD
-    text.push(_.get(vulnerability, 'description', '').toString());
-=======
     text.push(
       (_.get(vulnerability, 'description') as unknown as string).toString()
     );
->>>>>>> 0d791b01
   }
   if (_.has(vulnerability, 'cves')) {
     const re1 = /":/gi;
