--- conflicted
+++ resolved
@@ -78,11 +78,7 @@
   [INPUT_TYPES.NOT_FOUND]: [],
   [INPUT_TYPES.VERACODE]: [],
   [INPUT_TYPES.GOSEC]: ['Golang errors', 'Issues'],
-<<<<<<< HEAD
-  [INPUT_TYPES.GRYPE]: []
-=======
   [INPUT_TYPES.CYCLONEDX_SBOM]: ['bomFormat', 'metadata', 'specVersion']
->>>>>>> 79db8b97
 };
 
 export function fingerprint(guessOptions: {
