import * as _ from 'lodash';

export enum INPUT_TYPES {
  ASFF = 'asff',
  BURP = 'burp',
  CHECKLIST = 'checklist',
  CONVEYOR = 'conveyor',
  FORTIFY = 'fortify',
  GOSEC = 'gosec',
  IONCHANNEL = 'ionchannel',
  JFROG = 'jfrog',
  MSFT_SEC_SCORE = 'msft_secure_score',
  NIKTO = 'nikto',
  SARIF = 'sarif',
<<<<<<< HEAD
  SBOM = 'sbom',
=======
  CYCLONEDX_SBOM = 'cyclonedx_sbom',
>>>>>>> 516ef250
  SNYK = 'snyk',
  TRUFFLEHOG = 'trufflehog',
  TWISTLOCK = 'twistlock',
  ZAP = 'zap',
  NESSUS = 'nessus',
  XCCDF = 'xccdf',
  NETSPARKER = 'netsparker',
  SCOUTSUITE = 'scoutsuite',
  DB_PROTECT = 'dbProtect',
  PRISMA = 'prisma',
  VERACODE = 'veracode',
  NOT_FOUND = ''
}

// Fields to look for inside of JSON structures to determine type before passing to hdf-converters
const fileTypeFingerprints: Record<INPUT_TYPES, string[]> = {
  [INPUT_TYPES.ASFF]: ['Findings', 'AwsAccountId', 'ProductArn'],
  [INPUT_TYPES.CONVEYOR]: ['api_error_message', 'api_response'],
  [INPUT_TYPES.FORTIFY]: ['FVDL', 'FVDL.EngineData.EngineVersion', 'FVDL.UUID'],
  [INPUT_TYPES.IONCHANNEL]: [
    'analysis_id',
    'team_id',
    'source',
    'trigger_hash'
  ],
  [INPUT_TYPES.JFROG]: ['total_count', 'data'],
  [INPUT_TYPES.MSFT_SEC_SCORE]: ['secureScore', 'profiles'],
  [INPUT_TYPES.NIKTO]: ['banner', 'host', 'ip', 'port', 'vulnerabilities'],
  [INPUT_TYPES.SARIF]: ['$schema', 'version', 'runs'],
  [INPUT_TYPES.SNYK]: [
    'projectName',
    'policy',
    'summary',
    'vulnerabilities',
    'vulnerabilities[0].identifiers'
  ],
  [INPUT_TYPES.TRUFFLEHOG]: [
    'SourceName',
    'DetectorType',
    'DetectorName',
    'DecoderName'
  ],
  [INPUT_TYPES.TWISTLOCK]: [
    'results[0].complianceDistribution',
    'results[0].vulnerabilityDistribution',
    'results[0].collections',
    'results[0].digest',
    'packages',
    'complianceDistribution',
    'vulnerabilityDistribution'
  ],
  [INPUT_TYPES.ZAP]: ['@generated', '@version', 'site'],

  [INPUT_TYPES.BURP]: [],
  [INPUT_TYPES.CHECKLIST]: [],
  [INPUT_TYPES.NESSUS]: [],
  [INPUT_TYPES.PRISMA]: [],
  [INPUT_TYPES.DB_PROTECT]: [],
  [INPUT_TYPES.XCCDF]: [],
  [INPUT_TYPES.NETSPARKER]: [],
  [INPUT_TYPES.SCOUTSUITE]: [],
  [INPUT_TYPES.NOT_FOUND]: [],
  [INPUT_TYPES.VERACODE]: [],
  [INPUT_TYPES.GOSEC]: ['Golang errors', 'Issues'],
<<<<<<< HEAD
  [INPUT_TYPES.SBOM]: ['bomFormat', 'metadata', 'specVersion']
=======
  [INPUT_TYPES.CYCLONEDX_SBOM]: ['bomFormat', 'metadata', 'specVersion']
>>>>>>> 516ef250
};

export function fingerprint(guessOptions: {
  data: string;
  filename: string;
}): INPUT_TYPES {
  try {
    const parsed = JSON.parse(guessOptions.data);
    const object = Array.isArray(parsed) ? parsed[0] : parsed;
    // Find the fingerprints that have the most matches
    const fingerprinted = Object.entries(fileTypeFingerprints).reduce(
      (a, b) => {
        return a[1].filter((value) => _.get(object, value)).length >
          b[1].filter((value) => _.get(object, value)).length
          ? {...a, count: a[1].filter((value) => _.get(object, value)).length}
          : {
              ...b,
              count: b[1].filter((value) => _.get(object, value)).length
            };
      }
    ) as unknown as INPUT_TYPES[] & {count: number};
    const result = fingerprinted[0];
    if (fingerprinted.count !== 0) {
      return result;
    }
  } catch {
    const splitLines = guessOptions.data.trim().split('\n');
    // If we don't have valid json, look for known strings inside the file text
    if (guessOptions.filename.toLowerCase().endsWith('.nessus')) {
      return INPUT_TYPES.NESSUS;
    } else if (
      guessOptions.data.match(/xmlns.*http.*\/xccdf/) || // Keys matching (hopefully) all xccdf formats
      guessOptions.filename.toLowerCase().indexOf('xccdf') !== -1
    ) {
      return INPUT_TYPES.XCCDF;
    } else if (
      guessOptions.data.match(/<netsparker-.*generated.*>/) ||
      guessOptions.data.match(/<invicti-.*generated.*>/)
    ) {
      return INPUT_TYPES.NETSPARKER;
    } else if (guessOptions.filename.toLowerCase().endsWith('.fvdl')) {
      return INPUT_TYPES.FORTIFY;
    } else if (
      guessOptions.data.indexOf('"AwsAccountId"') !== -1 &&
      guessOptions.data.indexOf('"SchemaVersion"') !== -1
    ) {
      return INPUT_TYPES.ASFF;
    } else if (guessOptions.data.indexOf('issues burpVersion') !== -1) {
      return INPUT_TYPES.BURP;
    } else if (guessOptions.data.indexOf('scoutsuite_results') !== -1) {
      return INPUT_TYPES.SCOUTSUITE;
    } else if (
      guessOptions.data.indexOf('Policy') !== -1 &&
      guessOptions.data.indexOf('Job Name') !== -1 &&
      guessOptions.data.indexOf('Check ID') !== -1 &&
      guessOptions.data.indexOf('Result Status')
    ) {
      return INPUT_TYPES.DB_PROTECT;
    } else if (
      splitLines[0].includes('Hostname') &&
      splitLines[0].includes('Distro') &&
      splitLines[0].includes('CVE ID') &&
      splitLines[0].includes('Compliance ID') &&
      splitLines[0].includes('Type') &&
      splitLines[0].includes('Severity')
    ) {
      return INPUT_TYPES.PRISMA;
    } else if (
      guessOptions.data.indexOf('veracode') !== -1 &&
      guessOptions.data.indexOf('detailedreport') !== -1
    ) {
      return INPUT_TYPES.VERACODE;
    } else if (
      guessOptions.data.indexOf('<CHECKLIST>') !== -1 &&
      guessOptions.data.indexOf('<STIGS>') !== -1 &&
      guessOptions.data.indexOf('<STIG_INFO>') !== -1
    ) {
      return INPUT_TYPES.CHECKLIST;
    }
  }
  return INPUT_TYPES.NOT_FOUND;
}<|MERGE_RESOLUTION|>--- conflicted
+++ resolved
@@ -12,11 +12,7 @@
   MSFT_SEC_SCORE = 'msft_secure_score',
   NIKTO = 'nikto',
   SARIF = 'sarif',
-<<<<<<< HEAD
-  SBOM = 'sbom',
-=======
   CYCLONEDX_SBOM = 'cyclonedx_sbom',
->>>>>>> 516ef250
   SNYK = 'snyk',
   TRUFFLEHOG = 'trufflehog',
   TWISTLOCK = 'twistlock',
@@ -81,11 +77,7 @@
   [INPUT_TYPES.NOT_FOUND]: [],
   [INPUT_TYPES.VERACODE]: [],
   [INPUT_TYPES.GOSEC]: ['Golang errors', 'Issues'],
-<<<<<<< HEAD
-  [INPUT_TYPES.SBOM]: ['bomFormat', 'metadata', 'specVersion']
-=======
   [INPUT_TYPES.CYCLONEDX_SBOM]: ['bomFormat', 'metadata', 'specVersion']
->>>>>>> 516ef250
 };
 
 export function fingerprint(guessOptions: {
