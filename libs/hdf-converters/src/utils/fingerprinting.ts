--- conflicted
+++ resolved
@@ -35,6 +35,7 @@
   [INPUT_TYPES.ASFF]: ['Findings', 'AwsAccountId', 'ProductArn'],
   [INPUT_TYPES.CONVEYOR]: ['api_error_message', 'api_response'],
   [INPUT_TYPES.CYCLONEDX_SBOM]: ['bomFormat', 'metadata', 'specVersion'],
+  [INPUT_TYPES.DEPENDENCY_TRACK]: ['version', 'meta', 'project', 'findings'],
   [INPUT_TYPES.FORTIFY]: ['FVDL', 'FVDL.EngineData.EngineVersion', 'FVDL.UUID'],
   [INPUT_TYPES.GOSEC]: ['Golang errors', 'Issues'],
   [INPUT_TYPES.GRYPE]: [
@@ -90,12 +91,6 @@
 
   [INPUT_TYPES.BURP]: [],
   [INPUT_TYPES.CHECKLIST]: [],
-<<<<<<< HEAD
-  [INPUT_TYPES.DEPENDENCY_TRACK]: ['version', 'meta', 'project', 'findings'],
-  [INPUT_TYPES.NESSUS]: [],
-  [INPUT_TYPES.PRISMA]: [],
-=======
->>>>>>> 05feeef0
   [INPUT_TYPES.DB_PROTECT]: [],
   [INPUT_TYPES.NESSUS]: [],
   [INPUT_TYPES.NETSPARKER]: [],
