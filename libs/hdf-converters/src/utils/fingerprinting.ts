import _ from 'lodash';

export enum INPUT_TYPES {
  ASFF = 'asff',
  BURP = 'burp',
<<<<<<< HEAD
  CONVEYOR = 'conveyor',
=======
  CHECKLIST = 'checklist',
>>>>>>> 81a4c7b6
  FORTIFY = 'fortify',
  GOSEC = 'gosec',
  IONCHANNEL = 'ionchannel',
  JFROG = 'jfrog',
  NIKTO = 'nikto',
  SARIF = 'sarif',
  SNYK = 'snyk',
  TWISTLOCK = 'twistlock',
  ZAP = 'zap',
  NESSUS = 'nessus',
  XCCDF = 'xccdf',
  NETSPARKER = 'netsparker',
  SCOUTSUITE = 'scoutsuite',
  DB_PROTECT = 'dbProtect',
  PRISMA = 'prisma',
  VERACODE = 'veracode',
  NOT_FOUND = ''
}

// Fields to look for inside of JSON structures to determine type before passing to hdf-converters
const fileTypeFingerprints: Record<INPUT_TYPES, string[]> = {
  [INPUT_TYPES.ASFF]: ['Findings', 'AwsAccountId', 'ProductArn'],
  [INPUT_TYPES.CONVEYOR]: ['api_error_message', 'api_response'],
  [INPUT_TYPES.FORTIFY]: ['FVDL', 'FVDL.EngineData.EngineVersion', 'FVDL.UUID'],
  [INPUT_TYPES.IONCHANNEL]: [
    'analysis_id',
    'team_id',
    'source',
    'trigger_hash'
  ],
  [INPUT_TYPES.JFROG]: ['total_count', 'data'],
  [INPUT_TYPES.NIKTO]: ['banner', 'host', 'ip', 'port', 'vulnerabilities'],
  [INPUT_TYPES.SARIF]: ['$schema', 'version', 'runs'],
  [INPUT_TYPES.SNYK]: [
    'projectName',
    'policy',
    'summary',
    'vulnerabilities',
    'vulnerabilities[0].identifiers'
  ],
  [INPUT_TYPES.TWISTLOCK]: [
    'results[0].complianceDistribution',
    'results[0].vulnerabilityDistribution',
    'results[0].collections',
    'results[0].digest',
    'packages',
    'complianceDistribution',
    'vulnerabilityDistribution'
  ],
  [INPUT_TYPES.ZAP]: ['@generated', '@version', 'site'],

  [INPUT_TYPES.BURP]: [],
  [INPUT_TYPES.CHECKLIST]: [],
  [INPUT_TYPES.NESSUS]: [],
  [INPUT_TYPES.PRISMA]: [],
  [INPUT_TYPES.DB_PROTECT]: [],
  [INPUT_TYPES.XCCDF]: [],
  [INPUT_TYPES.NETSPARKER]: [],
  [INPUT_TYPES.SCOUTSUITE]: [],
  [INPUT_TYPES.NOT_FOUND]: [],
  [INPUT_TYPES.VERACODE]: [],
  [INPUT_TYPES.GOSEC]: ['Golang errors', 'Issues']
};

export function fingerprint(guessOptions: {
  data: string;
  filename: string;
}): INPUT_TYPES {
  try {
    const parsed = JSON.parse(guessOptions.data);
    const object = Array.isArray(parsed) ? parsed[0] : parsed;
    // Find the fingerprints that have the most matches
    const fingerprinted = Object.entries(fileTypeFingerprints).reduce(
      (a, b) => {
        return a[1].filter((value) => _.get(object, value)).length >
          b[1].filter((value) => _.get(object, value)).length
          ? {...a, count: a[1].filter((value) => _.get(object, value)).length}
          : {
              ...b,
              count: b[1].filter((value) => _.get(object, value)).length
            };
      }
    ) as unknown as INPUT_TYPES[] & {count: number};
    const result = fingerprinted[0];
    if (fingerprinted.count !== 0) {
      return result;
    }
  } catch {
    const splitLines = guessOptions.data.trim().split('\n');
    // If we don't have valid json, look for known strings inside the file text
    if (guessOptions.filename.toLowerCase().endsWith('.nessus')) {
      return INPUT_TYPES.NESSUS;
    } else if (
      guessOptions.data.match(/xmlns.*http.*\/xccdf/) || // Keys matching (hopefully) all xccdf formats
      guessOptions.filename.toLowerCase().indexOf('xccdf') !== -1
    ) {
      return INPUT_TYPES.XCCDF;
    } else if (
      guessOptions.data.match(/<netsparker-.*generated.*>/) ||
      guessOptions.data.match(/<invicti-.*generated.*>/)
    ) {
      return INPUT_TYPES.NETSPARKER;
    } else if (guessOptions.filename.toLowerCase().endsWith('.fvdl')) {
      return INPUT_TYPES.FORTIFY;
    } else if (
      guessOptions.data.indexOf('"AwsAccountId"') !== -1 &&
      guessOptions.data.indexOf('"SchemaVersion"') !== -1
    ) {
      return INPUT_TYPES.ASFF;
    } else if (guessOptions.data.indexOf('issues burpVersion') !== -1) {
      return INPUT_TYPES.BURP;
    } else if (guessOptions.data.indexOf('scoutsuite_results') !== -1) {
      return INPUT_TYPES.SCOUTSUITE;
    } else if (
      guessOptions.data.indexOf('Policy') !== -1 &&
      guessOptions.data.indexOf('Job Name') !== -1 &&
      guessOptions.data.indexOf('Check ID') !== -1 &&
      guessOptions.data.indexOf('Result Status')
    ) {
      return INPUT_TYPES.DB_PROTECT;
    } else if (
      splitLines[0].includes('Hostname') &&
      splitLines[0].includes('Distro') &&
      splitLines[0].includes('CVE ID') &&
      splitLines[0].includes('Compliance ID') &&
      splitLines[0].includes('Type') &&
      splitLines[0].includes('Severity')
    ) {
      return INPUT_TYPES.PRISMA;
    } else if (
      guessOptions.data.indexOf('veracode') !== -1 &&
      guessOptions.data.indexOf('detailedreport') !== -1
    ) {
      return INPUT_TYPES.VERACODE;
    } else if (
      guessOptions.data.indexOf('<CHECKLIST>') !== -1 &&
      guessOptions.data.indexOf('<STIGS>') !== -1 &&
      guessOptions.data.indexOf('<STIG_INFO>') !== -1
    ) {
      return INPUT_TYPES.CHECKLIST;
    }
  }
  return INPUT_TYPES.NOT_FOUND;
}<|MERGE_RESOLUTION|>--- conflicted
+++ resolved
@@ -3,11 +3,8 @@
 export enum INPUT_TYPES {
   ASFF = 'asff',
   BURP = 'burp',
-<<<<<<< HEAD
+  CHECKLIST = 'checklist',
   CONVEYOR = 'conveyor',
-=======
-  CHECKLIST = 'checklist',
->>>>>>> 81a4c7b6
   FORTIFY = 'fortify',
   GOSEC = 'gosec',
   IONCHANNEL = 'ionchannel',
