import _ from 'lodash';

export enum INPUT_TYPES {
  ASFF = 'asff',
  BURP = 'burp',
  FORTIFY = 'fortify',
  IONCHANNEL = 'ionchannel',
  JFROG = 'jfrog',
  NIKTO = 'nikto',
  SARIF = 'sarif',
  SNYK = 'snyk',
  TWISTLOCK = 'twistlock',
  ZAP = 'zap',
  NESSUS = 'nessus',
  XCCDF = 'xccdf',
  NETSPARKER = 'netsparker',
  SCOUTSUITE = 'scoutsuite',
  DB_PROTECT = 'dbProtect',
  PRISMA = 'prisma',
  NOT_FOUND = ''
}

// Fields to look for inside of JSON structures to determine type before passing to hdf-converters
const fileTypeFingerprints: Record<INPUT_TYPES, string[]> = {
  [INPUT_TYPES.ASFF]: ['Findings', 'AwsAccountId', 'ProductArn'],
  [INPUT_TYPES.FORTIFY]: ['FVDL', 'FVDL.EngineData.EngineVersion', 'FVDL.UUID'],
  [INPUT_TYPES.IONCHANNEL]: [
    'analysis_id',
    'team_id',
    'source',
    'trigger_hash'
  ],
  [INPUT_TYPES.JFROG]: ['total_count', 'data'],
  [INPUT_TYPES.NIKTO]: ['banner', 'host', 'ip', 'port', 'vulnerabilities'],
  [INPUT_TYPES.SARIF]: ['$schema', 'version', 'runs'],
  [INPUT_TYPES.SNYK]: [
    'projectName',
    'policy',
    'summary',
    'vulnerabilities',
    'vulnerabilities[0].identifiers'
  ],
  [INPUT_TYPES.TWISTLOCK]: [
    'results[0].complianceDistribution',
    'results[0].vulnerabilityDistribution',
    'results[0].collections',
    'results[0].digest'
  ],
  [INPUT_TYPES.ZAP]: ['@generated', '@version', 'site'],

  [INPUT_TYPES.BURP]: [],
  [INPUT_TYPES.NESSUS]: [],
  [INPUT_TYPES.PRISMA]: [],
  [INPUT_TYPES.DB_PROTECT]: [],
  [INPUT_TYPES.XCCDF]: [],
  [INPUT_TYPES.NETSPARKER]: [],
  [INPUT_TYPES.SCOUTSUITE]: [],
  [INPUT_TYPES.NOT_FOUND]: []
};

export function fingerprint(guessOptions: {
  data: string;
  filename: string;
}): INPUT_TYPES {
  try {
    const parsed = JSON.parse(guessOptions.data);
    const object = Array.isArray(parsed) ? parsed[0] : parsed;
    // Find the fingerprints that have the most matches
    const fingerprinted = Object.entries(fileTypeFingerprints).reduce(
      (a, b) => {
        return a[1].filter((value) => _.get(object, value)).length >
          b[1].filter((value) => _.get(object, value)).length
          ? {...a, count: a[1].filter((value) => _.get(object, value)).length}
          : {
              ...b,
              count: b[1].filter((value) => _.get(object, value)).length
            };
      }
    ) as unknown as INPUT_TYPES[] & {count: number};
    const result = fingerprinted[0];
    if (fingerprinted.count !== 0) {
      return result;
    }
  } catch {
    const splitLines = guessOptions.data.trim().split('\n');
    // If we don't have valid json, look for known strings inside the file text
    if (guessOptions.filename.toLowerCase().endsWith('.nessus')) {
      return INPUT_TYPES.NESSUS;
    } else if (
      guessOptions.data.match(/xmlns.*http.*\/xccdf/) || // Keys matching (hopefully) all xccdf formats
      guessOptions.filename.toLowerCase().indexOf('xccdf') !== -1
    ) {
      return INPUT_TYPES.XCCDF;
    } else if (guessOptions.data.match(/<netsparker-.*generated.*>/)) {
      return INPUT_TYPES.NETSPARKER;
    } else if (
      guessOptions.data.indexOf('"AwsAccountId"') !== -1 &&
      guessOptions.data.indexOf('"SchemaVersion"') !== -1
    ) {
      return INPUT_TYPES.ASFF;
    } else if (guessOptions.data.indexOf('issues burpVersion') !== -1) {
      return INPUT_TYPES.BURP;
    } else if (guessOptions.data.indexOf('scoutsuite_results') !== -1) {
      return INPUT_TYPES.SCOUTSUITE;
    } else if (
      guessOptions.data.indexOf('Policy') !== -1 &&
      guessOptions.data.indexOf('Job Name') !== -1 &&
      guessOptions.data.indexOf('Check ID') !== -1 &&
      guessOptions.data.indexOf('Result Status')
    ) {
      return INPUT_TYPES.DB_PROTECT;
    } else if (
      splitLines[0].includes('Hostname') &&
      splitLines[0].includes('Distro') &&
      splitLines[0].includes('CVE ID') &&
      splitLines[0].includes('Compliance ID') &&
      splitLines[0].includes('Type') &&
      splitLines[0].includes('Severity')
    ) {
<<<<<<< HEAD
      return 'prisma';
    } else if (
      guessOptions.data.indexOf('veracode') !== -1 &&
      guessOptions.data.indexOf('detailedreport') !== -1
    ) {
      return 'veracode';
=======
      return INPUT_TYPES.PRISMA;
>>>>>>> f679dff7
    }
  }
  return INPUT_TYPES.NOT_FOUND;
}<|MERGE_RESOLUTION|>--- conflicted
+++ resolved
@@ -17,6 +17,7 @@
   SCOUTSUITE = 'scoutsuite',
   DB_PROTECT = 'dbProtect',
   PRISMA = 'prisma',
+  VERACODE = 'veracode'
   NOT_FOUND = ''
 }
 
@@ -117,16 +118,12 @@
       splitLines[0].includes('Type') &&
       splitLines[0].includes('Severity')
     ) {
-<<<<<<< HEAD
-      return 'prisma';
+      return INPUT_TYPES.PRISMA;
     } else if (
       guessOptions.data.indexOf('veracode') !== -1 &&
       guessOptions.data.indexOf('detailedreport') !== -1
     ) {
-      return 'veracode';
-=======
-      return INPUT_TYPES.PRISMA;
->>>>>>> f679dff7
+      return INPUT_TYPES.VERACODE;
     }
   }
   return INPUT_TYPES.NOT_FOUND;
