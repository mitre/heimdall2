import * as _ from 'lodash';

export enum INPUT_TYPES {
  ASFF = 'asff',
  BURP = 'burp',
  CHECKLIST = 'checklist',
  CONVEYOR = 'conveyor',
  FORTIFY = 'fortify',
  GOSEC = 'gosec',
  GRYPE = 'grype',
  IONCHANNEL = 'ionchannel',
  JFROG = 'jfrog',
  NIKTO = 'nikto',
  SARIF = 'sarif',
  SNYK = 'snyk',
  TRUFFLEHOG = 'trufflehog',
  TWISTLOCK = 'twistlock',
  ZAP = 'zap',
  NESSUS = 'nessus',
  XCCDF = 'xccdf',
  NETSPARKER = 'netsparker',
  SCOUTSUITE = 'scoutsuite',
  DB_PROTECT = 'dbProtect',
  PRISMA = 'prisma',
  VERACODE = 'veracode',
  NOT_FOUND = ''
}

// Fields to look for inside of JSON structures to determine type before passing to hdf-converters
const fileTypeFingerprints: Record<INPUT_TYPES, string[]> = {
  [INPUT_TYPES.ASFF]: ['Findings', 'AwsAccountId', 'ProductArn'],
  [INPUT_TYPES.CONVEYOR]: ['api_error_message', 'api_response'],
  [INPUT_TYPES.FORTIFY]: ['FVDL', 'FVDL.EngineData.EngineVersion', 'FVDL.UUID'],
  [INPUT_TYPES.IONCHANNEL]: [
    'analysis_id',
    'team_id',
    'source',
    'trigger_hash'
  ],
  [INPUT_TYPES.JFROG]: ['total_count', 'data'],
  [INPUT_TYPES.NIKTO]: ['banner', 'host', 'ip', 'port', 'vulnerabilities'],
  [INPUT_TYPES.SARIF]: ['$schema', 'version', 'runs'],
  [INPUT_TYPES.SNYK]: [
    'projectName',
    'policy',
    'summary',
    'vulnerabilities',
    'vulnerabilities[0].identifiers'
  ],
  [INPUT_TYPES.TRUFFLEHOG]: [
<<<<<<< HEAD
    'SourceName', 
    'DetectorType', 
    'DetectorName', 
=======
    'SourceName',
    'DetectorType',
    'DetectorName',
>>>>>>> 2d040284
    'DecoderName'
  ],
  [INPUT_TYPES.TWISTLOCK]: [
    'results[0].complianceDistribution',
    'results[0].vulnerabilityDistribution',
    'results[0].collections',
    'results[0].digest',
    'packages',
    'complianceDistribution',
    'vulnerabilityDistribution'
  ],
  [INPUT_TYPES.ZAP]: ['@generated', '@version', 'site'],

  [INPUT_TYPES.BURP]: [],
  [INPUT_TYPES.CHECKLIST]: [],
  [INPUT_TYPES.NESSUS]: [],
  [INPUT_TYPES.PRISMA]: [],
  [INPUT_TYPES.DB_PROTECT]: [],
  [INPUT_TYPES.XCCDF]: [],
  [INPUT_TYPES.NETSPARKER]: [],
  [INPUT_TYPES.SCOUTSUITE]: [],
  [INPUT_TYPES.NOT_FOUND]: [],
  [INPUT_TYPES.VERACODE]: [],
  [INPUT_TYPES.GOSEC]: ['Golang errors', 'Issues'],
  [INPUT_TYPES.GRYPE]: []
};

export function fingerprint(guessOptions: {
  data: string;
  filename: string;
}): INPUT_TYPES {
  try {
    const parsed = JSON.parse(guessOptions.data);
    const object = Array.isArray(parsed) ? parsed[0] : parsed;
    // Find the fingerprints that have the most matches
    const fingerprinted = Object.entries(fileTypeFingerprints).reduce(
      (a, b) => {
        return a[1].filter((value) => _.get(object, value)).length >
          b[1].filter((value) => _.get(object, value)).length
          ? {...a, count: a[1].filter((value) => _.get(object, value)).length}
          : {
              ...b,
              count: b[1].filter((value) => _.get(object, value)).length
            };
      }
    ) as unknown as INPUT_TYPES[] & {count: number};
    const result = fingerprinted[0];
    if (fingerprinted.count !== 0) {
      return result;
    }
  } catch {
    const splitLines = guessOptions.data.trim().split('\n');
    // If we don't have valid json, look for known strings inside the file text
    if (guessOptions.filename.toLowerCase().endsWith('.nessus')) {
      return INPUT_TYPES.NESSUS;
    } else if (
      guessOptions.data.match(/xmlns.*http.*\/xccdf/) || // Keys matching (hopefully) all xccdf formats
      guessOptions.filename.toLowerCase().indexOf('xccdf') !== -1
    ) {
      return INPUT_TYPES.XCCDF;
    } else if (
      guessOptions.data.match(/<netsparker-.*generated.*>/) ||
      guessOptions.data.match(/<invicti-.*generated.*>/)
    ) {
      return INPUT_TYPES.NETSPARKER;
    } else if (guessOptions.filename.toLowerCase().endsWith('.fvdl')) {
      return INPUT_TYPES.FORTIFY;
    } else if (
      guessOptions.data.indexOf('"AwsAccountId"') !== -1 &&
      guessOptions.data.indexOf('"SchemaVersion"') !== -1
    ) {
      return INPUT_TYPES.ASFF;
    } else if (guessOptions.data.indexOf('issues burpVersion') !== -1) {
      return INPUT_TYPES.BURP;
    } else if (guessOptions.data.indexOf('scoutsuite_results') !== -1) {
      return INPUT_TYPES.SCOUTSUITE;
    } else if (
      guessOptions.data.indexOf('Policy') !== -1 &&
      guessOptions.data.indexOf('Job Name') !== -1 &&
      guessOptions.data.indexOf('Check ID') !== -1 &&
      guessOptions.data.indexOf('Result Status')
    ) {
      return INPUT_TYPES.DB_PROTECT;
    } else if (
      splitLines[0].includes('Hostname') &&
      splitLines[0].includes('Distro') &&
      splitLines[0].includes('CVE ID') &&
      splitLines[0].includes('Compliance ID') &&
      splitLines[0].includes('Type') &&
      splitLines[0].includes('Severity')
    ) {
      return INPUT_TYPES.PRISMA;
    } else if (
      guessOptions.data.indexOf('veracode') !== -1 &&
      guessOptions.data.indexOf('detailedreport') !== -1
    ) {
      return INPUT_TYPES.VERACODE;
    } else if (
      guessOptions.data.indexOf('<CHECKLIST>') !== -1 &&
      guessOptions.data.indexOf('<STIGS>') !== -1 &&
      guessOptions.data.indexOf('<STIG_INFO>') !== -1
    ) {
      return INPUT_TYPES.CHECKLIST;
    }
  }
  return INPUT_TYPES.NOT_FOUND;
}<|MERGE_RESOLUTION|>--- conflicted
+++ resolved
@@ -48,15 +48,9 @@
     'vulnerabilities[0].identifiers'
   ],
   [INPUT_TYPES.TRUFFLEHOG]: [
-<<<<<<< HEAD
-    'SourceName', 
-    'DetectorType', 
-    'DetectorName', 
-=======
     'SourceName',
     'DetectorType',
     'DetectorName',
->>>>>>> 2d040284
     'DecoderName'
   ],
   [INPUT_TYPES.TWISTLOCK]: [
