import {ExecJSON} from 'inspecjs';
import _ from 'lodash';
import {version as HeimdallToolsVersion} from '../package.json';
import {
  BaseConverter,
  ILookupPath,
  impactMapping,
  MappedTransform,
  parseHtml,
  parseXml
} from './base-converter';
import {CciNistMapping} from './mappings/CciNistMapping';
import {NessusPluginsNistMapping} from './mappings/NessusPluginsNistMapping';

// Constants
const IMPACT_MAPPING: Map<string, number> = new Map([
  ['4', 0.9],
  ['3', 0.7],
  ['i', 0.7],
  ['2', 0.5],
  ['ii', 0.5],
  ['1', 0.3],
  ['iii', 0.3],
  ['0', 0.0]
]);
const COMPLIANCE_PATH = 'cm:compliance-reference';
const NA_PLUGIN_OUTPUT = 'This Nessus Plugin does not provide output message.';
const NESSUS_PLUGINS_NIST_MAPPING = new NessusPluginsNistMapping();
const CCI_NIST_MAPPING = new CciNistMapping();
const DEFAULT_NIST_TAG: string[] = [];

let policyName: string;
let version: string;

function getPolicyName(): string {
  return 'Nessus ' + policyName;
}
function getVersion(): string {
  return version;
}

function getId(item: unknown): string {
  if (_.has(item, COMPLIANCE_PATH)) {
<<<<<<< HEAD
    return parseRef(_.get(item, COMPLIANCE_PATH, ''), 'Vuln-ID')[0];
  } else {
    return _.get(item, 'pluginID', '');
=======
    return parseRef(
      _.get(item, COMPLIANCE_PATH) as unknown as string,
      'Vuln-ID'
    )[0];
  } else {
    return _.get(item, 'pluginID') as unknown as string;
>>>>>>> 0d791b01
  }
}
function getTitle(item: unknown): string {
  if (_.has(item, 'cm:compliance-check-name')) {
<<<<<<< HEAD
    return _.get(item, 'cm:compliance-check-name', '');
  } else {
    return _.get(item, 'pluginName', '');
=======
    return _.get(item, 'cm:compliance-check-name') as unknown as string;
  } else {
    return _.get(item, 'pluginName') as unknown as string;
>>>>>>> 0d791b01
  }
}
function getDesc(item: unknown): string {
  if (_.has(item, 'cm:compliance-info')) {
    return parseHtml(_.get(item, 'cm:compliance-info'));
  } else {
    return parseHtml(formatDesc(item));
  }
}
function formatDesc(issue: unknown): string {
  const desc = [];
  desc.push(`Plugin Family: ${_.get(issue, 'pluginFamily')}`);
  desc.push(`Port: ${_.get(issue, 'port')}`);
  desc.push(`Protocol: ${_.get(issue, 'protocol')}`);
  return desc.join('; ') + ';';
}
function pluginNistTag(item: unknown): string[] {
<<<<<<< HEAD
  const family = _.get(item, 'pluginFamily', '');
  const id = _.get(item, 'pluginID', '');
=======
  const family = _.get(item, 'pluginFamily') as unknown as string;
  const id = _.get(item, 'pluginID') as unknown as string;
>>>>>>> 0d791b01
  return NESSUS_PLUGINS_NIST_MAPPING.nistFilter(family, id, DEFAULT_NIST_TAG);
}
function cciNistTag(input: string): string[] {
  const identifiers: string[] = parseRef(input, 'CCI');
  return CCI_NIST_MAPPING.nistFilter(identifiers, DEFAULT_NIST_TAG, false);
}

function parseRef(input: string, key: string): string[] {
  const matches = input.split(',').filter((element) => element.startsWith(key));
  return matches.map((element) => element.split('|')[1]);
}
function getImpact(item: unknown): number {
  if (_.has(item, COMPLIANCE_PATH)) {
    return impactMapping(IMPACT_MAPPING)(
<<<<<<< HEAD
      parseRef(_.get(item, COMPLIANCE_PATH, ''), 'CAT').join('')
=======
      parseRef(_.get(item, COMPLIANCE_PATH) as unknown as string, 'CAT').join(
        ''
      )
>>>>>>> 0d791b01
    );
  } else {
    return impactMapping(IMPACT_MAPPING)(_.get(item, 'severity'));
  }
}

function getCheck(item: unknown): string {
  if (_.has(item, 'cm:compliance-solution')) {
    return parseHtml(_.get(item, 'cm:compliance-solution'));
  } else {
    return '';
  }
}

function getFix(item: unknown): string {
  const fix = _.get(item, 'solution');
  if (fix && fix !== 'n/a') {
    return fix;
  }
  return '';
}

function getNist(item: unknown): string[] {
  if (_.has(item, COMPLIANCE_PATH)) {
<<<<<<< HEAD
    return cciNistTag(_.get(item, COMPLIANCE_PATH, ''));
=======
    return cciNistTag(_.get(item, COMPLIANCE_PATH) as unknown as string);
>>>>>>> 0d791b01
  } else {
    return pluginNistTag(item);
  }
}
function getCci(item: unknown): string[] {
  if (_.has(item, COMPLIANCE_PATH)) {
<<<<<<< HEAD
    return parseRef(_.get(item, COMPLIANCE_PATH, ''), 'CCI');
=======
    return parseRef(_.get(item, COMPLIANCE_PATH) as unknown as string, 'CCI');
>>>>>>> 0d791b01
  } else {
    return [];
  }
}
function getRid(item: unknown): string {
  if (_.has(item, COMPLIANCE_PATH)) {
<<<<<<< HEAD
    return parseRef(_.get(item, COMPLIANCE_PATH, ''), 'Rule-ID').join(',');
  } else {
    return _.get(item, 'pluginID', '');
=======
    return parseRef(
      _.get(item, COMPLIANCE_PATH) as unknown as string,
      'Rule-ID'
    ).join(',');
  } else {
    return _.get(item, 'pluginID') as unknown as string;
>>>>>>> 0d791b01
  }
}
function getStig(item: unknown): string {
  if (_.has(item, COMPLIANCE_PATH)) {
<<<<<<< HEAD
    return parseRef(_.get(item, COMPLIANCE_PATH, ''), 'STIG-ID').join(',');
=======
    return parseRef(
      _.get(item, COMPLIANCE_PATH) as unknown as string,
      'STIG-ID'
    ).join(',');
>>>>>>> 0d791b01
  } else {
    return '';
  }
}
function getStatus(item: unknown): ExecJSON.ControlResultStatus {
<<<<<<< HEAD
  const result = _.get(item, 'cm:compliance-result');
  if (result == undefined) {
    return ExecJSON.ControlResultStatus.Failed;
  }
=======
  const result: string = _.get(item, 'cm:compliance-result', '');
>>>>>>> 0d791b01
  switch (result) {
    case 'PASSED':
      return ExecJSON.ControlResultStatus.Passed;
    case 'WARNING':
      return ExecJSON.ControlResultStatus.Skipped;
    case 'ERROR':
      return ExecJSON.ControlResultStatus.Error;
    default:
      return ExecJSON.ControlResultStatus.Failed;
  }
}
function formatCodeDesc(item: unknown): string {
  if (_.has(item, 'description')) {
    return parseHtml(_.get(item, 'description') || NA_PLUGIN_OUTPUT);
  } else {
    return parseHtml(_.get(item, 'plugin_output') || NA_PLUGIN_OUTPUT);
  }
}
function getStartTime(tag: unknown): string {
  if (Array.isArray(tag)) {
    return _.get(
      tag.find((element) => {
        return _.get(element, 'name') === 'HOST_START';
      }),
      'text'
    );
  } else {
<<<<<<< HEAD
    return _.get(tag, 'text', '');
=======
    return _.get(tag, 'text') as unknown as string;
>>>>>>> 0d791b01
  }
}

function cleanData(control: unknown[]): ExecJSON.Control[] {
  const filteredControl = control as ExecJSON.Control[];
  filteredControl.forEach((element) => {
    if (element instanceof Object) {
      if (_.get(element.tags, 'cci').length === 0) {
        element.tags = _.omit(element.tags, 'cci');
      }
      if (_.get(element.tags, 'rid') === '') {
        element.tags = _.omit(element.tags, 'rid');
      }
      if (_.get(element.tags, 'stig_id') === '') {
        element.tags = _.omit(element.tags, 'stig_id');
      }
      element.refs = element.refs.filter((ref) => ref.url);
      if (element.descriptions !== undefined && element.descriptions !== null) {
        element.descriptions = element.descriptions.filter(
          (description) => description && description.data
        );
      }
    }
  });
  return filteredControl;
}
export class NessusResults {
  data: Record<string, unknown>;
  customMapping?: MappedTransform<ExecJSON.Execution, ILookupPath>;
  withRaw: boolean;
  constructor(nessusXml: string, withRaw = false) {
    this.data = parseXml(nessusXml);
    this.withRaw = withRaw;
  }

  toHdf(): ExecJSON.Execution[] | ExecJSON.Execution {
    const results: ExecJSON.Execution[] = [];
    policyName = _.get(
      this.data,
      'NessusClientData_v2.Policy.policyName'
    ) as string;
    const preference = _.get(
      this.data,
      'NessusClientData_v2.Policy.Preferences.ServerPreferences.preference'
    );
    if (Array.isArray(preference)) {
      version =
        _.get(
          preference.find((element: Record<string, unknown>) => {
            return _.get(element, 'name') === 'sc_version';
          }),
          'value'
        ) || '';
    }
    const reportHost = _.get(
      this.data,
      'NessusClientData_v2.Report.ReportHost'
    );
    if (Array.isArray(reportHost)) {
      reportHost.forEach((element: Record<string, unknown>) => {
        const entry = new NessusMapper(element, this.withRaw);
        if (this.customMapping !== undefined) {
          entry.setMappings(this.customMapping);
        }
        results.push(entry.toHdf());
      });
      return results;
    } else {
      const result = new NessusMapper(
        reportHost as Record<string, unknown>,
        this.withRaw
      );
      if (this.customMapping !== undefined) {
        result.setMappings(this.customMapping);
      }
      return result.toHdf();
    }
  }
}

export class NessusMapper extends BaseConverter {
  withRaw: boolean;

  mappings: MappedTransform<
    ExecJSON.Execution & {passthrough: unknown},
    ILookupPath
  > = {
    platform: {
      name: 'Heimdall Tools',
      release: HeimdallToolsVersion,
      target_id: {path: 'name'}
    },
    version: HeimdallToolsVersion,
    statistics: {},
    profiles: [
      {
        name: {transformer: getPolicyName},
        version: {transformer: getVersion},
        title: {transformer: getPolicyName},
        summary: {transformer: getPolicyName},
        supports: [],
        attributes: [],
        groups: [],
        status: 'loaded',
        controls: [
          {
            arrayTransformer: cleanData,
            path: 'ReportItem',
            key: 'id',
            tags: {
              nist: {transformer: getNist},
              cci: {transformer: getCci},
              rid: {transformer: getRid},
              stig_id: {transformer: getStig},
              risk_factor: {path: 'risk_factor'},
              plugin_type: {path: 'plugin_type'},
              plugin_publication_date: {path: 'plugin_publication_date'},
              fname: {path: 'fname'},
              cvss3_base_score: {path: 'cvss3_base_score'},
              cvss_base_score: {path: 'cvss_base_score'}
            },
            refs: [
              {
                url: {
                  path: 'see_also'
                }
              }
            ],
            source_location: {},
            title: {transformer: getTitle},
            id: {transformer: getId},
            desc: {transformer: getDesc},
            descriptions: [
              {
                data: {transformer: getCheck},
                label: 'check'
              },
              {
                data: {transformer: getFix},
                label: 'fix'
              }
            ],
            impact: {transformer: getImpact},
            code: {
              transformer: (reportItem: unknown) =>
                JSON.stringify(reportItem, null, 2)
            },
            results: [
              {
                status: {transformer: getStatus},
                code_desc: {transformer: formatCodeDesc},
                message: {
                  path: ['plugin_output', 'cm:compliance-actual-value'],
                  transformer: (value: unknown) => {
                    if (value === null || value === undefined) {
                      return value;
                    }
                    return String(value);
                  }
                },
                start_time: {
                  path: '$.HostProperties.tag',
                  transformer: getStartTime
                }
              }
            ]
          }
        ],
        sha256: ''
      }
    ],
    passthrough: {
      transformer: (data: Record<string, unknown>): Record<string, unknown> => {
        return {
          auxiliary_data: [
            {
              name: 'Nessus',
              data: _.omit(data, ['name', 'ReportItem'])
            }
          ],
          ...(this.withRaw && {raw: data})
        };
      }
    }
  };
  constructor(nessusJson: Record<string, unknown>, withRaw = false) {
    super(nessusJson);
    this.withRaw = withRaw;
  }
}<|MERGE_RESOLUTION|>--- conflicted
+++ resolved
@@ -41,31 +41,19 @@
 
 function getId(item: unknown): string {
   if (_.has(item, COMPLIANCE_PATH)) {
-<<<<<<< HEAD
-    return parseRef(_.get(item, COMPLIANCE_PATH, ''), 'Vuln-ID')[0];
-  } else {
-    return _.get(item, 'pluginID', '');
-=======
     return parseRef(
       _.get(item, COMPLIANCE_PATH) as unknown as string,
       'Vuln-ID'
     )[0];
   } else {
     return _.get(item, 'pluginID') as unknown as string;
->>>>>>> 0d791b01
   }
 }
 function getTitle(item: unknown): string {
   if (_.has(item, 'cm:compliance-check-name')) {
-<<<<<<< HEAD
-    return _.get(item, 'cm:compliance-check-name', '');
-  } else {
-    return _.get(item, 'pluginName', '');
-=======
     return _.get(item, 'cm:compliance-check-name') as unknown as string;
   } else {
     return _.get(item, 'pluginName') as unknown as string;
->>>>>>> 0d791b01
   }
 }
 function getDesc(item: unknown): string {
@@ -83,13 +71,8 @@
   return desc.join('; ') + ';';
 }
 function pluginNistTag(item: unknown): string[] {
-<<<<<<< HEAD
-  const family = _.get(item, 'pluginFamily', '');
-  const id = _.get(item, 'pluginID', '');
-=======
   const family = _.get(item, 'pluginFamily') as unknown as string;
   const id = _.get(item, 'pluginID') as unknown as string;
->>>>>>> 0d791b01
   return NESSUS_PLUGINS_NIST_MAPPING.nistFilter(family, id, DEFAULT_NIST_TAG);
 }
 function cciNistTag(input: string): string[] {
@@ -104,13 +87,9 @@
 function getImpact(item: unknown): number {
   if (_.has(item, COMPLIANCE_PATH)) {
     return impactMapping(IMPACT_MAPPING)(
-<<<<<<< HEAD
-      parseRef(_.get(item, COMPLIANCE_PATH, ''), 'CAT').join('')
-=======
       parseRef(_.get(item, COMPLIANCE_PATH) as unknown as string, 'CAT').join(
         ''
       )
->>>>>>> 0d791b01
     );
   } else {
     return impactMapping(IMPACT_MAPPING)(_.get(item, 'severity'));
@@ -135,65 +114,40 @@
 
 function getNist(item: unknown): string[] {
   if (_.has(item, COMPLIANCE_PATH)) {
-<<<<<<< HEAD
-    return cciNistTag(_.get(item, COMPLIANCE_PATH, ''));
-=======
     return cciNistTag(_.get(item, COMPLIANCE_PATH) as unknown as string);
->>>>>>> 0d791b01
   } else {
     return pluginNistTag(item);
   }
 }
 function getCci(item: unknown): string[] {
   if (_.has(item, COMPLIANCE_PATH)) {
-<<<<<<< HEAD
-    return parseRef(_.get(item, COMPLIANCE_PATH, ''), 'CCI');
-=======
     return parseRef(_.get(item, COMPLIANCE_PATH) as unknown as string, 'CCI');
->>>>>>> 0d791b01
   } else {
     return [];
   }
 }
 function getRid(item: unknown): string {
   if (_.has(item, COMPLIANCE_PATH)) {
-<<<<<<< HEAD
-    return parseRef(_.get(item, COMPLIANCE_PATH, ''), 'Rule-ID').join(',');
-  } else {
-    return _.get(item, 'pluginID', '');
-=======
     return parseRef(
       _.get(item, COMPLIANCE_PATH) as unknown as string,
       'Rule-ID'
     ).join(',');
   } else {
     return _.get(item, 'pluginID') as unknown as string;
->>>>>>> 0d791b01
   }
 }
 function getStig(item: unknown): string {
   if (_.has(item, COMPLIANCE_PATH)) {
-<<<<<<< HEAD
-    return parseRef(_.get(item, COMPLIANCE_PATH, ''), 'STIG-ID').join(',');
-=======
     return parseRef(
       _.get(item, COMPLIANCE_PATH) as unknown as string,
       'STIG-ID'
     ).join(',');
->>>>>>> 0d791b01
   } else {
     return '';
   }
 }
 function getStatus(item: unknown): ExecJSON.ControlResultStatus {
-<<<<<<< HEAD
-  const result = _.get(item, 'cm:compliance-result');
-  if (result == undefined) {
-    return ExecJSON.ControlResultStatus.Failed;
-  }
-=======
   const result: string = _.get(item, 'cm:compliance-result', '');
->>>>>>> 0d791b01
   switch (result) {
     case 'PASSED':
       return ExecJSON.ControlResultStatus.Passed;
@@ -221,11 +175,7 @@
       'text'
     );
   } else {
-<<<<<<< HEAD
-    return _.get(tag, 'text', '');
-=======
     return _.get(tag, 'text') as unknown as string;
->>>>>>> 0d791b01
   }
 }
 
