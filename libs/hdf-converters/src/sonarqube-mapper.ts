import axios, {AxiosResponse} from 'axios';
import {ExecJSON} from 'inspecjs';
import {version as HeimdallToolsVersion} from '../package.json';
import {
  BaseConverter,
  ILookupPath,
  impactMapping,
  MappedTransform
} from './base-converter';
import {CweNistMapping} from './mappings/CweNistMapping';
import {OwaspNistMapping} from './mappings/OwaspNistMapping';

// eslint-disable-next-line @typescript-eslint/naming-convention
export type Issue = {
  key: string;
  rule: string;
  severity: string;
  component: string;
  project: string;
  line: number;
  hash: string;
  textRange?: Record<string, unknown>;
  flows: Record<string, unknown>[];
  status: string;
  message: string;
  effort: string;
  debt: string;
  author: string;
  tags: string[];
  creationDate: Date;
  updateDate: Date;
  type: string;
  scope: string;
  snip?: string;
  summary: string;
  sysTags?: string[];
  name?: string;
};

export type IssueData = {
  total?: number;
  p?: number;
  ps?: number;
  paging?: Record<string, number>;
  effortTotal?: number;
  issues: Issue[];
  components?: Record<string, unknown>[];
  facets?: any[];
};

// Constants
const IMPACT_MAPPING: Map<string, number> = new Map([
  ['blocker', 1.0],
  ['critical', 0.7],
  ['major', 0.5],
  ['minor', 0.3],
  ['info', 0.0]
]);
const CWE_NIST_MAPPING = new CweNistMapping();
const OWASP_NIST_MAPPING = new OwaspNistMapping();

function formatCodeDesc(vulnerability: unknown): string {
  const typedVulnerability = vulnerability as {
    component: string;
    textRange: {startLine: string; endLine: string};
    snip: string;
  };
  if (typedVulnerability.textRange) {
    const snipHtml = `StartLine: ${typedVulnerability.textRange.startLine}, EndLine: ${typedVulnerability.textRange.endLine}<br>Code:<pre>${typedVulnerability.snip}</pre>`;
    return `Path:${typedVulnerability.component}:${typedVulnerability.textRange.startLine}:${typedVulnerability.textRange.endLine} ${snipHtml}`;
  } else {
    return '';
  }
}

function parseNistTags(issue: Issue): string[] {
  const tags: string[] = [];
  issue.sysTags?.forEach((sysTag) => {
    if (sysTag.toLowerCase().startsWith('owasp-')) {
      const identifier = [
        sysTag.toLowerCase().replace('owasp-', '').toUpperCase()
      ];
      tags.push(...OWASP_NIST_MAPPING.nistFilterNoDefault(identifier));
    }
  });
  // CWE IDs are embedded inside of the HTML summary
  issue.summary.match(/CWE-\d\d\d?\d?\d?\d?\d/gi)?.forEach((match) => {
    tags.push(...CWE_NIST_MAPPING.nistFilter(match.split('-')[1]));
  });
  return tags;
}

export class SonarQubeResults {
  data: IssueData = {
    issues: []
  };
  sonarQubeHost = '';
  projectId = '';
  userToken = '';
  branchName? = '';
  pullRequestID? = '';
  customMapping?: MappedTransform<ExecJSON.Execution, ILookupPath>;
  constructor(
    sonarQubeHost: string,
    projectId: string,
    userToken: string,
    branchName?: string,
    pullRequestID?: string
  ) {
    this.sonarQubeHost = sonarQubeHost;
    this.projectId = projectId;
    this.userToken = userToken;
    this.branchName = branchName;
    this.pullRequestID = pullRequestID;
  }

  async toHdf(): Promise<ExecJSON.Execution> {
    return this.getProjectData();
  }

  async getProjectData(): Promise<ExecJSON.Execution> {
    // Find issues for this project ID
    let paging = true;
    let page = 1;
    while (paging) {
      await axios
        .get<IssueData>(`${this.sonarQubeHost}/api/issues/search`, {
          auth: {username: this.userToken, password: ''},
          params: {
            componentKeys: this.projectId,
            types: 'VULNERABILITY',
            p: page,
            ...(this.branchName && {branch: this.branchName}),
            ...(this.pullRequestID && {pullRequest: this.pullRequestID})
            //these are optional, if not specified sonarqube will default to the
            // default branch from git.
          }
        })
        .then(({data}) => {
          if (data.issues) {
            this.data.issues.push(...data.issues);
          }
          paging = data.paging?.total === 100;
          page += 1;
        });
    }
    // Get code snippets for each issue
    let requests: Promise<AxiosResponse>[] = [];
    this.data.issues?.forEach((issue) => {
      requests.push(
        axios.get(`${this.sonarQubeHost}/api/sources/raw`, {
          auth: {username: this.userToken, password: ''},
          params: {
            key: issue.component
          }
        })
      );
    });
    // Wait for all requests
    await axios.all(requests).then(
      axios.spread((...responses) => {
        // Extract code snippets from SonarQube
        responses.forEach((response, index) => {
          this.data.issues[index].snip = response.data
            .split('\n')
            .slice(
              (this.data.issues[index].textRange?.startLine as number) - 3,
              // api doesn't care if we request lines past end of file
              (this.data.issues[index].textRange?.endLine as number) + 3
            )
            .join('\n');
        });
      })
    );
    // Get all rules
    requests = [];
    this.data.issues?.forEach((issue) => {
      requests.push(
        axios.get(`${this.sonarQubeHost}/api/rules/show`, {
          auth: {username: this.userToken, password: ''},
          params: {
            key: issue.rule
          }
        })
      );
    });
    await axios.all(requests).then(
      axios.spread((...responses) => {
        responses.forEach((response, index) => {
          this.data.issues[index].sysTags = response.data.rule.sysTags;
          this.data.issues[index].name = response.data.rule.name;
          this.data.issues[index].summary = response.data.rule.htmlDesc;
        });
      })
    );

    const result = new SonarQubeMapper(
      this.data,
      this.projectId,
      this.branchName,
      this.pullRequestID
    );
    return result.toHdf();
  }
}

function createSonarqubeMappings(
  projectName: string,
  branchName?: string,
  pullRequestID?: string
): MappedTransform<ExecJSON.Execution, ILookupPath> {
  const scanDescriptionModifier =
    (branchName ? ` Branch ${branchName}` : '') +
    (pullRequestID ? ` Pull Request ${pullRequestID}` : '');
  return {
    platform: {
      name: 'Heimdall Tools',
      release: HeimdallToolsVersion,
      target_id: projectName
    },
    version: HeimdallToolsVersion,
    statistics: {
      duration: null
    },
    profiles: [
      {
        name: 'Sonarqube Scan',
        version: null,
        title: `SonarQube Scan of Project ${projectName}${scanDescriptionModifier}`,
        maintainer: null,
        summary: `SonarQube Scan of Project ${projectName}${scanDescriptionModifier}`,
        license: null,
        copyright: null,
        copyright_email: null,
        supports: [],
        attributes: [],
        depends: [],
        groups: [],
        status: 'loaded',
        controls: [
          {
            path: 'issues',
            key: 'id',
            desc: {path: 'summary'},
            descriptions: [],
            refs: [],
            source_location: {},
            id: {path: 'rule'},
            title: {path: 'name'},
            impact: {
              path: 'severity',
              transformer: impactMapping(IMPACT_MAPPING)
            },
            code: null,
            tags: {
              nist: {transformer: parseNistTags}
            },
            results: [
              {
                status: ExecJSON.ControlResultStatus.Failed,
                code_desc: {transformer: formatCodeDesc},
                run_time: 0,
                start_time: ''
              }
            ]
          }
        ],
        sha256: ''
      }
    ]
  };
}

export class SonarQubeMapper extends BaseConverter {
  projectName = '';
  branchName = '';
  pullRequestID = '';
  constructor(
    issuesJSON: IssueData,
    projectName: string,
    branchName?: string,
    pullRequestID?: string
  ) {
    super(issuesJSON as Record<string, any>);
<<<<<<< HEAD
    this.setMappings(createSonarqubeMappings(projectName));
=======
    super.setMappings(
      createSonarqubeMappings(projectName, branchName, pullRequestID)
    );
>>>>>>> a06215a0
  }
}<|MERGE_RESOLUTION|>--- conflicted
+++ resolved
@@ -282,12 +282,8 @@
     pullRequestID?: string
   ) {
     super(issuesJSON as Record<string, any>);
-<<<<<<< HEAD
-    this.setMappings(createSonarqubeMappings(projectName));
-=======
     super.setMappings(
       createSonarqubeMappings(projectName, branchName, pullRequestID)
     );
->>>>>>> a06215a0
   }
 }