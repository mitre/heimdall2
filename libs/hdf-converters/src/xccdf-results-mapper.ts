import parser from 'fast-xml-parser';
import {ExecJSON} from 'inspecjs';
import _ from 'lodash';
import {version as HeimdallToolsVersion} from '../package.json';
import {
  BaseConverter,
  ILookupPath,
  impactMapping,
  MappedTransform,
  parseHtml
} from './base-converter';
import {CciNistMapping} from './mappings/CciNistMapping';

const IMPACT_MAPPING: Map<string, number> = new Map([
  ['critical', 0.9],
  ['high', 0.7],
  ['medium', 0.5],
  ['low', 0.3]
]);

const RULE_DESCRIPTION = ['cdf:Rule.cdf:description', 'Rule.description.text'];
const CCI_REGEX = /CCI-(\d*)/;
const CCI_NIST_MAPPING = new CciNistMapping();
const DEFAULT_NIST_TAG = ['SA-11', 'RA-5', 'Rev_4'];

// TODO: modify tests to work with changed results

let id_tracker = '';

function getStatus(testresult: unknown): ExecJSON.ControlResultStatus {
  const paths = [
    ['cdf:rule-result', 'rule-result'],
    ['idref'],
    ['cdf:result', 'result']
  ];

<<<<<<< HEAD
  for (const path_rule_result of paths[0]) {
    const rule_result = _.get(testresult, path_rule_result);
    if (rule_result === undefined) {
=======
  for (const pathRuleResult of paths[0]) {
    const ruleResult = _.get(file, pathRuleResult);
    if (ruleResult === undefined) {
>>>>>>> 2139b086
      continue;
    }
    const match = ruleResult.find((element: Record<string, unknown>) =>
      _.some(
<<<<<<< HEAD
        paths[1].map((path_idref) => _.get(element, path_idref) === id_tracker),
=======
        paths[1].map((pathIDRef) => _.get(element, pathIDRef) === counter),
>>>>>>> 2139b086
        Boolean
      )
    );
    for (const pathResult of paths[2]) {
      if (_.get(match, pathResult) === 'pass') {
        return ExecJSON.ControlResultStatus.Passed;
      }
    }
  }
  return ExecJSON.ControlResultStatus.Failed;
}

function getStartTime(testresult: unknown): string {
  const paths = [['cdf:rule-result', 'rule-result'], ['idref'], ['time']];

  for (const path_rule_result of paths[0]) {
    const rule_result = _.get(testresult, path_rule_result);
    if (rule_result === undefined) {
      continue;
    }
    const match = rule_result.find((element: Record<string, unknown>) =>
      _.some(
        paths[1].map((path_idref) => _.get(element, path_idref) === id_tracker),
        Boolean
      )
    );
    for (const path_result of paths[2]) {
      const time = _.get(match, path_result);
      if (time === undefined || time === null || time === '') {
        console.log(testresult, time);
      } else {
        return time;
      }
    }
  }
  return '';
}

function extractCci(input: unknown | unknown[]): string[] {
  let inputArray;
  if (Array.isArray(input)) {
    inputArray = input;
  } else {
    inputArray = [input];
  }

  const output: string[] = [];
  inputArray.forEach((element) => {
    if (_.get(element, 'text').match(CCI_REGEX)) {
      output.push(_.get(element, 'text'));
    }
  });
  return output;
}

function nistTag(input: unknown | unknown[]): string[] {
  const identifiers: string[] = extractCci(input);
  return CCI_NIST_MAPPING.nistFilter(identifiers, DEFAULT_NIST_TAG, false);
}
// TODO: move this into base-converter as well as a utility?  or split some of the utility functions out of base-converter into their own module
function parseXml(xml: string) {
  const options = {
    attributeNamePrefix: '',
    textNodeName: 'text',
    ignoreAttributes: false
  };
  return parser.parse(xml, options);
}

export class XCCDFResultsMapper extends BaseConverter {
  mappings: MappedTransform<ExecJSON.Execution, ILookupPath> = {
    platform: {
      name: 'Heimdall Tools',
      release: HeimdallToolsVersion,
      target_id: ''
    },
    version: HeimdallToolsVersion,
    statistics: {
      duration: 0
    },
    profiles: [
      {
        name: {path: ['cdf:Benchmark.id', 'Benchmark.id']},
        version: {path: ['cdf:Benchmark.style', 'Benchmark.style']},
        title: {path: ['cdf:Benchmark.cdf:title', 'Benchmark.title.text']}, // first instance where not just the path but also the underlying object is different
        maintainer: {
          path: [
            'cdf:Benchmark.cdf:reference.dc:publisher',
            'Benchmark.reference.dc:publisher'
          ]
        },
        summary: {
          path: ['cdf:Benchmark.cdf:description', 'Benchmark.description.text']
        },
        license: {path: ['cdf:Benchmark.cdf:notice.id', 'Benchmark.notice.id']},
        copyright: {
          path: [
            'cdf:Benchmark.cdf:metadata.dc:creator',
            'Benchmark.metadata.dc:creator.text'
          ]
        },
        copyright_email: 'disa.stig_spt@mail.mil',
        supports: [],
        attributes: [],
        depends: [],
        groups: [],
        status: 'loaded',
        controls: [
          {
            path: ['cdf:Benchmark.cdf:Group', 'Benchmark.Group'],
            key: 'id',
            id: {
              path: ['cdf:Rule.id', 'Rule.id'],
              transformer: (input: unknown): string => {
                if (typeof input === 'string') {
                  id_tracker = input;
                  return input.split('_S')[1].split('r')[0];
                } else {
                  return '';
                }
              }
            },
            title: {path: ['cdf:Rule.cdf:title', 'Rule.title.text']},
            desc: {
              path: RULE_DESCRIPTION,
              transformer: (input: unknown): string => {
                if (typeof input === 'string') {
                  return parseHtml(input.split('Satisfies')[0]); // TODO: doesn't seem to work for as intended (cut off the SRG number and then the massive block of html thing things like text<>text<text<text<>text) for at least the first of their results.  answer: parse tags
                } else {
                  return '';
                }
              }
            },
            descriptions: [
              {
                data: {
                  path: RULE_DESCRIPTION,
                  transformer: (input: unknown): string => {
                    if (typeof input === 'string') {
                      return parseHtml(input);
                    } else {
                      return '';
                    }
                  }
                },
                label: 'default'
              },
              {
                data: {
                  path: [
                    'cdf:Rule.cdf:check.cdf:check-content-ref.name',
                    'Rule.check.check-content-ref.name'
                  ],
                  transformer: parseHtml
                },
                label: 'check'
              },
              {
                data: {
                  path: ['cdf:Rule.cdf:fixtext.text', 'Rule.fixtext.text'],
                  transformer: parseHtml
                },
                label: 'fix'
              }
            ],
            impact: {
              path: ['cdf:Rule.severity', 'Rule.severity'],
              transformer: impactMapping(IMPACT_MAPPING)
            },
            refs: [],
            tags: {
              severity: {path: ['cdf:Rule.severity', 'Rule.severity']},
              gtitle: {path: ['cdf:title', 'title.text']},
              satisfies: {
                path: RULE_DESCRIPTION,
                transformer: (input: string): string[] => {
                  if (input.split('Satisfies: ')[1] !== undefined) {
                    return input
                      .split('Satisfies: ')[1]
                      .split('&lt')[0]
                      .replace(/', /gi, ',')
                      .split(',');
                  } else {
                    return [];
                  }
                }
              },
              gid: {
                path: ['cdf:Rule.id', 'Rule.id'],
                transformer: (input: string): string => {
                  return input.split('_').slice(-2, -1)[0].split('r')[0];
                }
              },
              legacy_id: {path: 'cdf:Rule.cdf:ident[2].text'}, // TODO: doesn't seem like legacy ids are being provided in the new one.  this should work through default values
              rid: {path: 'cdf:Rule.cdf:ident[1].text'}, // TODO: same ^
              stig_id: {path: ['$.cdf:Benchmark.id', '$.Benchmark.id']},
              fix_id: {path: ['cdf:Rule.cdf:fix.id', 'Rule.fix.id']},
              cci: {
                path: ['cdf:Rule.cdf:ident', 'Rule.ident'],
                transformer: extractCci
              },
              nist: {
                path: ['cdf:Rule.cdf:ident', 'Rule.ident'],
                transformer: nistTag
              }
            },
            code: '',
            source_location: {},
            results: [
              {
                status: {
                  path: [
                    '$.cdf:Benchmark.cdf:TestResult',
                    '$.Benchmark.TestResult'
                  ],
                  transformer: getStatus
                },
                code_desc: '',
                run_time: 0,
                start_time: {
                  path: [
                    '$.cdf:Benchmark.cdf:TestResult',
                    '$.Benchmark.TestResult'
                  ],
                  transformer: getStartTime
                },
                message: '',
                resource: ''
              }
            ]
          }
        ],
        sha256: ''
      }
    ]
  };
  constructor(scapXml: string) {
    super(parseXml(scapXml));
  }
}<|MERGE_RESOLUTION|>--- conflicted
+++ resolved
@@ -25,33 +25,23 @@
 
 // TODO: modify tests to work with changed results
 
-let id_tracker = '';
-
-function getStatus(testresult: unknown): ExecJSON.ControlResultStatus {
+let idTracker = '';
+
+function getStatus(testResult: unknown): ExecJSON.ControlResultStatus {
   const paths = [
     ['cdf:rule-result', 'rule-result'],
     ['idref'],
     ['cdf:result', 'result']
   ];
 
-<<<<<<< HEAD
-  for (const path_rule_result of paths[0]) {
-    const rule_result = _.get(testresult, path_rule_result);
-    if (rule_result === undefined) {
-=======
   for (const pathRuleResult of paths[0]) {
-    const ruleResult = _.get(file, pathRuleResult);
+    const ruleResult = _.get(testResult, pathRuleResult);
     if (ruleResult === undefined) {
->>>>>>> 2139b086
       continue;
     }
     const match = ruleResult.find((element: Record<string, unknown>) =>
       _.some(
-<<<<<<< HEAD
-        paths[1].map((path_idref) => _.get(element, path_idref) === id_tracker),
-=======
-        paths[1].map((pathIDRef) => _.get(element, pathIDRef) === counter),
->>>>>>> 2139b086
+        paths[1].map((pathIDRef) => _.get(element, pathIDRef) === idTracker),
         Boolean
       )
     );
@@ -64,25 +54,23 @@
   return ExecJSON.ControlResultStatus.Failed;
 }
 
-function getStartTime(testresult: unknown): string {
+function getStartTime(testResult: unknown): string {
   const paths = [['cdf:rule-result', 'rule-result'], ['idref'], ['time']];
 
-  for (const path_rule_result of paths[0]) {
-    const rule_result = _.get(testresult, path_rule_result);
-    if (rule_result === undefined) {
+  for (const pathRuleResult of paths[0]) {
+    const ruleResult = _.get(testResult, pathRuleResult);
+    if (ruleResult === undefined) {
       continue;
     }
-    const match = rule_result.find((element: Record<string, unknown>) =>
+    const match = ruleResult.find((element: Record<string, unknown>) =>
       _.some(
-        paths[1].map((path_idref) => _.get(element, path_idref) === id_tracker),
+        paths[1].map((pathIDRef) => _.get(element, pathIDRef) === idTracker),
         Boolean
       )
     );
-    for (const path_result of paths[2]) {
-      const time = _.get(match, path_result);
-      if (time === undefined || time === null || time === '') {
-        console.log(testresult, time);
-      } else {
+    for (const pathResult of paths[2]) {
+      const time = _.get(match, pathResult);
+      if (typeof time === 'string') {
         return time;
       }
     }
@@ -167,7 +155,7 @@
               path: ['cdf:Rule.id', 'Rule.id'],
               transformer: (input: unknown): string => {
                 if (typeof input === 'string') {
-                  id_tracker = input;
+                  idTracker = input;
                   return input.split('_S')[1].split('r')[0];
                 } else {
                   return '';
