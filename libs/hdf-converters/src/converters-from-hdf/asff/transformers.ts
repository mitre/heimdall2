--- conflicted
+++ resolved
@@ -35,12 +35,8 @@
   let time = new Date().toISOString();
   hdf.profiles.forEach((profile) => {
     if (
-<<<<<<< HEAD
-      _.get(profile, 'controls[0].results', []).length &&
-=======
       profile.controls[0] &&
       profile.controls[0].results.length &&
->>>>>>> e0f8333f
       profile.controls[0].results[0].start_time
     ) {
       try {
