--- conflicted
+++ resolved
@@ -167,12 +167,7 @@
     },
     controls: [],
     parent_profile: {
-<<<<<<< HEAD
       path: 'data.parent_profile'
-=======
-      path: 'data.parent_profile',
-      default: undefined
->>>>>>> 6fe83c2b
     },
     depends: {
       path: 'data.depends',
