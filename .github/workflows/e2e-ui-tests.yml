name: Run E2E Backend + Frontend Tests

on:
  push:
    branches: [master]
  pull_request:
    branches: [master]

jobs:
  build:
    runs-on: ubuntu-20.04
    env:
      CYPRESS_TESTING: true
      NODE_ENV: test
    services:
      postgres:
        image: postgres:latest
        env:
          POSTGRES_PASSWORD: postgres
        ports:
          - 5432:5432
      ldap:
        image: rroemhild/test-openldap
        ports:
          - 10389:10389

    steps:
      - uses: actions/checkout@v2

      - name: Cache node modules
        uses: actions/cache@v2
        env:
          cache-name: cache-node-modules
        with:
          # npm cache files are stored in `~/.npm` on Linux/macOS
          path: ~/.npm
          key: ${{ runner.os }}-build-${{ env.cache-name }}-${{ hashFiles('**/package-lock.json') }}
          restore-keys: |
            ${{ runner.os }}-build-${{ env.cache-name }}-
            ${{ runner.os }}-build-
            ${{ runner.os }}-

      - name: Setup Node.js
        uses: actions/setup-node@v1
        with:
          node-version: "14.x"

      - name: Install project dependencies
        run: yarn install --frozen-lockfile

      - name: Copy .env-ci to .env
        run: cp apps/backend/test/.env-ci apps/backend/.env

      - name: Create/migrate db
        run: |
          yarn backend sequelize-cli db:create
          yarn backend sequelize-cli db:migrate
          yarn backend sequelize-cli db:seed:all

      - name: Build Heimdall
        run: yarn build
        env:
          NODE_ENV: production

      - name: Cypress run
        uses: cypress-io/github-action@v2
        with:
<<<<<<< HEAD
          start: yarn start, yarn run cypress-test mock-oauth
          wait-on: 'http://127.0.0.1:3000, http://127.0.0.1:3001'
=======
          start: yarn start
          wait-on: http://127.0.0.1:3000
>>>>>>> 2b002122

      - name: Upload test screenshots
        if: failure()
        uses: actions/upload-artifact@master
        with:
          name: cypress-screenshots
          path: test/screenshots<|MERGE_RESOLUTION|>--- conflicted
+++ resolved
@@ -65,13 +65,8 @@
       - name: Cypress run
         uses: cypress-io/github-action@v2
         with:
-<<<<<<< HEAD
           start: yarn start, yarn run cypress-test mock-oauth
           wait-on: 'http://127.0.0.1:3000, http://127.0.0.1:3001'
-=======
-          start: yarn start
-          wait-on: http://127.0.0.1:3000
->>>>>>> 2b002122
 
       - name: Upload test screenshots
         if: failure()
