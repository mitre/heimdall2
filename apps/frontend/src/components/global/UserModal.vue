<template>
  <v-dialog v-model="dialog" width="75%">
    <!-- clickable slot passes the activator prop up to parent
        This allows the parent to pass in a clickable icon -->
    <template #activator="{on, attrs}">
      <slot name="clickable" :on="on" :attrs="attrs" />
    </template>

    <v-card>
<<<<<<< HEAD
      <v-card-title id="userModalTitle" class="headline grey" primary-title
        >Update your account information</v-card-title
      >
=======
      <v-card-title class="headline grey" primary-title>{{
        title
      }}</v-card-title>
>>>>>>> ff0b708a
      <v-card-text v-if="userInfo === null">
        <v-progress-linear indeterminate color="white" class="mb-0" />
      </v-card-text>
      <v-card-text v-else>
        <br />
        <v-form name="userInfo">
          <v-row>
            <v-col>
              <v-text-field
                id="firstName"
                v-model="userInfo.firstName"
                name="firstName"
                label="First Name"
              />
            </v-col>
            <v-col>
              <v-text-field
                id="lastName"
                v-model="userInfo.lastName"
                name="lastName"
                label="Last Name"
              />
            </v-col>
          </v-row>
<<<<<<< HEAD
          <v-text-field
            id="email_field"
            v-model="userInfo.email"
            :error-messages="emailErrors($v.userInfo.email)"
            name="email"
            label="Email"
            type="text"
            required
            @blur="$v.userInfo.email.$touch()"
          />
          <v-text-field id="title" v-model="userInfo.title" label="Title" />
          <v-text-field
            id="organization"
            v-model="userInfo.organization"
            name="organization"
            label="Organization"
          />
          <v-divider />
          <v-text-field
            id="password_field"
            ref="password"
            v-model="currentPassword"
            :error-messages="
              requiredFieldError($v.currentPassword, 'Current Password')
            "
            type="password"
            name="password"
            label="Please provide your current password to save changes to your profile"
            @blur="$v.currentPassword.$touch()"
          />
=======
          <v-row>
            <v-col>
              <v-text-field
                id="email_field"
                v-model="userInfo.email"
                :error-messages="emailErrors($v.userInfo.email)"
                name="email"
                label="Email"
                type="text"
                required
                @blur="$v.userInfo.email.$touch()"
              />
            </v-col>
            <v-col v-if="admin">
              <v-select v-model="userInfo.role" :items="roles" label="Role" />
            </v-col>
          </v-row>
          <v-row>
            <v-col>
              <v-text-field id="title" v-model="userInfo.title" label="Title" />
            </v-col>
            <v-col>
              <v-text-field
                id="organization"
                v-model="userInfo.organization"
                label="Organization"
              />
            </v-col>
          </v-row>

          <div v-if="!admin">
            <v-divider />
            <v-text-field
              id="password_field"
              ref="password"
              v-model="currentPassword"
              :error-messages="
                requiredFieldError($v.currentPassword, 'Current Password')
              "
              type="password"
              name="password"
              label="Please provide your current password to save changes to your profile"
              @blur="$v.currentPassword.$touch()"
            />
          </div>
>>>>>>> ff0b708a
          <v-btn id="toggleChangePassword" @click="changePasswordDialog"
            >Change Password</v-btn
          >
          <div v-show="changePassword">
            <v-text-field
              id="new_password_field"
              ref="newPassword"
              v-model="newPassword"
              :error-messages="
                requiredFieldError($v.newPassword, 'New Password')
              "
              type="password"
              name="newPassword"
              label="New Password"
              @blur="$v.newPassword.$touch()"
            />

            <v-text-field
              id="repeat_password_field"
              ref="repeatPassword"
              v-model="passwordConfirmation"
              :error-messages="
                requiredFieldError($v.passwordConfirmation, 'Repeat Password')
              "
              type="password"
              name="repeatPassword"
              label="Repeat Password"
              @blur="$v.passwordConfirmation.$touch()"
            />
          </div>
        </v-form>
      </v-card-text>

      <v-divider />

      <v-card-actions>
        <v-col>
          <v-btn
            id="closeAndDiscardChanges"
            color="primary"
            text
            @click="dialog = false"
            >Close without saving</v-btn
          >
        </v-col>
        <v-col class="text-right">
          <v-btn
            id="closeAndSaveChanges"
            color="primary"
            text
            @click="updateUserInfo"
            >Save Changes</v-btn
          >
        </v-col>
      </v-card-actions>
    </v-card>
  </v-dialog>
</template>

<script lang="ts">
import Vue from 'vue';
import Component from 'vue-class-component';
import {ServerModule} from '@/store/server';
import {SnackbarModule} from '@/store/snackbar';
import {IUser, IUpdateUser} from '@heimdall/interfaces';
import UserValidatorMixin from '@/mixins/UserValidatorMixin';
import {required, email, requiredIf, requiredUnless} from 'vuelidate/lib/validators';
import {Prop} from 'vue-property-decorator';

@Component({
  mixins: [UserValidatorMixin],
  validations: {
    userInfo: {
      email: {
        required,
        email
      }
    },
    currentPassword: {
      required: requiredUnless('admin')
    },
    newPassword: {
      required: requiredIf('changePassword')
    },
    passwordConfirmation: {
      required: requiredIf('changePassword')
    }
  }
})

export default class UserModal extends Vue {
  @Prop({type: Object, required: true}) readonly user!: IUser;
  @Prop({type: Boolean, default: false}) readonly admin!: boolean;

  roles: string[] = ['user', 'admin'];

  dialog: boolean = false;
  changePassword: boolean = false;

  userInfo: IUser = {...this.user};
  currentPassword: string = '';
  newPassword: string = '';
  passwordConfirmation: string = '';

  async updateUserInfo(): Promise<void> {
    this.$v.$touch()
    if (this.userInfo != null && !this.$v.$invalid) {
      var updateUserInfo: IUpdateUser = {
        ...this.userInfo,
        password: undefined,
        passwordConfirmation: undefined,
        forcePasswordChange: undefined,
      };
      if(!this.admin) {
        updateUserInfo = {
          ...updateUserInfo,
          currentPassword: this.currentPassword,
        }
      }
      if(this.changePassword){
        updateUserInfo = {
          ...updateUserInfo,
          password: this.newPassword,
          passwordConfirmation: this.passwordConfirmation,
        }
      }
      ServerModule.updateUserInfo({id: this.user.id, info: updateUserInfo})
        .then((data) => {
          SnackbarModule.notify('User updated successfully.');
          this.$emit('update-user', data);
          this.dialog = false;
        })
        .catch((error) => {
          SnackbarModule.notify(error.response.data.message);
          if (typeof error.response.data.message === 'object') {
            SnackbarModule.notify(
              error.response.data.message
                .map(function capitalize(c: string) {
                  return c.charAt(0).toUpperCase() + c.slice(1);
                })
                .join(', ')
            );
          } else {
            SnackbarModule.notify(error.response.data.message);
          }
        });
    }
  }

  changePasswordDialog() {
    this.changePassword = !this.changePassword
  }

  get title(): string {
    if(this.admin) {
      return `Update account information for ${this.user.email}`
    } else {
      return 'Update your account information'
    }
  }
}
</script><|MERGE_RESOLUTION|>--- conflicted
+++ resolved
@@ -7,15 +7,9 @@
     </template>
 
     <v-card>
-<<<<<<< HEAD
-      <v-card-title id="userModalTitle" class="headline grey" primary-title
-        >Update your account information</v-card-title
-      >
-=======
       <v-card-title class="headline grey" primary-title>{{
         title
       }}</v-card-title>
->>>>>>> ff0b708a
       <v-card-text v-if="userInfo === null">
         <v-progress-linear indeterminate color="white" class="mb-0" />
       </v-card-text>
@@ -40,38 +34,6 @@
               />
             </v-col>
           </v-row>
-<<<<<<< HEAD
-          <v-text-field
-            id="email_field"
-            v-model="userInfo.email"
-            :error-messages="emailErrors($v.userInfo.email)"
-            name="email"
-            label="Email"
-            type="text"
-            required
-            @blur="$v.userInfo.email.$touch()"
-          />
-          <v-text-field id="title" v-model="userInfo.title" label="Title" />
-          <v-text-field
-            id="organization"
-            v-model="userInfo.organization"
-            name="organization"
-            label="Organization"
-          />
-          <v-divider />
-          <v-text-field
-            id="password_field"
-            ref="password"
-            v-model="currentPassword"
-            :error-messages="
-              requiredFieldError($v.currentPassword, 'Current Password')
-            "
-            type="password"
-            name="password"
-            label="Please provide your current password to save changes to your profile"
-            @blur="$v.currentPassword.$touch()"
-          />
-=======
           <v-row>
             <v-col>
               <v-text-field
@@ -117,7 +79,6 @@
               @blur="$v.currentPassword.$touch()"
             />
           </div>
->>>>>>> ff0b708a
           <v-btn id="toggleChangePassword" @click="changePasswordDialog"
             >Change Password</v-btn
           >
