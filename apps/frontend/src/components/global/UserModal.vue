<template>
  <v-dialog v-model="dialog" width="75%">
    <!-- clickable slot passes the activator prop up to parent
        This allows the parent to pass in a clickable icon -->
    <template #activator="{on, attrs}">
      <slot name="clickable" :on="on" :attrs="attrs" />
    </template>
    <v-banner v-if="update_unavailable" icon="mdi-alert" color="warning">
      Some of the settings are managed by your identity provider.
    </v-banner>
    <v-card class="rounded-t-0">
      <v-card-title
        data-cy="userModalTitle"
        class="headline grey"
        primary-title
        >{{ title }}</v-card-title
      >
      <v-card-text v-if="userInfo === null">
        <v-progress-linear indeterminate color="white" class="mb-0" />
      </v-card-text>
      <v-card-text v-else>
        <br />
        <v-form data-cy="updateUserForm">
          <v-row>
            <v-col>
              <v-text-field
                id="firstName"
                v-model="userInfo.firstName"
                :disabled="update_unavailable"
                label="First Name"
              />
            </v-col>
            <v-col>
              <v-text-field
                id="lastName"
                v-model="userInfo.lastName"
                :disabled="update_unavailable"
                label="Last Name"
              />
            </v-col>
          </v-row>
          <v-row>
            <v-col>
              <v-text-field
                id="email_field"
                v-model="userInfo.email"
                :disabled="update_unavailable"
                :error-messages="emailErrors($v.userInfo.email)"
                label="Email"
                type="text"
                required
                @blur="$v.userInfo.email.$touch()"
              />
            </v-col>
            <v-col v-if="admin">
              <v-select v-model="userInfo.role" :items="roles" label="Role" />
            </v-col>
          </v-row>
          <v-row>
            <v-col>
              <v-text-field
                id="title"
                v-model="userInfo.title"
                :disabled="update_unavailable"
                label="Title"
              />
            </v-col>
            <v-col>
              <v-text-field
                id="organization"
                v-model="userInfo.organization"
                :disabled="update_unavailable"
                label="Organization"
              />
            </v-col>
          </v-row>

          <div v-if="!admin && userInfo.creationMethod === 'local'">
            <v-divider />
            <v-text-field
              id="password_field"
              ref="password"
              v-model="currentPassword"
              :disabled="update_unavailable"
              :error-messages="
                requiredFieldError($v.currentPassword, 'Current Password')
              "
              type="password"
              label="Please provide your current password to save changes to your profile"
              @blur="$v.currentPassword.$touch()"
            />
          </div>
          <v-btn
            v-if="userInfo.creationMethod === 'local'"
            id="toggleChangePassword"
            :disabled="update_unavailable"
            @click="changePasswordDialog"
            >Change Password</v-btn
          >
          <div v-show="changePassword">
            <v-text-field
              id="new_password_field"
              ref="newPassword"
              v-model="newPassword"
              :disabled="update_unavailable"
              :error-messages="
                requiredFieldError($v.newPassword, 'New Password')
              "
              type="password"
              label="New Password"
              @blur="$v.newPassword.$touch()"
            />

            <v-text-field
              id="repeat_password_field"
              ref="repeatPassword"
              v-model="passwordConfirmation"
              :disabled="update_unavailable"
              :error-messages="
                requiredFieldError($v.passwordConfirmation, 'Repeat Password')
              "
              type="password"
              label="Repeat Password"
              @blur="$v.passwordConfirmation.$touch()"
            />
          </div>
        </v-form>
      </v-card-text>

      <v-divider />

      <v-card-actions>
        <v-col>
          <v-btn
            id="closeAndDiscardChanges"
            color="primary"
            text
            @click="dialog = false"
            >Close without saving</v-btn
          >
        </v-col>
        <v-col class="text-right">
          <v-btn
            id="closeAndSaveChanges"
            color="primary"
            text
            :disabled="update_unavailable"
            @click="updateUserInfo"
            >Save Changes</v-btn
          >
        </v-col>
      </v-card-actions>
    </v-card>
  </v-dialog>
</template>

<script lang="ts">
import Vue from 'vue';
import Component from 'vue-class-component';
import {ServerModule} from '@/store/server';
import {SnackbarModule} from '@/store/snackbar';
import {IUser, IUpdateUser} from '@heimdall/interfaces';
import UserValidatorMixin from '@/mixins/UserValidatorMixin';
import {required, email, requiredIf} from 'vuelidate/lib/validators';
import {Prop} from 'vue-property-decorator';

@Component({
  mixins: [UserValidatorMixin],
  validations: {
    userInfo: {
      email: {
        required,
        email
      }
    },
    currentPassword: {
      required: requiredIf(function(userInfo){
        	return (userInfo.user.role == 'admin')
        })
    },
    newPassword: {
      required: requiredIf('changePassword')
    },
    passwordConfirmation: {
      required: requiredIf('changePassword')
    }
  }
})

export default class UserModal extends Vue {
  @Prop({type: Object, required: true}) readonly user!: IUser;
  @Prop({type: Boolean, default: false}) readonly admin!: boolean;

  roles: string[] = ['user', 'admin'];

  dialog: boolean = false;
  changePassword: boolean = false;

  userInfo: IUser = {...this.user};
  currentPassword: string = '';
  newPassword: string = '';
  passwordConfirmation: string = '';

  async updateUserInfo(): Promise<void> {
    this.$v.$touch()
    if (this.userInfo != null && !this.$v.$invalid) {
      var updateUserInfo: IUpdateUser = {
        ...this.userInfo,
        password: undefined,
        passwordConfirmation: undefined,
        forcePasswordChange: undefined,
      };
      if(!this.admin) {
        updateUserInfo = {
          ...updateUserInfo,
          currentPassword: this.currentPassword,
        }
      }
      if(this.changePassword){
        updateUserInfo = {
          ...updateUserInfo,
          password: this.newPassword,
          passwordConfirmation: this.passwordConfirmation,
        }
      }
      ServerModule.updateUserInfo({id: this.user.id, info: updateUserInfo})
        .then((data) => {
          SnackbarModule.notify('User updated successfully.');
          this.$emit('update-user', data);
          this.dialog = false;
        })
        .catch((error) => {
          SnackbarModule.notify(error.response.data.message);
          if (typeof error.response.data.message === 'object') {
            SnackbarModule.notify(
              error.response.data.message
                .map(function capitalize(c: string) {
                  return c.charAt(0).toUpperCase() + c.slice(1);
                })
                .join(', ')
            );
          } else {
            SnackbarModule.notify(error.response.data.message);
          }
        });
    }
  }

  changePasswordDialog() {
    this.changePassword = !this.changePassword
  }

  get update_unavailable() {
<<<<<<< HEAD
    return this.userInfo.creationMethod == 'ldap' || ServerModule.enabledOAuth.includes(this.userInfo.creationMethod);
=======
    return this.userInfo.creationMethod == 'ldap';
>>>>>>> 2b002122
  }

  get title(): string {
    if(this.admin) {
      return `Update account information for ${this.user.email}`
    } else {
      return 'Update your account information'
    }
  }
}
</script><|MERGE_RESOLUTION|>--- conflicted
+++ resolved
@@ -251,11 +251,7 @@
   }
 
   get update_unavailable() {
-<<<<<<< HEAD
     return this.userInfo.creationMethod == 'ldap' || ServerModule.enabledOAuth.includes(this.userInfo.creationMethod);
-=======
-    return this.userInfo.creationMethod == 'ldap';
->>>>>>> 2b002122
   }
 
   get title(): string {
