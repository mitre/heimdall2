--- conflicted
+++ resolved
@@ -16,12 +16,7 @@
 <script lang="ts">
 import Vue from 'vue';
 import Component from 'vue-class-component';
-<<<<<<< HEAD
 import LinkItem from '@/components/global/sidebaritems/IconLinkItem.vue';
-=======
-import {saveAs} from 'file-saver';
-import IconLinkItem from '@/components/global/sidebaritems/IconLinkItem.vue';
->>>>>>> d4fa1853
 
 import {FilteredDataModule} from '@/store/data_filters';
 import {saveSingleOrMultipleFiles} from '../../utilities/export_util';
@@ -33,7 +28,7 @@
 
 @Component({
   components: {
-    IconLinkItem
+    LinkItem
   }
 })
 export default class ExportJSON extends Vue {
@@ -57,37 +52,8 @@
 
   //exports .zip of jsons if multiple are selected, if one is selected it will export that .json file
   export_json() {
-<<<<<<< HEAD
     let files = this.populate_files();
     saveSingleOrMultipleFiles(files, 'json')
-=======
-    const files = this.populate_files();
-    if (files.length < 1) {
-      return;
-    } else if (files.length === 1) {
-      //will only ever loop once
-      for (const file of files) {
-        const blob = new Blob([file.contents], {
-          type: 'application/json'
-        });
-        saveAs(blob, file.name);
-      }
-    } else {
-      const zipfile = new ZipFile();
-      for (const file of files) {
-        const buffer = Buffer.from(file.contents);
-        zipfile.addBuffer(buffer, file.name);
-      }
-      //let zipfile.addBuffer(Buffer.from("hello"), "hello.txt");
-      // call end() after all the files have been added
-      zipfile.outputStream.pipe(
-        concat({encoding: 'uint8array'}, (b: Uint8Array) => {
-          saveAs(new Blob([b]), 'exported_jsons.zip');
-        })
-      );
-      zipfile.end();
-    }
->>>>>>> d4fa1853
   }
 
   cleanup_filename(filename: string): string {
