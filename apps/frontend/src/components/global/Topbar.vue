<template>
  <v-app-bar :clipped-left="$vuetify.breakpoint.lgAndUp" app color="bar">
    <!-- The title and nav bar -->
    <v-toolbar-title id="toolbar_title" class="pr-2">
      <v-app-bar-nav-icon @click.stop="$emit('toggle-drawer')">
        <v-icon color="bar-visible">mdi-menu</v-icon>
      </v-app-bar-nav-icon>
      <span class="hidden-sm-and-down bar-visible--text">{{ title }}</span>
    </v-toolbar-title>
    <v-spacer />

    <!-- Our customizable content -->
    <slot></slot>

    <v-btn
      id="upload-btn"
      :disabled="uploadModal"
      class="mx-2"
      @click="uploadModal = true"
    >
      <span class="d-none d-md-inline pr-2">
        Load
      </span>
      <v-icon>
        mdi-cloud-upload
      </v-icon>
    </v-btn>
    <v-btn v-if="serverMode" id="logout" @click="logOut">
      <span class="d-none d-md-inline pr-2">
        Logout
      </span>
      <v-icon>
        mdi-logout
      </v-icon>
    </v-btn>

<<<<<<< HEAD
    <HelpAboutDropdown />
    <v-btn icon large v-on:click="toggleDark">
=======
    <v-btn icon large>
      <v-avatar size="32px" item>
        <v-img
          :src="require('@/assets/logo-xs-orange-white.svg')"
          alt="Heimdall Logo"
        ></v-img>
      </v-avatar>
    </v-btn>
    <v-btn icon large @click="toggleDark">
>>>>>>> 9396cd5e
      <v-icon :color="this.$vuetify.theme.dark ? 'grey' : 'white'"
        >mdi-theme-light-dark</v-icon
      >
    </v-btn>
    <!-- File select modal -->
    <UploadNexus v-model="uploadModal" @got-files="on_got_files" />
  </v-app-bar>
</template>

<script lang="ts">
import Vue from 'vue';
import Component from 'vue-class-component';
import HelpAboutDropdown from '@/components/global/HelpAboutDropdown.vue';
import {BackendModule} from '@/store/backend';
import {FileID} from '@/store/report_intake';
import UploadNexus from '@/components/global/UploadNexus.vue';

// We declare the props separately to make props types inferable.
const TopbarProps = Vue.extend({
  props: {
    title: String
  }
});

@Component({
  components: {
    UploadNexus,
    HelpAboutDropdown
  }
})
export default class Topbar extends TopbarProps {
  uploadModal: boolean = false;

  /** Submits an event to clear all filters */
  clear(): void {
    this.$emit('clear');
  }

  /** Updates theme darkness */
  toggleDark() {
    this.$vuetify.theme.dark = !this.$vuetify.theme.dark;
  }

  /**
   * Invoked when file(s) are loaded.
   */
  on_got_files(ids: FileID[]) {
    // Close the dialog
    this.uploadModal = false;
  }

  get serverMode() {
    return BackendModule.serverMode;
  }

  logOut() {
    BackendModule.Logout();
  }
}
</script><|MERGE_RESOLUTION|>--- conflicted
+++ resolved
@@ -33,21 +33,8 @@
         mdi-logout
       </v-icon>
     </v-btn>
-
-<<<<<<< HEAD
     <HelpAboutDropdown />
-    <v-btn icon large v-on:click="toggleDark">
-=======
-    <v-btn icon large>
-      <v-avatar size="32px" item>
-        <v-img
-          :src="require('@/assets/logo-xs-orange-white.svg')"
-          alt="Heimdall Logo"
-        ></v-img>
-      </v-avatar>
-    </v-btn>
     <v-btn icon large @click="toggleDark">
->>>>>>> 9396cd5e
       <v-icon :color="this.$vuetify.theme.dark ? 'grey' : 'white'"
         >mdi-theme-light-dark</v-icon
       >
