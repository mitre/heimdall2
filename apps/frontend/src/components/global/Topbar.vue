<template>
  <v-app-bar :clipped-left="$vuetify.breakpoint.lgAndUp" app color="bar">
    <!-- The title and nav bar -->
    <v-toolbar-title id="toolbar_title" class="pr-2">
      <v-app-bar-nav-icon @click.stop="$emit('toggle-drawer')">
        <v-icon color="bar-visible">mdi-menu</v-icon>
      </v-app-bar-nav-icon>
      <span class="hidden-sm-and-down bar-visible--text">{{ title }}</span>
    </v-toolbar-title>
    <v-spacer />

    <!-- Our customizable content -->
    <slot name="center"></slot>

    <v-btn
      id="upload-btn"
      :disabled="uploadModal"
      class="mx-2"
      @click="uploadModal = true"
    >
      <span class="d-none d-md-inline pr-2">
        Load
      </span>
      <v-icon>
        mdi-cloud-upload
      </v-icon>
    </v-btn>
<<<<<<< HEAD
    <slot name="data" />
    <v-btn v-if="serverMode" @click="logOut" id="logout">
=======
    <v-btn v-if="serverMode" id="logout" @click="logOut">
>>>>>>> acb84187
      <span class="d-none d-md-inline pr-2">
        Logout
      </span>
      <v-icon>
        mdi-logout
      </v-icon>
    </v-btn>
    <v-btn icon large @click="toggleDark">
      <v-icon :color="this.$vuetify.theme.dark ? 'grey' : 'white'"
        >mdi-theme-light-dark</v-icon
      >
    </v-btn>
    <HelpAboutDropdown />
    <!-- File select modal -->
    <UploadNexus v-model="uploadModal" @got-files="on_got_files" />
  </v-app-bar>
</template>

<script lang="ts">
import Vue from 'vue';
import Component from 'vue-class-component';
import HelpAboutDropdown from '@/components/global/HelpAboutDropdown.vue';
import {BackendModule} from '@/store/backend';
import {FileID} from '@/store/report_intake';
import UploadNexus from '@/components/global/UploadNexus.vue';

// We declare the props separately to make props types inferable.
const TopbarProps = Vue.extend({
  props: {
    title: String
  }
});

@Component({
  components: {
    UploadNexus,
    HelpAboutDropdown
  }
})
export default class Topbar extends TopbarProps {
  uploadModal: boolean = false;

  /** Submits an event to clear all filters */
  clear(): void {
    this.$emit('clear');
  }

  /** Updates theme darkness */
  toggleDark() {
    this.$vuetify.theme.dark = !this.$vuetify.theme.dark;
  }

  /**
   * Invoked when file(s) are loaded.
   */
  on_got_files(ids: FileID[]) {
    // Close the dialog
    this.uploadModal = false;
  }

  get serverMode() {
    return BackendModule.serverMode;
  }

  logOut() {
    BackendModule.Logout();
  }
}
</script><|MERGE_RESOLUTION|>--- conflicted
+++ resolved
@@ -25,12 +25,8 @@
         mdi-cloud-upload
       </v-icon>
     </v-btn>
-<<<<<<< HEAD
     <slot name="data" />
-    <v-btn v-if="serverMode" @click="logOut" id="logout">
-=======
     <v-btn v-if="serverMode" id="logout" @click="logOut">
->>>>>>> acb84187
       <span class="d-none d-md-inline pr-2">
         Logout
       </span>
