--- conflicted
+++ resolved
@@ -6,13 +6,8 @@
       <slot name="clickable" :on="on" />
     </template>
     <v-card>
-<<<<<<< HEAD
       <v-card-title class="headline grey" primary-title>
         About Heimdall {{ serverMode }}
-=======
-      <v-card-title v-if="!serverMode" class="headline grey" primary-title>
-        About Heimdall Lite
->>>>>>> 5e637c10
       </v-card-title>
       <v-card-title v-else class="headline grey" primary-title>
         About Heimdall
@@ -62,13 +57,9 @@
 <script lang="ts">
 import ServerMixin from '@/mixins/ServerMixin';
 import {AppInfoModule} from '@/store/app_info';
-<<<<<<< HEAD
 import {ServerModule} from '@/store/server';
 import Vue from 'vue';
 import Component from 'vue-class-component';
-=======
-import Component, {mixins} from 'vue-class-component';
->>>>>>> 5e637c10
 
 @Component
 export default class AboutModal extends mixins(ServerMixin) {
