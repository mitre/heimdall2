<template>
  <v-tooltip top>
    <template #activator="{on}">
      <LinkItem
        key="exportCaat"
        text="CAAT Spreadsheet"
        icon="mdi-file-excel"
        @click="exportCaat()"
        v-on="on"
      />
    </template>
    <span>Compliance Assessment Audit Tracking Data</span>
  </v-tooltip>
</template>

<script lang="ts">
import Vue from 'vue';
import Component from 'vue-class-component';
import {FilteredDataModule, Filter} from '@/store/data_filters';
import XLSX from 'xlsx';
import {saveAs} from 'file-saver';
import {HDFControl} from 'inspecjs';
import LinkItem from '@/components/global/sidebaritems/IconLinkItem.vue';
import {Prop} from 'vue-property-decorator';
import _ from 'lodash';

const MAX_CELL_SIZE = 32000; // Rounding a bit here.
type CAATRow = string[];

@Component({
  components: {
    LinkItem
  }
})
export default class ExportCaat extends Vue {
  @Prop({type: Object, required: true}) readonly filter!: Filter;
  /** Turns a control into a CAAT row.
   *  Checks vuln_list first to see if this gid is already included
   */
  toRows(control: HDFControl): CAATRow[] {
    // init rows
    let allRows: CAATRow[] = [];

    for (let formatted of control.canonized_nist({
      max_specifiers: 3,
      pad_zeros: true,
      allow_letters: false,
      add_spaces: false
    })) {
      // Establish our row
      let row: CAATRow = [];

      if (!formatted) {
        continue;
      }

      // Designate a helper to deal with null/undefined
      let fix = (x: string | null | undefined) =>
        (x || '').replace(/(\r\n|\n|\r)/gm, "\r\n").slice(0, MAX_CELL_SIZE);

      // Build up the row
      row.push(formatted); // Control Number
      row.push(
        'Test ' + fix(control.wraps.id) + ' - ' + fix(control.wraps.title)
      ); // Finding Title
      if (control.start_time) {
        row.push(this.convertDate(new Date(control.start_time), '/')); // Date Identified
      } else {
        row.push('');
      }
      row.push(''); //row.push(fix(control.wraps.tags.stig_id)); // Finding ID
      row.push(''); // Information System or Program Name
      row.push(''); // Repeat Findings
      row.push(''); // Repeat Finding CFACTS Weakness ID
      row.push(fix(control.wraps.title)); // Finding Description
      // Prepend the caveat to the Weakness Description if there is one
      let caveat = control.descriptions.caveat ? '(Caveat: ' + fix(control.descriptions.caveat) + ')\n' : '';
      row.push(caveat + fix(control.wraps.desc)); // Weakness Description
      row.push('Security'); // Control Weakness Type
      row.push('Self-Assessment '); // Source
      row.push(''); //row.push("InSpec"); // Assessment/Audit Company
      row.push('Test'); // Test Method
      row.push(fix(control.descriptions.check || control.wraps.tags.check)); // Test Objective
<<<<<<< HEAD
      let foundDescription = false;
      let test_result = `${control.status}:\r\n\r\n`;
      _.get(control, 'wraps.results').forEach((result: any) => {
        if(result.message) {
          test_result += `${result.status.toUpperCase()} -- Test: ${result.code_desc}\r\nMessage: ${result.message}\r\n\r\n`
        } else {
          test_result += `${result.status.toUpperCase()} -- Test: ${result.code_desc}\r\n\r\n`
        }
      })
      if(_.get(control, 'wraps.attestation.explanation')){
        test_result += `${this.removeTrailingQuotations(_.get(control, 'wraps.attestation.explanation'))}`
=======
      let testResult = `${control.status}:\r\n\r\n${this.removeTrailingQuotations(control.message)}\r\n`;
      if(_.get(control, 'wraps.results[0].message')){
        testResult += `${this.removeTrailingQuotations(_.get(control, 'wraps.results[0].message'))}`
      } else if(_.get(control, 'wraps.attestation.explanation')){
        testResult += `${this.removeTrailingQuotations(_.get(control, 'wraps.attestation.explanation'))}`
>>>>>>> 2911d8d6
      }
      row.push(fix(testResult)); // Test Result Description
      if (control.status === 'Passed') {
        row.push('Satisfied');
      }
      else if (_.get(control, 'wraps.results[0].status') === 'skipped'){
        row.push('Other Than Satisfied');
      } else {
        row.push('Other Than Satisfied');
      }
      row.push(fix(control.descriptions.fix || control.wraps.tags.fix)); // Recommended Corrective Action(s)
      row.push(''); // Effect on Business
      row.push(''); // Likelihood
      const controlSeverity = control.severity === 'medium' ? 'moderate' : control.severity
      row.push(fix(control.wraps.impact === 0 ? 'none' : controlSeverity)); // Impact

      if (row.length !== this.header().length) {
        throw new Error('Row of wrong size');
      }
      allRows.push(row);
    }
    return allRows;
  }

  /** Gets the standardized CAAT header */
  header(): CAATRow {
    return [
      'Control Number',
      'Finding Title',
      'Date Identified',
      'Finding ID',
      'Information System or Program Name',
      'Repeat Findings',
      'Repeat Finding Weakness ID',
      'Finding Description',
      'Weakness Description',
      'Control Weakness Type',
      'Source',
      'Assessment/Audit Company',
      'Test Method',
      'Test Objective',
      'Test Result Description',
      'Test Result',
      'Recommended Corrective Action(s)',
      'Effect on Business',
      'Likelihood',
      'Impact'
    ];
  }

  exportCaat() {
    // Get our data
    let controls = FilteredDataModule.controls(this.filter);

    // Initialize our data structures
    let caat: CAATRow[] = [this.header()];

    // Turn controls into rows
    let nonDedupedRows: Array<CAATRow> = [];
    let hitIds = new Set();
    for (let ctrl of controls) {
      let root = ctrl.root.hdf;
      if (hitIds.has(root.wraps.id)) {
        continue;
      } else {
        hitIds.add(root.wraps.id);
        nonDedupedRows.push(...this.toRows(root));
      }
    }

    // Deduplicate controls
    let hitControls = new Set();
    let rows = [];
    for (let r of nonDedupedRows) {
      let ctrl = r[0];
      if (!hitControls.has(ctrl)) {
        hitControls.add(ctrl);
        rows.push(r);
      }
    }
    // DEBUG
    rows = nonDedupedRows;

    // Sort them by id
    rows = rows.sort((a, b) => {
      // We sort by control (index 0), then by severity within
      let aFam = a[0];
      let aImp = a[19];
      let bFam = b[0];
      let bImp = b[19];
      if (aFam !== bFam) {
        return aFam.localeCompare(bFam);
      } else {
        return aImp.localeCompare(bImp);
      }
    });

    // Append to caat
    caat.push(...rows);

    // Handle XLSX exporting
    let wb = XLSX.utils.book_new();

    wb.Props = {
      Title: 'Compliance Assessment/Audit Tracking (CAAT) Spreadsheet',
      Subject: 'Assessment Data',
      Author: 'Heimdall',
      CreatedDate: new Date()
    };

    wb.SheetNames.push('Assessment Data');

    let ws = XLSX.utils.aoa_to_sheet(caat);
    wb.Sheets['Assessment Data'] = ws;

    let wbout = XLSX.write(wb, {bookType: 'xlsx', type: 'binary'});
    saveAs(
      new Blob([this.s2ab(wbout)], {type: 'application/octet-stream'}),
      'CAAT-' + this.convertDate(new Date(), '-') + '.xlsx'
    );
  }

  /** Outputs the given number as a 2-digit string. Brittle **/
  padTwoDigits(s: number): string {
    return s < 10 ? `0${s}` : `${s}`;
  }

  removeTrailingQuotations(input: string): string {
    let output = input;
    if(input.endsWith('"')) {
      output = output.slice(0, -1)
    }
    if(input.startsWith('"')) {
      output = output.slice(1)
    }
    return output
  }

  convertDate(d: Date, delimiter: string): string {
    return [
      this.padTwoDigits(d.getMonth() + 1),
      this.padTwoDigits(d.getDate()),
      d.getFullYear()
    ].join(delimiter);
  }

  /** Converts a string to an array buffer */
  s2ab(s: string): ArrayBuffer {
    let buf = new ArrayBuffer(s.length); //convert s to arrayBuffer
    let view = new Uint8Array(buf); //create uint8array as viewer
    for (let i = 0; i < s.length; i++) {
      view[i] = s.charCodeAt(i) & 0xff; //convert to octet
    }
    return buf;
  }
}
</script><|MERGE_RESOLUTION|>--- conflicted
+++ resolved
@@ -80,9 +80,7 @@
       row.push('Self-Assessment '); // Source
       row.push(''); //row.push("InSpec"); // Assessment/Audit Company
       row.push('Test'); // Test Method
-      row.push(fix(control.descriptions.check || control.wraps.tags.check)); // Test Objective
-<<<<<<< HEAD
-      let foundDescription = false;
+      row.push(fix(control.descriptions.check || control.wraps.tags.check)); // Test Objective\
       let test_result = `${control.status}:\r\n\r\n`;
       _.get(control, 'wraps.results').forEach((result: any) => {
         if(result.message) {
@@ -93,15 +91,8 @@
       })
       if(_.get(control, 'wraps.attestation.explanation')){
         test_result += `${this.removeTrailingQuotations(_.get(control, 'wraps.attestation.explanation'))}`
-=======
-      let testResult = `${control.status}:\r\n\r\n${this.removeTrailingQuotations(control.message)}\r\n`;
-      if(_.get(control, 'wraps.results[0].message')){
-        testResult += `${this.removeTrailingQuotations(_.get(control, 'wraps.results[0].message'))}`
-      } else if(_.get(control, 'wraps.attestation.explanation')){
-        testResult += `${this.removeTrailingQuotations(_.get(control, 'wraps.attestation.explanation'))}`
->>>>>>> 2911d8d6
-      }
-      row.push(fix(testResult)); // Test Result Description
+      }
+      row.push(fix(test_result)); // Test Result Description
       if (control.status === 'Passed') {
         row.push('Satisfied');
       }
