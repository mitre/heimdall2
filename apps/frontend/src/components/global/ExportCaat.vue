<template>
  <v-tooltip top>
    <template #activator="{on}">
      <IconLinkItem
        key="exportCaat"
        text="CAAT Spreadsheet"
        icon="mdi-file-excel"
        @click="exportCaat()"
        v-on="on"
      />
    </template>
    <span>Compliance Assessment Audit Tracking Data</span>
  </v-tooltip>
</template>

<script lang="ts">
import IconLinkItem from '@/components/global/sidebaritems/IconLinkItem.vue';
import {s2ab} from '@/utilities/export_util';
import {saveAs} from 'file-saver';
import {ContextualizedControl, HDFControl, HDFControlSegment} from 'inspecjs';
import _ from 'lodash';
import Vue from 'vue';
import Component from 'vue-class-component';
import {Prop} from 'vue-property-decorator';
import XLSX from 'xlsx';
import {Filter, FilteredDataModule} from '../../store/data_filters';
import {InspecDataModule} from '../../store/data_store';

type CAATRow = {
  [key: string]: string | undefined;
};

@Component({
  components: {
    IconLinkItem
  }
})
export default class ExportCaat extends Vue {
  @Prop({type: Object, required: true}) readonly filter!: Filter;

  MAX_CELL_SIZE = 32000;

  header = [
    'Control Number',
    'Finding Title',
    'Date Identified',
    'Finding ID',
    'Information System or Program Name',
    'Repeat Findings',
    'Repeat Finding Weakness ID',
    'Finding Description',
    'Weakness Description',
    'Control Weakness Type',
    'Source',
    'Assessment/Audit Company',
    'Test Method',
    'Test Objective',
    'Test Result Description',
    'Test Result',
    'Recommended Corrective Action(s)',
    'Effect on Business',
    'Likelihood',
    'Impact'
  ];

  takenFilenames: string[] = [];

  fileSettings = {
    Title: 'Compliance Assessment/Audit Tracking (CAAT) Spreadsheet',
    Subject: 'Assessment Data',
    Author: 'Heimdall',
    CreatedDate: new Date()
  };

  getRow(
    control: ContextualizedControl,
    filename: string | undefined
  ): CAATRow[] {
    const hdf = control.hdf;
    const allRows: CAATRow[] = [];
    for (const formatted of hdf.canonized_nist({
      max_specifiers: 3,
      pad_zeros: true,
      allow_letters: false,
      add_spaces: false
    })) {
      // Establish our row
      if (!formatted) {
        continue;
      }
      const row: CAATRow = {};
      row['Control Number'] = formatted;
      row['Finding Title'] = `Test ${this.fix(hdf.wraps.id)} - ${this.fix(
        hdf.wraps.title
      )}`;
      if (hdf.start_time) {
        row['Date Identified'] = this.convertDate(
          new Date(hdf.start_time),
          '/'
        );
      }
      row['Finding ID'] = `${filename} - Test ${this.fix(hdf.wraps.id)}`;
      row['Finding Description'] = this.fix(hdf.wraps.title);
      row['Weakness Description'] = this.createCaveat(hdf);
      row['Control Weakness Type'] = 'Security';
      row['Source'] = 'Self-Assessment';
      row['Test Method'] = 'Test';
      row['Test Objective'] = this.fix(
        hdf.descriptions.check || hdf.wraps.tags.check
      );
      row['Test Result Description'] = this.fix(
        this.createTestResultDescription(hdf)
      );
      row['Test Result'] = this.createTestResult(hdf);
      row['Recommended Corrective Action(s)'] = this.fix(
        hdf.descriptions.fix || hdf.wraps.tags.fix
      );
      row['Impact'] = this.createImpact(hdf);
      allRows.push(row);
    }
    return allRows;
  }

  exportCaat() {
    // Define our workbook
    const wb = XLSX.utils.book_new();
    // For each file in our filter
    this.filter.fromFile.forEach((fileId) => {
      // Find our file within InspecDataModule
      const file = InspecDataModule.allFiles.find((f) => f.uniqueId === fileId);
      let renameCount = 2;
      let sheetName: string = `${file?.filename || fileId}`.substring(0, 31);
      while (this.takenFilenames.includes(sheetName)) {
        sheetName =
          `${file?.filename || fileId} `.substring(0, 26) + ` (${renameCount})`;
        renameCount++;
      }
      this.takenFilenames.push(sheetName);
      // Create a new Sheet
      wb.SheetNames.push(sheetName);
      wb.Props = this.fileSettings;
      // Get the controls for the current file
      const controls = FilteredDataModule.controls({
        ...this.filter,
        fromFile: [fileId]
      });
      const hitIds = new Set();
      const rows: CAATRow[] = [];
      // Convert them into rows
      for (const ctrl of controls) {
        const root = ctrl.root;
        if (hitIds.has(root.hdf.wraps.id)) {
          continue;
        } else {
          hitIds.add(root.hdf.wraps.id);
          rows.push(...this.getRow(root, file?.filename));
        }
      }
      // Add rows to sheet
      const ws = XLSX.utils.json_to_sheet(rows, {header: this.header});
      wb.Sheets[sheetName] = ws;
    });

    const wbout = XLSX.write(wb, {bookType: 'xlsx', type: 'binary'});
    saveAs(
      new Blob([s2ab(wbout)], {type: 'application/octet-stream'}),
      `CAAT-${this.convertDate(new Date(), '-')}.xlsx`
    );
  }

  createCaveat(hdf: HDFControl): string {
    const caveat = hdf.descriptions.caveat
      ? `(Caveat: ${this.fix(hdf.descriptions.caveat)})\n`
      : '';
    return caveat + this.fix(hdf.wraps.desc);
  }

  // Create Test Result Description
  createTestResult(hdf: HDFControl): string {
    return hdf.status === 'Passed' ? 'Satisfied' : 'Other Than Satisfied';
  }

  // Create Test Result Description
  createTestResultDescription(hdf: HDFControl): string {
    let testResult = `${hdf.status}:\r\n\r\n`;
<<<<<<< HEAD
    _.get(hdf, 'wraps.results', []).forEach((result: HDFControlSegment) => {
      if (result.message) {
        testResult += `${result.status.toUpperCase()} -- Test: ${
          result.code_desc
        }\r\nMessage: ${result.message}\r\n\r\n`;
      } else {
        testResult += `${result.status.toUpperCase()} -- Test: ${
          result.code_desc
        }\r\n\r\n`;
=======
    (_.get(hdf, 'wraps.results') as unknown as HDFControlSegment[]).forEach(
      (result: HDFControlSegment) => {
        if (result.message) {
          testResult += `${result.status.toUpperCase()} -- Test: ${
            result.code_desc
          }\r\nMessage: ${result.message}\r\n\r\n`;
        } else {
          testResult += `${result.status.toUpperCase()} -- Test: ${
            result.code_desc
          }\r\n\r\n`;
        }
>>>>>>> 0d791b01
      }
    );
    return testResult;
  }

  createImpact(hdf: HDFControl): string {
    const controlSeverity =
      hdf.severity === 'medium' ? 'moderate' : hdf.severity;
    return this.fix(hdf.wraps.impact === 0 ? 'none' : controlSeverity);
  }

  fix(x: string | null | undefined) {
    return (x || '')
      .replace(/(\r\n|\n|\r)/gm, '\r\n')
      .slice(0, this.MAX_CELL_SIZE);
  }

  /** Outputs the given number as a 2-digit string. Brittle **/
  padTwoDigits(s: number): string {
    return s < 10 ? `0${s}` : `${s}`;
  }

  convertDate(d: Date, delimiter: string): string {
    return [
      this.padTwoDigits(d.getMonth() + 1),
      this.padTwoDigits(d.getDate()),
      d.getFullYear()
    ].join(delimiter);
  }
}
</script><|MERGE_RESOLUTION|>--- conflicted
+++ resolved
@@ -183,17 +183,6 @@
   // Create Test Result Description
   createTestResultDescription(hdf: HDFControl): string {
     let testResult = `${hdf.status}:\r\n\r\n`;
-<<<<<<< HEAD
-    _.get(hdf, 'wraps.results', []).forEach((result: HDFControlSegment) => {
-      if (result.message) {
-        testResult += `${result.status.toUpperCase()} -- Test: ${
-          result.code_desc
-        }\r\nMessage: ${result.message}\r\n\r\n`;
-      } else {
-        testResult += `${result.status.toUpperCase()} -- Test: ${
-          result.code_desc
-        }\r\n\r\n`;
-=======
     (_.get(hdf, 'wraps.results') as unknown as HDFControlSegment[]).forEach(
       (result: HDFControlSegment) => {
         if (result.message) {
@@ -205,7 +194,6 @@
             result.code_desc
           }\r\n\r\n`;
         }
->>>>>>> 0d791b01
       }
     );
     return testResult;
