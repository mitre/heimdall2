<template>
  <v-tooltip top>
    <template #activator="{on}">
      <IconLinkItem
        key="exportCaat"
        text="CAAT Spreadsheet"
        icon="mdi-file-excel"
        @click="exportCaat()"
        v-on="on"
      />
    </template>
    <span>Compliance Assessment Audit Tracking Data</span>
  </v-tooltip>
</template>

<script lang="ts">
import IconLinkItem from '@/components/global/sidebaritems/IconLinkItem.vue';
import {s2ab} from '@/utilities/export_util';
import {saveAs} from 'file-saver';
import {FromHDFToCAATMapper} from '@mitre/hdf-converters';
import Vue from 'vue';
import Component from 'vue-class-component';
import {Prop} from 'vue-property-decorator';
<<<<<<< HEAD
=======
import XLSX from 'xlsx';
>>>>>>> 3d8bdee2
import {ControlsFilter, FilteredDataModule} from '../../store/data_filters';
import {InspecDataModule} from '../../store/data_store';
import {EvaluationFile} from '../../store/report_intake';

@Component({
  components: {
    IconLinkItem
  }
})
export default class ExportCaat extends Vue {
  @Prop({type: Object, required: true}) readonly filter!: ControlsFilter;
<<<<<<< HEAD
=======

  MAX_CELL_SIZE = 32000;

  header = [
    'Control Number',
    'Finding Title',
    'Date Identified',
    'Finding ID',
    'Information System or Program Name',
    'Repeat Findings',
    'Repeat Finding Weakness ID',
    'Finding Description',
    'Weakness Description',
    'Control Weakness Type',
    'Source',
    'Assessment/Audit Company',
    'Test Method',
    'Test Objective',
    'Test Result Description',
    'Test Result',
    'Recommended Corrective Action(s)',
    'Effect on Business',
    'Likelihood',
    'Impact'
  ];

  takenFilenames: string[] = [];

  fileSettings = {
    Title: 'Compliance Assessment/Audit Tracking (CAAT) Spreadsheet',
    Subject: 'Assessment Data',
    Author: 'Heimdall',
    CreatedDate: new Date()
  };

  getRow(
    control: ContextualizedControl,
    filename: string | undefined
  ): CAATRow[] {
    const hdf = control.hdf;
    const allRows: CAATRow[] = [];
    for (const formatted of hdf.canonized_nist({
      max_specifiers: 3,
      pad_zeros: true,
      allow_letters: false,
      add_spaces: false
    })) {
      // Establish our row
      if (!formatted) {
        continue;
      }
      const row: CAATRow = {};
      row['Control Number'] = formatted;
      row['Finding Title'] = `Test ${this.fix(hdf.wraps.id)} - ${this.fix(
        hdf.wraps.title
      )}`;
      if (hdf.start_time) {
        row['Date Identified'] = this.convertDate(
          new Date(hdf.start_time),
          '/'
        );
      }
      row['Finding ID'] = `${filename} - Test ${this.fix(hdf.wraps.id)}`;
      row['Finding Description'] = this.fix(hdf.wraps.title);
      row['Weakness Description'] = this.createCaveat(hdf);
      row['Control Weakness Type'] = 'Security';
      row['Source'] = 'Self-Assessment';
      row['Test Method'] = 'Test';
      row['Test Objective'] = this.fix(
        hdf.descriptions.check || hdf.wraps.tags.check
      );
      row['Test Result Description'] = this.fix(
        this.createTestResultDescription(hdf)
      );
      row['Test Result'] = this.createTestResult(hdf);
      row['Recommended Corrective Action(s)'] = this.fix(
        hdf.descriptions.fix || hdf.wraps.tags.fix
      );
      row['Impact'] = this.createImpact(hdf);
      allRows.push(row);
    }
    return allRows;
  }
>>>>>>> 3d8bdee2

  exportCaat() {
    const inputData = this.filter.fromFile.map((fileId: string) => {
      const file = (
        InspecDataModule.allEvaluationFiles as EvaluationFile[]
      ).find((f) => f.uniqueId === fileId);
      const data = file?.evaluation ?? '';
      const filename = file?.filename || fileId;
      const controls = FilteredDataModule.controls({
        ...this.filter,
        fromFile: [fileId]
      }).slice();
      return {data, filename, controls};
    });
    const caat = new FromHDFToCAATMapper(inputData).toCAAT(false);
    saveAs(
      new Blob([s2ab(caat)], {type: 'application/octet-stream'}),
      `CAAT-${FromHDFToCAATMapper.formatDate(new Date(), '-')}.xlsx`
    );
  }
}
</script><|MERGE_RESOLUTION|>--- conflicted
+++ resolved
@@ -17,17 +17,18 @@
 import IconLinkItem from '@/components/global/sidebaritems/IconLinkItem.vue';
 import {s2ab} from '@/utilities/export_util';
 import {saveAs} from 'file-saver';
-import {FromHDFToCAATMapper} from '@mitre/hdf-converters';
+import {ContextualizedControl, HDFControl, HDFControlSegment} from 'inspecjs';
+import _ from 'lodash';
 import Vue from 'vue';
 import Component from 'vue-class-component';
 import {Prop} from 'vue-property-decorator';
-<<<<<<< HEAD
-=======
 import XLSX from 'xlsx';
->>>>>>> 3d8bdee2
 import {ControlsFilter, FilteredDataModule} from '../../store/data_filters';
 import {InspecDataModule} from '../../store/data_store';
-import {EvaluationFile} from '../../store/report_intake';
+
+type CAATRow = {
+  [key: string]: string | undefined;
+};
 
 @Component({
   components: {
@@ -36,8 +37,6 @@
 })
 export default class ExportCaat extends Vue {
   @Prop({type: Object, required: true}) readonly filter!: ControlsFilter;
-<<<<<<< HEAD
-=======
 
   MAX_CELL_SIZE = 32000;
 
@@ -121,26 +120,108 @@
     }
     return allRows;
   }
->>>>>>> 3d8bdee2
 
   exportCaat() {
-    const inputData = this.filter.fromFile.map((fileId: string) => {
-      const file = (
-        InspecDataModule.allEvaluationFiles as EvaluationFile[]
-      ).find((f) => f.uniqueId === fileId);
-      const data = file?.evaluation ?? '';
-      const filename = file?.filename || fileId;
+    // Define our workbook
+    const wb = XLSX.utils.book_new();
+    // For each file in our filter
+    this.filter.fromFile.forEach((fileId) => {
+      // Find our file within InspecDataModule
+      const file = InspecDataModule.allFiles.find((f) => f.uniqueId === fileId);
+      let renameCount = 2;
+      let sheetName: string = `${file?.filename || fileId}`.substring(0, 31);
+      while (this.takenFilenames.includes(sheetName)) {
+        sheetName =
+          `${file?.filename || fileId} `.substring(0, 26) + ` (${renameCount})`;
+        renameCount++;
+      }
+      this.takenFilenames.push(sheetName);
+      // Create a new Sheet
+      wb.SheetNames.push(sheetName);
+      wb.Props = this.fileSettings;
+      // Get the controls for the current file
       const controls = FilteredDataModule.controls({
         ...this.filter,
         fromFile: [fileId]
-      }).slice();
-      return {data, filename, controls};
+      });
+      const hitIds = new Set();
+      const rows: CAATRow[] = [];
+      // Convert them into rows
+      for (const ctrl of controls) {
+        const root = ctrl.root;
+        if (hitIds.has(root.hdf.wraps.id)) {
+          continue;
+        } else {
+          hitIds.add(root.hdf.wraps.id);
+          rows.push(...this.getRow(root, file?.filename));
+        }
+      }
+      // Add rows to sheet
+      const ws = XLSX.utils.json_to_sheet(rows, {header: this.header});
+      wb.Sheets[sheetName] = ws;
     });
-    const caat = new FromHDFToCAATMapper(inputData).toCAAT(false);
+
+    const wbout = XLSX.write(wb, {bookType: 'xlsx', type: 'binary'});
     saveAs(
-      new Blob([s2ab(caat)], {type: 'application/octet-stream'}),
-      `CAAT-${FromHDFToCAATMapper.formatDate(new Date(), '-')}.xlsx`
+      new Blob([s2ab(wbout)], {type: 'application/octet-stream'}),
+      `CAAT-${this.convertDate(new Date(), '-')}.xlsx`
     );
+  }
+
+  createCaveat(hdf: HDFControl): string {
+    const caveat = hdf.descriptions.caveat
+      ? `(Caveat: ${this.fix(hdf.descriptions.caveat)})\n`
+      : '';
+    return caveat + this.fix(hdf.wraps.desc);
+  }
+
+  // Create Test Result Description
+  createTestResult(hdf: HDFControl): string {
+    return hdf.status === 'Passed' ? 'Satisfied' : 'Other Than Satisfied';
+  }
+
+  // Create Test Result Description
+  createTestResultDescription(hdf: HDFControl): string {
+    let testResult = `${hdf.status}:\r\n\r\n`;
+    (_.get(hdf, 'wraps.results') as unknown as HDFControlSegment[]).forEach(
+      (result: HDFControlSegment) => {
+        if (result.message) {
+          testResult += `${result.status.toUpperCase()} -- Test: ${
+            result.code_desc
+          }\r\nMessage: ${result.message}\r\n\r\n`;
+        } else {
+          testResult += `${result.status.toUpperCase()} -- Test: ${
+            result.code_desc
+          }\r\n\r\n`;
+        }
+      }
+    );
+    return testResult;
+  }
+
+  createImpact(hdf: HDFControl): string {
+    const controlSeverity =
+      hdf.severity === 'medium' ? 'moderate' : hdf.severity;
+    return this.fix(hdf.wraps.impact === 0 ? 'none' : controlSeverity);
+  }
+
+  fix(x: string | null | undefined) {
+    return (x || '')
+      .replace(/(\r\n|\n|\r)/gm, '\r\n')
+      .slice(0, this.MAX_CELL_SIZE);
+  }
+
+  /** Outputs the given number as a 2-digit string. Brittle **/
+  padTwoDigits(s: number): string {
+    return s < 10 ? `0${s}` : `${s}`;
+  }
+
+  convertDate(d: Date, delimiter: string): string {
+    return [
+      this.padTwoDigits(d.getMonth() + 1),
+      this.padTwoDigits(d.getDate()),
+      d.getFullYear()
+    ].join(delimiter);
   }
 }
 </script>