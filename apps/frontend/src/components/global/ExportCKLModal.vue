--- conflicted
+++ resolved
@@ -237,15 +237,7 @@
 
 <script lang="ts">
 import LinkItem from '@/components/global/sidebaritems/IconLinkItem.vue';
-<<<<<<< HEAD
-import {
-  ControlsFilter,
-  FilteredDataModule,
-  ChecklistFilter
-} from '@/store/data_filters';
-=======
 import {Filter} from '@/store/data_filters';
->>>>>>> 3981e213
 import {InspecDataModule} from '@/store/data_store';
 import {EvaluationFile, ProfileFile} from '@/store/report_intake';
 import {SnackbarModule} from '@/store/snackbar';
@@ -345,37 +337,6 @@
   // Get our evaluation info for our export table
   evaluations(fileIds: string[]): ExtendedEvaluationFile[] {
     const files: ExtendedEvaluationFile[] = [];
-<<<<<<< HEAD
-    if (typeof this.filter.fromFile === 'string') {
-      const CKLfile = InspecDataModule.allFiles.find(
-        (f) => f.uniqueId === this.filter.fromFile
-      );
-      if (CKLfile) {
-        files.push({
-          ...CKLfile,
-          hostname:
-            _.get(CKLfile, 'evaluation.data.passthrough.hostname') ?? '',
-          fqdn: _.get(CKLfile, 'evaluation.data.passthrough.fqdn') ?? '',
-          mac: _.get(CKLfile, 'evaluation.data.passthrough.mac') ?? '',
-          ip: _.get(CKLfile, 'evaluation.data.passthrough.ip') ?? ''
-        });
-      }
-    } else {
-      this.filter.fromFile.forEach((fileId) => {
-        const file = InspecDataModule.allFiles.find(
-          (f) => f.uniqueId === fileId
-        );
-        if (file) {
-          files.push({
-            ...file,
-            hostname: _.get(file, 'evaluation.data.passthrough.hostname') ?? '',
-            fqdn: _.get(file, 'evaluation.data.passthrough.fqdn') ?? '',
-            mac: _.get(file, 'evaluation.data.passthrough.mac') ?? '',
-            ip: _.get(file, 'evaluation.data.passthrough.ip') ?? ''
-          });
-        }
-      });
-=======
     for (const fileId of fileIds) {
       const file = InspecDataModule.allFiles.find(
         (f) => f.uniqueId === fileId
@@ -483,7 +444,6 @@
           profiles: this.profileStigs(file)
         });
       }
->>>>>>> 3981e213
     }
     return files;
   }
