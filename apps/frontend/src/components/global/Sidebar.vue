--- conflicted
+++ resolved
@@ -90,18 +90,17 @@
           text="Results"
           toggle="Select all result set"
           :files="visible_evaluation_files"
-        ></DropdownContent>
+        />
         <DropdownContent
           text="Profiles"
           toggle="Select all profile set"
           :files="visible_profile_files"
-        ></DropdownContent>
+        />
       </v-expansion-panels>
     </v-list>
-<<<<<<< HEAD
     <v-list dense class="px-2" subheader>
       <v-subheader>Tools</v-subheader>
-      <slot></slot>
+      <slot />
     </v-list>
     <v-list dense class="px-2" subheader>
       <v-subheader>Info</v-subheader>
@@ -116,8 +115,6 @@
         </template>
       </HelpModal>
     </v-list>
-=======
->>>>>>> 61527ff4
   </v-navigation-drawer>
 </template>
 
