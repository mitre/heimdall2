--- conflicted
+++ resolved
@@ -1,5 +1,4 @@
 <template>
-<<<<<<< HEAD
   <div>
     <ChecklistTargetDataModal
       :visible="showTargetModal"
@@ -45,11 +44,13 @@
       <div v-if="isUtilityDrawerShown">
         <v-expansion-panels v-model="active_path" accordion>
           <DropdownContent
-            header-text="Result Sets"
+            header-text="Results"
             :files="visible_evaluation_files"
             :all-selected="all_evaluations_selected"
+            :any-selected="any_evaluation_selected"
             :enable-compare-view="true"
             :compare-view-active="compareViewActive"
+            @remove-selected="removeSelectedEvaluations"
             @toggle-all="toggle_all_evaluations"
             @toggle-compare-view="compareView"
             @changed-files="$emit('changed-files')"
@@ -58,6 +59,8 @@
             header-text="Profiles"
             :files="visible_profile_files"
             :all-selected="all_profiles_selected"
+            :any-selected="any_profile_selected"
+            @remove-selected="removeSelectedProfiles"
             @toggle-all="toggle_all_profiles"
             @changed-files="$emit('changed-files')"
           />
@@ -107,45 +110,6 @@
       </div>
     </v-navigation-drawer>
   </div>
-=======
-  <v-navigation-drawer
-    :value="value"
-    :clipped="$vuetify.breakpoint.lgAndUp"
-    app
-    :style="{'margin-top': classification ? '5em' : '3.5em', 'z-index': 11}"
-    disable-resize-watcher
-    disable-route-watcher
-    fixed
-    temporary
-    width="600px"
-    @input="$emit('input', $event)"
-    @blur="value = false"
-  >
-    <v-expansion-panels v-model="active_path" accordion>
-      <DropdownContent
-        header-text="Results"
-        :files="visible_evaluation_files"
-        :all-selected="all_evaluations_selected"
-        :any-selected="any_evaluation_selected"
-        :enable-compare-view="true"
-        :compare-view-active="compareViewActive"
-        @remove-selected="removeSelectedEvaluations"
-        @toggle-all="toggle_all_evaluations"
-        @toggle-compare-view="compareView"
-        @changed-files="$emit('changed-files')"
-      />
-      <DropdownContent
-        header-text="Profiles"
-        :files="visible_profile_files"
-        :all-selected="all_profiles_selected"
-        :any-selected="any_profile_selected"
-        @remove-selected="removeSelectedProfiles"
-        @toggle-all="toggle_all_profiles"
-        @changed-files="$emit('changed-files')"
-      />
-    </v-expansion-panels>
-  </v-navigation-drawer>
->>>>>>> 6ed35cbe
 </template>
 
 <script lang="ts">
@@ -157,7 +121,7 @@
 import {EvaluationFile, ProfileFile} from '@/store/report_intake';
 import Component, {mixins} from 'vue-class-component';
 import {ServerModule} from '../../store/server';
-<<<<<<< HEAD
+import {EvaluationModule} from '@/store/evaluations';
 import ChecklistTargetDataModal from '@/components/global/ChecklistTargetDataModal.vue';
 import ChecklistTechnologyAreaModal from '@/components/global/ChecklistTechnologyAreaModal.vue';
 import {AppInfoModule} from '@/store/app_info';
@@ -165,9 +129,6 @@
 import DropdownFilters from './sidebaritems/DropdownFilters.vue';
 import SelectedFilterTable from './sidebaritems/SelectedFilterTable.vue';
 import {views} from '@/store/app_info';
-=======
-import {EvaluationModule} from '@/store/evaluations';
->>>>>>> 6ed35cbe
 
 @Component({
   components: {
@@ -180,7 +141,6 @@
   }
 })
 export default class Sidebar extends mixins(RouteMixin) {
-<<<<<<< HEAD
   /** Category list for in-file filtering dropdown */
   readonly inFileFilterProps = [
     'Keywords',
@@ -223,9 +183,6 @@
   get inChecklistView(): boolean {
     return AppInfoModule.currentView === views.Checklist;
   }
-=======
-  @Prop({type: Boolean}) value!: boolean;
->>>>>>> 6ed35cbe
 
   // open the appropriate v-expansion-panel based on current route
   get active_path() {
@@ -300,13 +257,12 @@
     return FilteredDataModule.all_profiles_selected;
   }
 
-<<<<<<< HEAD
+  get any_profile_selected(): boolean {
+    return FilteredDataModule.any_profile_selected;
+  }
+
   get checklist_selected(): Trinary {
     return FilteredDataModule.checklist_selected;
-=======
-  get any_profile_selected(): boolean {
-    return FilteredDataModule.any_profile_selected;
->>>>>>> 6ed35cbe
   }
 
   get compareViewActive(): boolean {
@@ -344,7 +300,7 @@
       // Remove any database files that may have been in the URL
       // by calling the router and causing it to write the appropriate
       // route to the URL bar
-      this.navigateWithNoErrors(`/${this.current_route}`);
+      this.navigateWithNoErrors(`/${this.currentRoute}`);
     });
   }
 
@@ -356,7 +312,7 @@
       // Remove any database files that may have been in the URL
       // by calling the router and causing it to write the appropriate
       // route to the URL bar
-      this.navigateWithNoErrors(`/${this.current_route}`);
+      this.navigateWithNoErrors(`/${this.currentRoute}`);
     });
   }
 }
