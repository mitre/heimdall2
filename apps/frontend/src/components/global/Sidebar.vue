<template>
  <v-navigation-drawer
    :value="value"
    :clipped="$vuetify.breakpoint.lgAndUp"
    app
    style="margin-top: 56px;"
    disable-resize-watcher
    fixed
    temporary
    width="375px"
    @input="$emit('input', $event)"
  >
    <v-list dense class="px-2" subheader>
      <v-subheader>Files</v-subheader>
      <FileItem v-for="(file, i) in visible_files" :key="i" :file="file" />
      <v-list-item title="Show all files' controls" @click="toggle_all">
        <v-list-item-avatar>
          <v-icon small>mdi-format-list-bulleted</v-icon>
        </v-list-item-avatar>

        <v-list-item-content>
          <v-list-item-title>
            <div v-if="all_toggled">Deselect all reports</div>
            <div v-else>Select all reports</div>
          </v-list-item-title>
        </v-list-item-content>
      </v-list-item>

      <v-subheader>Views</v-subheader>
      <v-list-item to="/results" title="View controls' results">
        <v-list-item-avatar>
          <v-icon small>mdi-television-guide</v-icon>
        </v-list-item-avatar>

        <v-list-item-content>
          <v-list-item-title>Results</v-list-item-title>
        </v-list-item-content>
      </v-list-item>
      <v-list-item to="/compare" title="Compare evaluations' controls">
        <v-list-item-avatar>
          <v-icon small>mdi-triangle-outline</v-icon>
        </v-list-item-avatar>

        <v-list-item-content>
          <v-list-item-title>Comparison</v-list-item-title>
        </v-list-item-content>
      </v-list-item>
    </v-list>

    <v-list dense class="px-2" subheader>
<<<<<<< HEAD
      <v-subheader>Info</v-subheader>
      <AboutModal>
        <template v-slot:clickable="{on}">
          <LinkItem key="about" text="About" icon="mdi-information" v-on="on" />
        </template>
      </AboutModal>
      <HelpModal>
        <template v-slot:clickable="{on}">
          <LinkItem key="help" text="Help" icon="mdi-help-circle" v-on="on" />
        </template>
      </HelpModal>
=======
      <v-subheader>Tools</v-subheader>
      <slot></slot>
>>>>>>> acb84187
    </v-list>
  </v-navigation-drawer>
</template>

<script lang="ts">
import Vue from 'vue';
import Component from 'vue-class-component';
import {EvaluationFile, ProfileFile} from '@/store/report_intake';
import {InspecDataModule} from '@/store/data_store';
import FileItem from '@/components/global/sidebaritems/SidebarFile.vue';
import LinkItem from '@/components/global/sidebaritems/IconLinkItem.vue';
import {FilteredDataModule} from '../../store/data_filters';

// We declare the props separately to make props types inferable.
const SidebarProps = Vue.extend({
  props: {
    value: Boolean // Whether or not this item should make itself visible
  }
});

@Component({
  components: {
    LinkItem,
    FileItem
  }
})
export default class Sidebar extends SidebarProps {
  //selects/deselects all files. Will select all unless all are already selected
  toggle_all(): void {
    if (this.all_toggled) {
      FilteredDataModule.set_toggled_files([]);
    } else {
      FilteredDataModule.set_toggled_files(
        InspecDataModule.allFiles.map(v => v.unique_id)
      );
    }
  }

  //checks if all files are selected
  get all_toggled(): boolean {
    return (
      InspecDataModule.allFiles.length ==
      FilteredDataModule.selected_file_ids.length
    );
  }

  /** Generates files for all */
  get visible_files(): Array<ProfileFile | EvaluationFile> {
    let files = InspecDataModule.allFiles;
    files = files.sort((a, b) => a.filename.localeCompare(b.filename));
    return files;
  }
}
</script>

<style scoped>
nav.v-navigation-drawer {
  /* Need !important as a max-height derived from the footer being always
     visible is applied directly to element by vuetify */
  max-height: 100vh !important;
  /* z-index hides behind footer and topbar */
  z-index: 1;
}
</style><|MERGE_RESOLUTION|>--- conflicted
+++ resolved
@@ -48,7 +48,6 @@
     </v-list>
 
     <v-list dense class="px-2" subheader>
-<<<<<<< HEAD
       <v-subheader>Info</v-subheader>
       <AboutModal>
         <template v-slot:clickable="{on}">
@@ -60,10 +59,6 @@
           <LinkItem key="help" text="Help" icon="mdi-help-circle" v-on="on" />
         </template>
       </HelpModal>
-=======
-      <v-subheader>Tools</v-subheader>
-      <slot></slot>
->>>>>>> acb84187
     </v-list>
   </v-navigation-drawer>
 </template>
