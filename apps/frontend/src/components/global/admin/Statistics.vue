--- conflicted
+++ resolved
@@ -27,22 +27,13 @@
 
 @Component({})
 export default class Statistics extends Vue {
-<<<<<<< HEAD
-    statistics: IStatistics = {
-      apiKeyCount: 0,
-      userCount: 0,
-      evaluationCount: 0,
-      evaluationTagCount: 0,
-      groupCount: 0
-    };
-=======
   statistics: IStatistics = {
+    apiKeyCount: 0,
     userCount: 0,
     evaluationCount: 0,
     evaluationTagCount: 0,
     groupCount: 0
   };
->>>>>>> 0f36ec0a
 
   loading = true;
 
