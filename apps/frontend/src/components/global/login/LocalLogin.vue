--- conflicted
+++ resolved
@@ -48,33 +48,21 @@
           </router-link>
         </div>
         <v-spacer />
-<<<<<<< HEAD
-
-        <v-row align="center"> <v-divider />OR<v-divider /> </v-row>
-        <div class="container d-flex flex-column">
-          <v-row justify="space-between">
-            <v-col cols="auto">
-              <v-btn
-                v-if="authStrategySupported('OIDC')"
-                id="oauth-oidc"
-                plain
-                @click="oauthLogin('oidc')"
-              >
-                <v-img :src="require('@/assets/openid_mark.png')" />
-                <div class="pl-2">Login with {{ OIDCName }}</div>
-              </v-btn></v-col
-            >
-            <v-col cols="auto">
-              <v-btn
-                v-show="authStrategySupported('google')"
-                id="oauth-google"
-                plain
-                @click="oauthLogin('google')"
-=======
         <div v-show="showAlternateAuth">
           <v-row align="center"> <v-divider />OR<v-divider /> </v-row>
           <div class="container d-flex flex-column">
             <v-row justify="space-between">
+              <v-col cols="auto">
+                <v-btn
+                  v-if="authStrategySupported('OIDC')"
+                  id="oauth-oidc"
+                  plain
+                  @click="oauthLogin('oidc')"
+                >
+                  <v-img :src="require('@/assets/openid_mark.png')" />
+                  <div class="pl-2">Login with {{ OIDCName }}</div>
+                </v-btn></v-col
+              >
               <v-col cols="auto">
                 <v-btn
                   v-show="authStrategySupported('google')"
@@ -85,7 +73,6 @@
                   <v-img :src="require('@/assets/google_mark.png')" />
                   <div class="pl-2">Login with Google</div>
                 </v-btn></v-col
->>>>>>> ac18ede4
               >
               <v-col cols="auto">
                 <v-btn
