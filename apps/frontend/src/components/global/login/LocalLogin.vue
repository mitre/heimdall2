<template>
  <v-card class="elevation-12 rounded-t-0">
    <v-card-text>
      <v-form id="login_form" ref="form" name="login_form">
        <v-text-field
          id="email_field"
          v-model="email"
          :error-messages="emailErrors($v.email)"
          name="email"
          label="Email"
          prepend-icon="mdi-account"
          type="text"
          required
          @keyup.enter="$refs.password.focus"
          @blur="$v.email.$touch()"
        />
        <v-text-field
          id="password_field"
          ref="password"
          v-model="password"
          :error-messages="requiredFieldError($v.password, 'Password')"
          type="password"
          name="password"
          label="Password"
          prepend-icon="mdi-lock"
          @keyup.enter="login"
          @blur="$v.password.$touch()"
        />
        <v-container fluid class="mb-0">
          <v-btn
            id="login_button"
            depressed
            large
            color="primary"
            :disabled="$v.$invalid"
            @click="login"
          >
            Login
          </v-btn>
        </v-container>
      </v-form>
    </v-card-text>
    <v-card-actions>
      <v-container fluid>
        <div class="d-flex align-end flex-column mb-2">
          <router-link to="/signup">
            <v-btn id="sign_up_button" depressed small> Sign Up </v-btn>
          </router-link>
        </div>
        <v-spacer />
        <div v-show="showAlternateAuth">
          <v-row align="center"> <v-divider />OR<v-divider /> </v-row>
<<<<<<< HEAD
          <div class="d-flex justify-content-center flex-wrap">
            <v-btn
              v-show="authStrategySupported('google')"
              id="oauth-google"
              class="mt-5 flex-fill"
              plain
              @click="oauthLogin('google')"
            >
              <v-img
                max-width="32"
                max-height="32"
                :src="require('@/assets/google_mark.png')"
              />
              <div class="pl-2">Login with Google</div>
            </v-btn>
            <v-btn
              v-show="authStrategySupported('github')"
              id="oauth-github"
              class="mt-5 flex-fill"
              plain
              @click="oauthLogin('github')"
            >
              <v-img
                max-width="32"
                max-height="32"
                :src="require('@/assets/github_mark.png')"
              />
              <div class="pl-2">Login with GitHub</div> </v-btn
            ><v-btn
              v-show="authStrategySupported('gitlab')"
              id="oauth-gitlab"
              class="mt-5 flex-fill"
              plain
              @click="oauthLogin('gitlab')"
            >
              <v-img
                max-width="32"
                max-height="32"
                :src="require('@/assets/gitlab_mark.png')"
              />
              <div class="pl-2">Login with GitLab</div>
            </v-btn>
            <v-btn
              v-show="authStrategySupported('okta')"
              id="oauth-okta"
              class="mt-5 flex-fill"
              plain
              @click="oauthLogin('okta')"
            >
              <v-img
                max-width="32"
                max-height="32"
                :src="require('@/assets/okta_mark.png')"
              />
              <div class="pl-2">Login with Okta</div>
            </v-btn>
=======
          <div class="container d-flex flex-column">
            <v-row justify="space-between">
              <v-col cols="auto">
                <v-btn
                  v-if="authStrategySupported('oidc')"
                  id="oauth-oidc"
                  plain
                  @click="oauthLogin('oidc')"
                >
                  <v-img :src="require('@/assets/openid_mark.png')" />
                  <div class="pl-2">Login with {{ oidcName }}</div>
                </v-btn></v-col
              >
              <v-col cols="auto">
                <v-btn
                  v-show="authStrategySupported('google')"
                  id="oauth-google"
                  plain
                  @click="oauthLogin('google')"
                >
                  <v-img :src="require('@/assets/google_mark.png')" />
                  <div class="pl-2">Login with Google</div>
                </v-btn></v-col
              >
              <v-col cols="auto">
                <v-btn
                  v-show="authStrategySupported('github')"
                  id="oauth-github"
                  plain
                  @click="oauthLogin('github')"
                >
                  <v-img :src="require('@/assets/github_mark.png')" />
                  <div class="pl-2">Login with GitHub</div>
                </v-btn></v-col
              >
              <v-col cols="auto"
                ><v-btn
                  v-show="authStrategySupported('gitlab')"
                  id="oauth-gitlab"
                  plain
                  @click="oauthLogin('gitlab')"
                >
                  <v-img
                    height="42"
                    :src="require('@/assets/gitlab_mark.png')"
                  />
                  <div class="pl-2">Login with GitLab</div>
                </v-btn></v-col
              >
              <v-col cols="auto"
                ><v-btn
                  v-show="authStrategySupported('okta')"
                  id="oauth-okta"
                  plain
                  @click="oauthLogin('okta')"
                >
                  <v-img height="32" :src="require('@/assets/okta_mark.png')" />
                  <div class="pl-2">Login with Okta</div>
                </v-btn></v-col
              >
            </v-row>
>>>>>>> bf35ec42
          </div>
        </div>
      </v-container>
    </v-card-actions>
  </v-card>
</template>
<script lang="ts">
import Vue from 'vue';
import Component from 'vue-class-component';
import {ServerModule} from '@/store/server';
import {required, email} from 'vuelidate/lib/validators';
import UserValidatorMixin from '@/mixins/UserValidatorMixin';
import {SnackbarModule} from '@/store/snackbar';

interface LoginHash {
  email: string;
  password: string;
}
@Component({
    mixins: [UserValidatorMixin],
    validations: {
    email: {
      required,
      email
    },
    password: {
      required
    }
  }
})
export default class LocalLogin extends Vue {
    email: string = '';
    password: string = '';

  login() {
    const creds: LoginHash = {
      email: this.email,
      password: this.password
    };
    ServerModule.Login(creds)
      .then(() => {
        this.$router.push('/');
        SnackbarModule.notify('You have successfully signed in.');
      })
      .catch((error) => {
        SnackbarModule.notify(error.response.data.message);
      });
  }

  get showAlternateAuth() {
    return ServerModule.enabledOAuth.length !== 0;
  }

  authStrategySupported(strategy: string) {
    return ServerModule.enabledOAuth.includes(strategy)
  }
  oauthLogin(site: string){
    window.location.href = `/authn/${site}`;
  }

  get oidcName() {
    return ServerModule.oidcName;
  }
}
</script><|MERGE_RESOLUTION|>--- conflicted
+++ resolved
@@ -50,8 +50,21 @@
         <v-spacer />
         <div v-show="showAlternateAuth">
           <v-row align="center"> <v-divider />OR<v-divider /> </v-row>
-<<<<<<< HEAD
           <div class="d-flex justify-content-center flex-wrap">
+            <v-btn
+              v-if="authStrategySupported('oidc')"
+              id="oauth-oidc"
+              class="mt-5 flex-fill"
+              plain
+              @click="oauthLogin('oidc')"
+            >
+              <v-img
+                max-width="32"
+                max-height="32"
+                :src="require('@/assets/openid_mark.png')"
+              />
+              <div class="pl-2">Login with {{ oidcName }}</div>
+            </v-btn>
             <v-btn
               v-show="authStrategySupported('google')"
               id="oauth-google"
@@ -107,69 +120,6 @@
               />
               <div class="pl-2">Login with Okta</div>
             </v-btn>
-=======
-          <div class="container d-flex flex-column">
-            <v-row justify="space-between">
-              <v-col cols="auto">
-                <v-btn
-                  v-if="authStrategySupported('oidc')"
-                  id="oauth-oidc"
-                  plain
-                  @click="oauthLogin('oidc')"
-                >
-                  <v-img :src="require('@/assets/openid_mark.png')" />
-                  <div class="pl-2">Login with {{ oidcName }}</div>
-                </v-btn></v-col
-              >
-              <v-col cols="auto">
-                <v-btn
-                  v-show="authStrategySupported('google')"
-                  id="oauth-google"
-                  plain
-                  @click="oauthLogin('google')"
-                >
-                  <v-img :src="require('@/assets/google_mark.png')" />
-                  <div class="pl-2">Login with Google</div>
-                </v-btn></v-col
-              >
-              <v-col cols="auto">
-                <v-btn
-                  v-show="authStrategySupported('github')"
-                  id="oauth-github"
-                  plain
-                  @click="oauthLogin('github')"
-                >
-                  <v-img :src="require('@/assets/github_mark.png')" />
-                  <div class="pl-2">Login with GitHub</div>
-                </v-btn></v-col
-              >
-              <v-col cols="auto"
-                ><v-btn
-                  v-show="authStrategySupported('gitlab')"
-                  id="oauth-gitlab"
-                  plain
-                  @click="oauthLogin('gitlab')"
-                >
-                  <v-img
-                    height="42"
-                    :src="require('@/assets/gitlab_mark.png')"
-                  />
-                  <div class="pl-2">Login with GitLab</div>
-                </v-btn></v-col
-              >
-              <v-col cols="auto"
-                ><v-btn
-                  v-show="authStrategySupported('okta')"
-                  id="oauth-okta"
-                  plain
-                  @click="oauthLogin('okta')"
-                >
-                  <v-img height="32" :src="require('@/assets/okta_mark.png')" />
-                  <div class="pl-2">Login with Okta</div>
-                </v-btn></v-col
-              >
-            </v-row>
->>>>>>> bf35ec42
           </div>
         </div>
       </v-container>
