--- conflicted
+++ resolved
@@ -210,37 +210,21 @@
 
       ServerModule.Register(creds)
         .then(() => {
-<<<<<<< HEAD
           if(this.adminRegisterMode) {
             SnackbarModule.notify(
               'You have successfully registered a new user'
             );
             this.$emit('close-modal')
             this.$emit('update-user-table')
-=======
-          if (this.adminRegisterMode) {
-            SnackbarModule.notify(
-              'You have successfully registered a new user'
-            );
-            this.$emit('close-modal');
-            this.$emit('update-user-table');
->>>>>>> 1ed9a60c
           } else {
             this.$router.push('/login');
             SnackbarModule.notify(
               'You have successfully registered, please sign in'
             );
           }
-<<<<<<< HEAD
       }).finally(() => {
           this.buttonLoading = false;
       })
-=======
-        })
-        .finally(() => {
-          this.buttonLoading = false;
-        });
->>>>>>> 1ed9a60c
     }
   }
 
