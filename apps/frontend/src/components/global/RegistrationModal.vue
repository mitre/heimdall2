<template>
  <Modal
    :visible="visible"
    :max-width="'600px'"
    :persistent="true"
    @close-modal="$emit('close-modal')"
    @update-user-table="$emit('update-user-table')"
  >
    <v-card class="elevation-12">
      <v-toolbar color="primary" dark flat>
        <v-toolbar-title id="registration_form_title">
          Register to Heimdall Server
        </v-toolbar-title>
        <v-spacer />
      </v-toolbar>
      <v-card-text>
        <v-form ref="form" name="signup_form" @submit.prevent="register">
          <v-row>
            <v-col>
              <v-text-field
                id="firstName_field"
                v-model="firstName"
                :error-messages="requiredFieldError($v.firstName, 'First Name')"
                name="firstName"
                label="First Name"
                prepend-icon="mdi-account"
                type="text"
                tabindex="1"
                @blur="$v.firstName.$touch()"
              />
            </v-col>
            <v-col>
              <v-text-field
                id="lastName_field"
                v-model="lastName"
                :error-messages="requiredFieldError($v.lastName, 'Last Name')"
                name="lastName"
                label="Last Name"
                type="text"
                tabindex="2"
                @blur="$v.lastName.$touch()"
              />
            </v-col>
          </v-row>
          <v-text-field
            id="email_field"
            v-model="email"
            :error-messages="emailErrors($v.email)"
            name="email"
            label="Email"
            prepend-icon="mdi-at"
            type="text"
            tabindex="3"
            @blur="$v.email.$touch()"
          />
          <br />
          <v-text-field
            id="password"
            v-model="password"
            prepend-icon="mdi-lock"
            name="password"
            label="Password"
            :type="showPassword ? 'text' : 'password'"
            tabindex="4"
            @blur="$v.password.$touch()"
          >
            <template #append>
              <v-icon @click="showPassword = !showPassword">{{
                showPassword ? 'mdi-eye' : 'mdi-eye-off'
              }}</v-icon>
            </template>
          </v-text-field>
          <v-row
            v-for="(validator, i) in validatorList"
            :key="i"
            :class="
              validator.check(password)
                ? 'd-flex success--text'
                : 'd-flex error--text'
            "
          >
            <v-icon
              class="pl-9"
              :color="validator.check(password) ? 'success' : 'error'"
              small
              >{{
                validator.check(password) ? 'mdi-check' : 'mdi-close'
              }}</v-icon
            >
            <small class="pl-1" color="red">{{ validator.name }}</small>
          </v-row>
          <br />
          <v-text-field
            id="passwordConfirmation"
            v-model="passwordConfirmation"
            name="passwordConfirmation"
            :error-messages="
              requiredFieldError(
                $v.passwordConfirmation,
                'Password Confirmation'
              )
            "
            label="Confirm Password"
            prepend-icon="mdi-lock-alert"
            type="password"
            @blur="$v.passwordConfirmation.$touch()"
          />
          <br />
          <v-btn
            id="register"
            depressed
            large
            :disabled="registrationDisabled"
            color="primary"
            type="submit"
            :loading="buttonLoading"
          >
            Register
          </v-btn>
        </v-form>
      </v-card-text>
      <v-card-actions v-if="!adminRegisterMode">
        <v-spacer />

        <div class="my-2">
          <router-link to="/login">
            <v-btn id="login_button" depressed small>Login</v-btn>
          </router-link>
        </div>
      </v-card-actions>
    </v-card>
  </Modal>
</template>

<script lang="ts">
import Modal from '@/components/global/Modal.vue';
import UserValidatorMixin from '@/mixins/UserValidatorMixin';
import {ServerModule} from '@/store/server';
import {SnackbarModule} from '@/store/snackbar';
import {
  validatePasswordBoolean,
  validators
} from '@heimdall/password-complexity';
import Vue from 'vue';
import Component from 'vue-class-component';
import {Prop} from 'vue-property-decorator';
import {email, required, sameAs} from 'vuelidate/lib/validators';

export interface SignupHash {
  firstName: string;
  lastName: string;
  email: string;
  password: string;
  passwordConfirmation: string;
  role: string;
  creationMethod: string;
}

@Component({
  mixins: [UserValidatorMixin],
  components: {Modal},
  validations: {
    firstName: {
      required
    },
    lastName: {
      required
    },
    email: {
      required,
      email
    },
    password: {
      required
    },
    passwordConfirmation: {
      required,
      sameAsPassword: sameAs('password')
    }
  }
})
export default class RegistrationModal extends Vue {
  firstName = '';
  lastName = '';
  email = '';
  password = '';
  passwordConfirmation = '';
  showPassword = false;
  validatorList = validators;
  buttonLoading = false;

  @Prop({type: Boolean, default: false}) readonly adminRegisterMode!: boolean;
  @Prop({default: false}) readonly visible!: boolean;

  login() {
    this.$router.push('/login');
  }

  async register(): Promise<void> {
    this.buttonLoading = true;
    // checking if the input is valid
    if ((this.$refs.form as HTMLFormElement).validate()) {
      const creds: SignupHash = {
        firstName: this.firstName,
        lastName: this.lastName,
        email: this.email,
        password: this.password,
        passwordConfirmation: this.passwordConfirmation,
        role: 'user',
        creationMethod: 'local'
      };

<<<<<<< HEAD
      ServerModule.Register(creds)
        .then(() => {
          if (this.adminRegisterMode) {
            SnackbarModule.notify(
              'You have successfully registered a new user'
            );
            ServerModule.FetchAllUsers();
            this.$emit('close-modal');
            this.$emit('update-user-table');
          } else {
            this.$router.push('/login');
            SnackbarModule.notify(
              'You have successfully registered, please sign in'
            );
          }
        })
        .finally(() => {
          this.buttonLoading = false;
        });
=======
      await ServerModule.Register(creds);

      if (this.adminRegisterMode) {
        SnackbarModule.notify('You have successfully registered a new user');
        await ServerModule.FetchAllUsers();
        this.$emit('close-modal');
        this.$emit('update-user-table');
      } else {
        this.$router.push('/login');
        SnackbarModule.notify(
          'You have successfully registered, please sign in'
        );
      }
      this.buttonLoading = false;
>>>>>>> 07fb3115
    }
  }

  get registrationDisabled(): boolean {
    return this.$v.$invalid || !validatePasswordBoolean(this.password);
  }

  get passwordConfirmationErrors() {
    const errors: string[] = [];
    if (!this.$v.passwordConfirmation.$dirty) {
      return errors;
    }
    if (!this.$v.passwordConfirmation.sameAsPassword) {
      errors.push('Password and password confirmation must match.');
    }
    return errors;
  }
}
</script><|MERGE_RESOLUTION|>--- conflicted
+++ resolved
@@ -210,27 +210,6 @@
         creationMethod: 'local'
       };
 
-<<<<<<< HEAD
-      ServerModule.Register(creds)
-        .then(() => {
-          if (this.adminRegisterMode) {
-            SnackbarModule.notify(
-              'You have successfully registered a new user'
-            );
-            ServerModule.FetchAllUsers();
-            this.$emit('close-modal');
-            this.$emit('update-user-table');
-          } else {
-            this.$router.push('/login');
-            SnackbarModule.notify(
-              'You have successfully registered, please sign in'
-            );
-          }
-        })
-        .finally(() => {
-          this.buttonLoading = false;
-        });
-=======
       await ServerModule.Register(creds);
 
       if (this.adminRegisterMode) {
@@ -245,7 +224,6 @@
         );
       }
       this.buttonLoading = false;
->>>>>>> 07fb3115
     }
   }
 
