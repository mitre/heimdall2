--- conflicted
+++ resolved
@@ -28,10 +28,7 @@
 import {SnackbarModule} from '@/store/snackbar';
 import {EvaluationModule} from '@/store/evaluations'
 import RefreshButton from '@/components/generic/RefreshButton.vue'
-<<<<<<< HEAD
 import Vue from 'vue';
-=======
->>>>>>> b58bdcd5
 
 import axios from 'axios';
 
