<template>
  <span>
    <div
      class="d-flex flex-row-reverse"
      style="cursor: pointer"
      @click="logout"
    >
      <v-btn icon @click="updateSearch">
        <v-icon>mdi-refresh</v-icon>
      </v-btn>
      <span class="pt-2 pr-4">Sign Out</span>
      <v-icon color="red" class="pr-2">mdi-logout</v-icon>
    </div>

    <div class="d-flex flex-column">
      <v-data-table
        v-model="selectedExecutions"
        :headers="headers"
        item-key="guid"
        :items="executions"
        :loading="loading"
        show-select
      >
        <template #[`item.actions`]="{item}">
          <v-icon @click="load_event(item)"> mdi-plus-circle </v-icon>
        </template>
        <template #no-data>
          No data. Try relaxing your search conditions, or expanding the date
          range.
        </template>
      </v-data-table>
      <v-btn block class="card-outter" @click="loadResults">
        Load Selected
        <v-icon class="pl-2"> mdi-file-download</v-icon>
      </v-btn>
    </div>
  </span>
</template>

<script lang="ts">
import {InspecIntakeModule} from '@/store/report_intake';
import {SnackbarModule} from '@/store/snackbar';
import {FileMetaData, SplunkConfig} from '@mitre/hdf-converters';
import {SplunkReport} from '@mitre/hdf-converters/src/converters-from-hdf/splunk/splunk-report-types';
import {SplunkMapper} from '@mitre/hdf-converters/src/splunk-mapper';
import _ from 'lodash';
import Vue from 'vue';
import Component from 'vue-class-component';
import {Prop, Watch} from 'vue-property-decorator';

@Component({})
export default class FileList extends Vue {
  @Prop({type: Object, required: true}) readonly splunkConfig!: SplunkConfig;

  splunkConverter?: SplunkMapper;

  executions: Omit<FileMetaData, 'profile_sha256'>[] = [];
  selectedExecutions: Omit<FileMetaData, 'profile_sha256'>[] = [];

  search = '';
  awaitingSearch = false;
  initalSearchDone = false;
  loading = false;

  /** Table info */
  headers = [
    {
      text: 'Filename',
      value: 'filename',
      filterable: true,
      align: 'start'
    },
    {
      text: 'Time',
      value: 'parse_time'
    }
  ];

  @Watch('search')
  async onUpdateSearch() {
    // On first load we update the search field which triggers this function, instead of waiting this time we can just search right away
    if (!this.initalSearchDone) {
      this.initalSearchDone = true;
      this.updateSearch();
    } else if (!this.awaitingSearch) {
      setTimeout(() => {
        this.updateSearch();
        this.awaitingSearch = false;
      }, 1000); // Wait for user input for 1 second before executing our query
      this.awaitingSearch = true;
    }
  }

  async updateSearch() {
    this.loading = true;
    this.splunkConverter = new SplunkMapper(this.splunkConfig, true);
    const results = await this.splunkConverter.queryData(this.search);
    this.executions = [];
    results.forEach((result: SplunkReport) => {
      // Only get header objects
      if (_.get(result, 'meta.subtype').toLowerCase() === 'header') {
        this.executions.push(result.meta);
      }
    });
    this.loading = false;
  }

  async mounted() {
    this.search = `search index="${this.splunkConfig.index}" meta.subtype="header"`;
  }

  async loadResults() {
    this.loading = true;
    const files = this.selectedExecutions.map(
      async (execution: Partial<FileMetaData>) => {
        const hdf = await this.splunkConverter
          ?.toHdf(execution.guid || '')
          .catch((error) => {
            SnackbarModule.failure(error);
            this.loading = false;
            throw error;
          });
        if (hdf) {
          return InspecIntakeModule.loadText({
            text: JSON.stringify(hdf),
<<<<<<< HEAD
            filename: _.get(hdf, 'meta.filename', '')
=======
            filename: _.get(hdf, 'meta.filename') as unknown as string
>>>>>>> 0d791b01
          }).catch((err) => {
            SnackbarModule.failure(String(err));
          });
        } else {
          SnackbarModule.failure('Attempted to load an undefined execution');
          throw new Error('Attempted to load an undefined execution');
        }
      }
    );
    await Promise.all(files);
    this.loading = false;
    this.$emit('got-files', files);
  }

  logout() {
    this.$emit('signOut');
  }
}
</script><|MERGE_RESOLUTION|>--- conflicted
+++ resolved
@@ -123,11 +123,7 @@
         if (hdf) {
           return InspecIntakeModule.loadText({
             text: JSON.stringify(hdf),
-<<<<<<< HEAD
-            filename: _.get(hdf, 'meta.filename', '')
-=======
             filename: _.get(hdf, 'meta.filename') as unknown as string
->>>>>>> 0d791b01
           }).catch((err) => {
             SnackbarModule.failure(String(err));
           });
