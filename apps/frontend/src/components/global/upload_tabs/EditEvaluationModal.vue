<template>
  <Modal :visible="visible" max-width="1000px">
    <v-card>
      <v-card-title>
        <span class="headline">Edit "{{ activeEvaluation.filename }}"</span>
      </v-card-title>

      <v-card-text>
        <v-container>
          <v-row>
<<<<<<< HEAD
            <v-text-field
              v-model="activeEvaluation.filename"
              label="File name"
            />
          </v-row>

          <v-row>
            <v-autocomplete
              label="Groups"
              multiple
              deletable-chips
              :items="myGroups"
              :search-input.sync="groupSearch"
            >
              <template #no-data>
                <v-list-item>
                  <v-list-item-content>
                    <v-list-item-title>
                      No results matching "<strong>{{ groupSearch }}</strong
                      >". Press <kbd>Create New Group</kbd> to create one.
                    </v-list-item-title>
                  </v-list-item-content>
                </v-list-item>
              </template>
            </v-autocomplete>
            <GroupModal id="groupModal" :create="true">
              <template #clickable="{on, attrs}"
                ><v-btn
                  color="primary"
                  class="mt-3 ml-2"
                  v-bind="attrs"
                  v-on="on"
                >
                  Create New Group
                </v-btn>
              </template>
            </GroupModal>
=======
            <v-col cols="12" sm="7">
              <v-text-field
                v-model="activeEvaluation.filename"
                label="File name"
              />
            </v-col>
            <v-col cols="12" sm="5">
              <v-select
                v-model="activeEvaluation.public"
                :items="visibilityOptions"
                label="Visibility"
              />
            </v-col>
          </v-row>

          <v-row>
            <v-col cols="12" sm="7" md="9">
              <v-autocomplete
                label="Groups"
                multiple
                deletable-chips
                :items="myGroups"
                :search-input.sync="groupSearch"
              >
                <template #no-data>
                  <v-list-item>
                    <v-list-item-content>
                      <v-list-item-title>
                        No results matching "<strong>{{ groupSearch }}</strong
                        >". Press <kbd>Create New Group</kbd> to create one.
                      </v-list-item-title>
                    </v-list-item-content>
                  </v-list-item>
                </template>
              </v-autocomplete>
            </v-col>
            <v-col cols="12" sm="5" md="3">
              <GroupModal id="groupModal" :create="true">
                <template #clickable="{on, attrs}"
                  ><v-btn
                    block
                    color="primary"
                    class="mt-3"
                    v-bind="attrs"
                    v-on="on"
                  >
                    Create New Group
                  </v-btn>
                </template>
              </GroupModal>
            </v-col>
>>>>>>> 462b18ae
          </v-row>
        </v-container>
      </v-card-text>

      <v-card-actions>
        <v-spacer />
        <v-btn text color="primary" @click.native="$emit('closeEditModal')">
          Cancel
        </v-btn>
        <v-btn text color="primary" @click="updateEvaluation()">Save</v-btn>
      </v-card-actions>
    </v-card>
  </Modal>
</template>

<script lang="ts">
import Vue from 'vue';
import Component from 'vue-class-component';
import Modal from '@/components/global/Modal.vue'
import {Prop} from 'vue-property-decorator';
import {EvaluationModule} from '@/store/evaluations';
import {IEvaluation} from '@heimdall/interfaces';
import {GroupsModule} from '@/store/groups';
import GroupModal from '@/components/global/groups/GroupModal.vue';

interface IVuetifyItems {
<<<<<<< HEAD
  text: string | number | object,
  value: string | number | object,
=======
  text: string | number,
  value: string | number | boolean,
>>>>>>> 462b18ae
  disabled?: boolean,
}

@Component({
  components: {
    Modal,
    GroupModal
  }
})
export default class EditEvaluationModal extends Vue {
  @Prop({default: false}) visible!: boolean;
  @Prop({type: Object, required: true}) readonly active!: IEvaluation;

  activeEvaluation: IEvaluation = {...this.active};
<<<<<<< HEAD
  groupSearch: string = '';
=======
  groupSearch = '';

  visibilityOptions: IVuetifyItems[] = [{
    text: "Public",
    value: true
  },
  {
    text: "Private",
    value: false
  }
  ]
>>>>>>> 462b18ae

  get myGroups(): IVuetifyItems[] {
    return GroupsModule.myGroups.map((group) => {
      return {
        text: group.name,
        value: group.id
      }
    })
  }

  async updateEvaluation(): Promise<void> {
    await EvaluationModule.updateEvaluation(this.activeEvaluation);
    this.$emit('closeEditModal')
    this.$emit('updateEvaluations')
  }
}
</script><|MERGE_RESOLUTION|>--- conflicted
+++ resolved
@@ -8,45 +8,6 @@
       <v-card-text>
         <v-container>
           <v-row>
-<<<<<<< HEAD
-            <v-text-field
-              v-model="activeEvaluation.filename"
-              label="File name"
-            />
-          </v-row>
-
-          <v-row>
-            <v-autocomplete
-              label="Groups"
-              multiple
-              deletable-chips
-              :items="myGroups"
-              :search-input.sync="groupSearch"
-            >
-              <template #no-data>
-                <v-list-item>
-                  <v-list-item-content>
-                    <v-list-item-title>
-                      No results matching "<strong>{{ groupSearch }}</strong
-                      >". Press <kbd>Create New Group</kbd> to create one.
-                    </v-list-item-title>
-                  </v-list-item-content>
-                </v-list-item>
-              </template>
-            </v-autocomplete>
-            <GroupModal id="groupModal" :create="true">
-              <template #clickable="{on, attrs}"
-                ><v-btn
-                  color="primary"
-                  class="mt-3 ml-2"
-                  v-bind="attrs"
-                  v-on="on"
-                >
-                  Create New Group
-                </v-btn>
-              </template>
-            </GroupModal>
-=======
             <v-col cols="12" sm="7">
               <v-text-field
                 v-model="activeEvaluation.filename"
@@ -98,7 +59,6 @@
                 </template>
               </GroupModal>
             </v-col>
->>>>>>> 462b18ae
           </v-row>
         </v-container>
       </v-card-text>
@@ -125,13 +85,8 @@
 import GroupModal from '@/components/global/groups/GroupModal.vue';
 
 interface IVuetifyItems {
-<<<<<<< HEAD
-  text: string | number | object,
-  value: string | number | object,
-=======
   text: string | number,
   value: string | number | boolean,
->>>>>>> 462b18ae
   disabled?: boolean,
 }
 
@@ -146,9 +101,6 @@
   @Prop({type: Object, required: true}) readonly active!: IEvaluation;
 
   activeEvaluation: IEvaluation = {...this.active};
-<<<<<<< HEAD
-  groupSearch: string = '';
-=======
   groupSearch = '';
 
   visibilityOptions: IVuetifyItems[] = [{
@@ -160,7 +112,6 @@
     value: false
   }
   ]
->>>>>>> 462b18ae
 
   get myGroups(): IVuetifyItems[] {
     return GroupsModule.myGroups.map((group) => {
