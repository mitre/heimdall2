<template>
  <div>
    <div class="ma-0 pa-0">
      <v-row class="mb-6" no-gutters justify="start">
        <v-col cols="3" sm="2" md="3">
          <v-text-field
            v-model="searchItems"
            class="px-3 pb-1"
            prepend-inner-icon="mdi-magnify"
            hint="Filter on file name (partial or multiple values)"
            placeholder="file name"
            clearable
            hide-details="auto"
            @change="allFieldsCleared()"
            @click:clear="clearSearchItemsClicked()"
          />
        </v-col>
        <v-col cols="3" sm="2" md="3">
          <v-text-field
            v-model="searchGroups"
            class="px-3 pb-1"
            prepend-inner-icon="mdi-magnify"
            hint="Filter on group name (partial or multiple values)"
            placeholder="group name"
            clearable
            hide-details="auto"
            @change="allFieldsCleared()"
            @click:clear="clearSearchGroupsClicked()"
          />
        </v-col>
        <v-col cols="2" sm="2" md="3">
          <v-text-field
            v-model="searchTags"
            class="px-3 pb-1"
            prepend-inner-icon="mdi-magnify"
            hint="Filter on tag name (partial or multiple values)"
            placeholder="tag name"
            clearable
            hide-details="auto"
            @change="allFieldsCleared()"
            @click:clear="clearSearchTagsClicked()"
          />
        </v-col>
        <v-col cols="2" sm="1" md="2">
          <v-radio-group v-model="logicOperator" row>
            <v-radio value="AND">
              <template #label>
                <div><strong class="page-of-pages-div">AND</strong></div>
              </template>
            </v-radio>
            <v-radio value="OR">
              <template #label>
                <div><strong class="page-of-pages-div">OR</strong></div>
              </template>
            </v-radio>
          </v-radio-group>
        </v-col>
        <v-col cols="1" sm="1" md="1" class="ml-n3 pt-4">
          <v-btn depressed color="primary" @click="executeSearch()">
            Search
          </v-btn>
        </v-col>
      </v-row>
      <ActionDialog
        v-model="deleteItemDialog"
        type="file"
        @cancel="deleteItemDialog = false"
        @confirm="deleteItemConfirm"
      />
      <div class="d-flex flex-column">
        <v-data-table
          v-model="selectedFiles"
          data-cy="loadDatabaseFileList"
          class="pb-8 table"
          dense
          fixed-header
          mobile-breakpoint="0"
          show-select
          disable-pagination
          :headers="headers"
          :page.sync="page"
          :options.sync="pagination"
          :items="evaluationsLoaded"
          :server-items-length="evaluationsCount"
          :loading="loading"
          :item-key="fileKey"
          :items-per-page="totalItemsPerPage"
          :height="tableHight"
          :header-props="headerprops"
          :sort-by.sync="pagination.sortBy"
          :sort-desc="pagination.sortDesc"
          must-sort
          :footer-props="{
            showFirstLastPage: true,
            firstIcon: 'mdi-page-first',
            lastIcon: 'mdi-page-last',
            prevIcon: 'mdi-chevron-left-circle-outline',
            nextIcon: 'mdi-chevron-right-circle-outline',
            itemsPerPageOptions: [10, 50, 250, 500, 1000],
            itemsPerPageText: 'Rows per page:'
          }"
          @update:sort-by="updateSortBy"
          @update:page="updateDisplayPage"
          @update:items-per-page="updateItemsPerPage"
        >
          <!-- Customize the sort icon (header slot) -->
          <template #[`header.filename`]="{header}">
            {{ header.text.toUpperCase() }}
            <v-icon
              v-if="header.sortable"
              class="v-data-table-header__icon page-of-pages-div"
              medium
            >
              mdi-sort
            </v-icon>
          </template>
          <template #[`header.groups`]="{header}">
            {{ header.text.toUpperCase() }}
            <v-icon
              v-if="header.sortable"
              class="v-data-table-header__icon page-of-pages-div"
              medium
            >
              mdi-sort
            </v-icon>
          </template>
          <template #[`header.evaluationTags`]="{header}">
            {{ header.text.toUpperCase() }}
            <v-icon
              v-if="header.sortable"
              class="v-data-table-header__icon page-of-pages-div"
              medium
            >
              mdi-sort
            </v-icon>
          </template>
          <template #[`header.createdAt`]="{header}">
            {{ header.text.toUpperCase() }}
            <v-icon
              v-if="header.sortable"
              class="v-data-table-header__icon page-of-pages-div"
              medium
            >
              mdi-sort
            </v-icon>
          </template>
          <template #[`header.actions`]="{header}">
            {{ header.text.toUpperCase() }}
            <v-icon
              v-if="header.sortable"
              class="v-data-table-header__icon page-of-pages-div"
              medium
            >
              mdi-sort
            </v-icon>
          </template>

          <!-- Customize pagination (footer slot)-->
          <template #footer="{props}">
            <div class="pr-10 text-right page-of-pages-div">
              <b>
                Page {{ page.toLocaleString() }} of
                {{
                  props.pagination.pageCount == 0
                    ? 1
                    : props.pagination.pageCount.toLocaleString()
                }}
              </b>
            </div>
          </template>

          <template #[`footer.page-text`]="items">
            {{ items.pageStart.toLocaleString() }} -
            {{ items.pageStop.toLocaleString() }} of
            {{ items.itemsLength.toLocaleString() }}
          </template>

          <!-- Format the No Data Message -->
          <template slot="no-data">
            <div class="title font-weight-light page-of-pages-div">
              <b>No data found - try changing the search filter(s)</b>
            </div>
          </template>

          <!-- Format how to render the fields - render action events -->
          <template #[`item.filename`]="{item}">
            <span class="cursor-pointer" @click="emit_selected([item])">
              {{ item.filename }}
            </span>
          </template>
          <template #[`item.groups`]="{item}">
            <GroupRow v-if="item.id" :evaluation="item" />
          </template>
          <template #[`item.evaluationTags`]="{item}">
            <TagRow
              v-if="item.id"
              :evaluation="item"
              :on-loading-panel="true"
            />
          </template>
          <template #[`item.createdAt`]="{item}">
            <span>{{ new Date(item.createdAt).toLocaleString() }}</span>
          </template>
          <template #[`item.actions`]="{item}">
            <v-row class="d-flex flex-row-reverse">
              <EditEvaluationModal
                v-if="editEvaluationDialog"
                id="editEvaluationModal"
                :active="activeItem"
                :visible="editEvaluationDialog && activeItem.id === item.id"
                @close="editEvaluationDialog = false"
              />
              <CopyButton
                :text="createShareLink(item)"
                icon="mdi-share-variant"
                tooltip="Copy evaluation link (URL) to the clipboard"
              />
              <div v-if="item.editable">
                <v-icon
                  data-cy="edit"
                  small
                  title="Edit record (name, visibility, groups)"
                  class="mr-2"
                  @click="editItem(item)"
                >
                  mdi-pencil
                </v-icon>
                <v-icon
                  data-cy="delete"
                  class="mr-2"
                  small
                  title="Delete record from the database"
                  @click="deleteItem(item)"
                  >mdi-delete</v-icon
                >
              </div>
            </v-row>
          </template>
        </v-data-table>

        <!-- Load selected scan -->
        <v-tooltip top>
          <template #activator="{on, attrs}">
            <v-btn
              v-bind="attrs"
              block
              class="card-outter"
              :disabled="loading"
              v-on="on"
              @click="emit_selected(selectedFiles)"
            >
              Load Selected
              <v-icon class="pl-2"> mdi-file-download</v-icon>
            </v-btn>
          </template>
          <span>Load selected item(s)</span>
        </v-tooltip>
      </div>
    </div>
  </div>
</template>

<script lang="ts">
import ActionDialog from '@/components/generic/ActionDialog.vue';
import CopyButton from '@/components/generic/CopyButton.vue';
import GroupRow from '@/components/global/groups/GroupRow.vue';
import TagRow from '@/components/global/tags/TagRow.vue';
import EditEvaluationModal from '@/components/global/upload_tabs/EditEvaluationModal.vue';
import {EvaluationModule} from '@/store/evaluations';
import {SnackbarModule} from '@/store/snackbar';
import {InspecDataModule} from '@/store/data_store';
import {
  IEvalPaginationParams,
  IEvaluation,
  IEvaluationTag
<<<<<<< HEAD
} from '@heimdall/common/interfaces';
import Vue from 'vue';
=======
} from '@heimdall/interfaces';
>>>>>>> 66c7374a
import {Prop} from 'vue-property-decorator';
import Component, {mixins} from 'vue-class-component';
import {FilteredDataModule} from '../../../store/data_filters';
import ServerMixin from '../../../mixins/ServerMixin';
import RouteMixin from '@/mixins/RouteMixin';

@Component({
  components: {
    ActionDialog,
    EditEvaluationModal,
    CopyButton,
    GroupRow,
    TagRow
  }
})
export default class LoadFileList extends mixins(ServerMixin, RouteMixin) {
  @Prop({required: true}) readonly headers!: Object[];
  @Prop({type: Boolean, default: false}) loading!: boolean;
  @Prop({type: String, default: 'id'}) readonly fileKey!: string;
  @Prop({required: true}) evaluationsLoaded!: IEvaluation[];
  @Prop({required: true}) totalItemsPerPage!: number;
  @Prop({required: true}) evaluationsCount!: number;

  selectedFiles: IEvaluation[] = [];
  activeItem!: IEvaluation;
  activeTag!: IEvaluationTag;

  editEvaluationDialog = false;
  deleteItemDialog = false;
  deleteTagDialog = false;
  searching = false;
  setPageOnSearch = false;
  updatingPage = false;

  // Table supporting variables
  headerprops = {
    'sort-icon': 'mdi-dot', // Hack to hide the default sort icon
    'sort-by-text': 'filename' // used when rendering the mobile view
  };

  tableHight = '440px';
  page = EvaluationModule.page;
  itemsPerPageShowing = this.totalItemsPerPage;
  pagination = {
    page: this.page,
    itemsPerPage: this.totalItemsPerPage,
    sortBy: ([] = ['createdAt']),
    sortDesc: ([] = [true]),
    groupBy: ([] = []),
    groupDesc: ([] = []),
    mustSort: false,
    multiSort: false
  };

  // Search  variable declaration
  searchItems = '';
  searchGroups = '';
  searchTags = '';
  logicOperator = 'OR';

  // Sort variables declaration
  sortByField = 'createdAt'; // Default sort field
  sortOrder = ['createdAt', 'DESC']; // db sort order

  async getEvaluations(params: IEvalPaginationParams): Promise<void> {
    document.body.style.cursor = 'wait';
    EvaluationModule.getAllEvaluations(params);
  }

  clearSearchItemsClicked() {
    if (this.isEmpty(this.searchGroups) && this.isEmpty(this.searchTags)) {
      this.endSearchLoadPage();
    }
  }

  clearSearchGroupsClicked() {
    if (this.isEmpty(this.searchItems) && this.isEmpty(this.searchTags)) {
      this.endSearchLoadPage();
    }
  }

  clearSearchTagsClicked() {
    if (this.isEmpty(this.searchItems) && this.isEmpty(this.searchGroups)) {
      this.endSearchLoadPage();
    }
  }

  allFieldsCleared() {
    if (
      this.isEmpty(this.searchItems) &&
      this.isEmpty(this.searchGroups) &&
      this.isEmpty(this.searchTags)
    ) {
      this.endSearchLoadPage();
    }
  }

  isEmpty(value: string): boolean {
    return (
      value == null || (typeof value === 'string' && value.trim().length === 0)
    );
  }

  endSearchLoadPage() {
    this.searching = false;
    if (this.page == 1) {
      this.updateDisplayPage();
    } else {
      this.page = 1; // Reload the page
    }
  }

  getQueryParams(): IEvalPaginationParams {
    const {offset, limit} = this.getOffSetLimit();
    let params: IEvalPaginationParams = {
      offset: offset,
      limit: limit,
      order: this.sortOrder
    };
    return params;
  }

  getOffSetLimit() {
    const page = this.pagination.page;
    // offset: where to start returning values
    // limit:  the number of records to return
    const limit =
      this.pagination.itemsPerPage == -1
        ? this.evaluationsCount
        : this.pagination.itemsPerPage;
    const offset = page == 1 ? 0 : page * limit - limit;
    return {offset, limit};
  }

  //--------------------------------------------------------------------
  // Called when the Search button is invoked (@click="executeSearch()")
  async executeSearch() {
    // Clearing the fields using the clearable icon sets the model to null
    this.searchItems = this.searchItems == null ? '' : this.searchItems;
    this.searchGroups = this.searchGroups == null ? '' : this.searchGroups;
    this.searchTags = this.searchTags == null ? '' : this.searchTags;

    if (
      this.searchItems.trim().length == 0 &&
      this.searchGroups.trim().length == 0 &&
      this.searchTags.trim().length == 0
    ) {
      SnackbarModule.notify(
        'No search criteria provided (provide a file, group, or tag name)!'
      );
    } else {
      if (this.pagination.page != 1) {
        this.setPageOnSearch = !this.setPageOnSearch;
        this.pagination.page = 1;
        this.page = 1; // Reset the page number
      }

      this.searching = true;
      this.getSearchEvaluation();
    }
  }

  formatSearchParam(searchValue: string): string {
    const delimiterChr = searchValue.indexOf(',') > 0 ? ',' : ' ';
    if (delimiterChr == ',') {
      // Remove any blank spaces
      searchValue = searchValue.replace(/\s/g, '');
    }
    const searchParam = searchValue.split(delimiterChr).join('|');
    return `(${searchParam})`;
  }

  async getSearchEvaluation() {
    this.itemsPerPageShowing = this.pagination.itemsPerPage;

    const filename =
      this.searchItems == null
        ? ''
        : this.formatSearchParam(this.searchItems.trim());
    const groups =
      this.searchGroups == null
        ? ''
        : this.formatSearchParam(this.searchGroups.trim());
    const tags =
      this.searchTags == null
        ? ''
        : this.formatSearchParam(this.searchTags.trim());
    const searchFields = [filename, groups, tags];

    let params = this.getQueryParams();
    params.useClause = true;
    params.operator = this.logicOperator;
    params.searchFields = searchFields;

    // Call the Database
    await this.getEvaluations(params);
    this.evaluationsLoaded = EvaluationModule.pagedEvaluations;
    this.evaluationsCount = EvaluationModule.evaluationsCount;
  }

  //-------------------------------------------------------------------
  // Called when any of the sorted fields are invoked (@update:sort-by)
  async updateSortBy(sortField: string) {
    /* Hack: Implementing custom headers slots, the v-data-table sorting is
       disabled. Sort logic must be implemented by the application. The issue
       is that when any header field is clicked initially the pagination object
       is populated with the appropriate attributes, however on the second 
       every other click the object pagination object is not populated. This
       could be due too how the custom header slot is implemented.

       Using local variables to maintain the sort in synchronization.
       The else block of the this.pagination.sortBy[0] == sortField is never
       executed. Leaving it here incase we rectify the implementation.
    */
    if (sortField.length == 0) {
      this.pagination.sortDesc[0] =
        this.sortOrder[this.sortOrder.length - 1] == 'DESC' ? false : true;
      this.pagination.sortBy[0] = this.sortByField;
      const sortOrder = this.pagination.sortDesc[0] ? 'DESC' : 'ASC';
      this.sortOrder = this.getSortClause(this.sortByField, sortOrder);
    } else {
      if (this.pagination.sortBy[0] == sortField) {
        this.pagination.sortDesc[0] = !this.pagination.sortDesc[0];
      } else {
        this.pagination.sortBy[0] = sortField;
        this.pagination.sortDesc[0] = false;
      }
      this.sortByField = sortField;
      const sortOrder = this.pagination.sortDesc[0] ? 'DESC' : 'ASC';
      this.sortOrder = this.getSortClause(this.sortByField, sortOrder);
    }

    // Call the Database - update display
    const params = this.getQueryParams();
    await this.getEvaluations(params);
    this.evaluationsLoaded = EvaluationModule.pagedEvaluations;
    this.evaluationsCount = EvaluationModule.evaluationsCount;
  }

  getSortClause(field: string, order: string): string[] {
    //  Map sorted fields to database names.
    if (field == 'filename' || field == 'createdAt') {
      return new Array(`${field}`, `${order}`);
    } else if (field == 'groups') {
      return new Array('groups', 'name', order);
    } else if (field == 'evaluationTags') {
      return new Array('evaluationTags', 'value', order);
    } else {
      return new Array(field, order);
    }
  }

  //------------------------------------------------------------------------
  // Called when page navigation arrows are invoked (@update:items-per-page)
  // or when the Rows per page is invoked (@update:page) and not in Page 1
  // or when the page variable is programmatically set.
  async updateDisplayPage() {
    if (this.setPageOnSearch) {
      this.setPageOnSearch = !this.setPageOnSearch;
      return;
    }

    this.updatingPage = true;

    if (this.searching) {
      this.getSearchEvaluation();
    } else {
      this.itemsPerPageShowing = this.pagination.itemsPerPage;

      // Call the Database - update display
      const params = this.getQueryParams();
      await this.getEvaluations(params);
      this.evaluationsLoaded = EvaluationModule.pagedEvaluations;
      this.evaluationsCount = EvaluationModule.evaluationsCount;
    }
    this.updatingPage = false;
  }

  //----------------------------------------------------
  // Called when Rows per page is invoked (@update:page)
  // Note: If not on Page 1 the @update:items-per-page
  //       is invoked first, hence the need for the flag
  async updateItemsPerPage(itemsCount: number) {
    // Updating the page reset to Page 1
    //this.page = 1;
    if (this.updatingPage) {
      return;
    } else {
      // Occurs when we are using the Rows per page: ALL (-1)
      if (itemsCount == -1) {
        this.pagination.itemsPerPage = this.evaluationsCount;
      }

      // If the requested items per page is greater than the total evaluations
      // we are already showing all of the evaluation, no need to query the db
      const action = this.getAction();
      if (action == 'query') {
        if (this.searching) {
          this.getSearchEvaluation();
        } else {
          this.itemsPerPageShowing = this.pagination.itemsPerPage;

          // Call the Database - update display
          const params = this.getQueryParams();
          await this.getEvaluations(params);
          this.evaluationsLoaded = EvaluationModule.pagedEvaluations;
          this.evaluationsCount = EvaluationModule.evaluationsCount;
        }
      } else if (action == 'slice') {
        this.itemsPerPageShowing = this.pagination.itemsPerPage;

        EvaluationModule.context.commit('SET_LOADING', true);
        const newEvaluations = this.evaluationsLoaded.slice(
          0,
          this.pagination.itemsPerPage
        );
        EvaluationModule.context.commit(
          'SET_PAGED_EVALUATIONS',
          newEvaluations
        );
        this.evaluationsLoaded = EvaluationModule.pagedEvaluations;
        EvaluationModule.context.commit('SET_LOADING', false);
      }
    }
  }

  /*
    Action is based on the following:
    
    asking < showing             -> action = slice
    asking > showing <= totalRec -> action = query
    All other permutation        -> action = none

    Where:
    asking   = this.pagination.itemsPerPage
    showing  = this.itemsPerPageShowing
    totalRec = this.evaluationsCount
  */
  getAction(): string {
    let action = 'none';
    if (this.pagination.itemsPerPage < this.itemsPerPageShowing) {
      action = 'slice';
    } else if (this.pagination.itemsPerPage > this.itemsPerPageShowing) {
      if (this.itemsPerPageShowing <= this.evaluationsCount) {
        action = 'query';
      }
    }

    return action;
  }

  emit_selected(selection: IEvaluation[]) {
    this.selectedFiles = [];
    this.$emit('load-selected', selection);
  }

  async updateEvaluations() {
    const params = this.getQueryParams();
    this.getEvaluations(params).then(() => {
      this.evaluationsLoaded = EvaluationModule.pagedEvaluations;
    });
  }

  editItem(item: IEvaluation) {
    this.activeItem = item;
    this.editEvaluationDialog = true;
  }

  deleteItem(item: IEvaluation) {
    this.activeItem = item;
    this.deleteItemDialog = true;
  }

  deleteTag(tag: IEvaluationTag) {
    this.activeTag = tag;
    this.deleteTagDialog = true;
  }

  async deleteItemConfirm(): Promise<void> {
    EvaluationModule.deleteEvaluation(this.activeItem).then(async () => {
      SnackbarModule.notify('Deleted evaluation successfully.');
      this.updateEvaluations();
      // Remove the file from the visualization panel if it is loaded.
      const fileId = await InspecDataModule.loadedFileIsForDatabaseIds(
        Number(this.activeItem.id)
      );
      if (FilteredDataModule.selected_file_ids.includes(fileId)) {
        //removes uploaded file from the currently observed files
        EvaluationModule.removeEvaluation(fileId);
        InspecDataModule.removeFile(fileId);
        // Remove any database files that may have been in the URL
        // by calling the router and causing it to write the appropriate
        // route to the URL bar
        this.navigateWithNoErrors(`/${this.current_route}`);
      }
    });
    this.deleteItemDialog = false;
  }

  createShareLink(item: IEvaluation) {
    return `${window.location.origin}/results/${item.id}`;
  }
}
</script>

<style scoped>
.cursor-pointer {
  cursor: pointer;
}
.card-outter {
  position: absolute;
  bottom: 0;
}
.page-of-pages-div {
  color: deepskyblue !important;
}
.table >>> th {
  font-size: 0.95rem !important;
}

.table >>> .v-data-footer__select,
.table >>> .v-select__selection,
.table >>> .v-data-footer__pagination {
  font-size: 0.96rem;
}
</style><|MERGE_RESOLUTION|>--- conflicted
+++ resolved
@@ -273,12 +273,7 @@
   IEvalPaginationParams,
   IEvaluation,
   IEvaluationTag
-<<<<<<< HEAD
 } from '@heimdall/common/interfaces';
-import Vue from 'vue';
-=======
-} from '@heimdall/interfaces';
->>>>>>> 66c7374a
 import {Prop} from 'vue-property-decorator';
 import Component, {mixins} from 'vue-class-component';
 import {FilteredDataModule} from '../../../store/data_filters';
