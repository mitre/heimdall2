<template>
  <div>
    <v-form>
      <v-text-field
        v-model="accesskey"
        label="Access Token (Key)"
        for="accesskey_field"
        :rules="[reqRule]"
        data-cy="tenableaccesskey"
      />
      <v-text-field
        v-model="secretkey"
        label="Secret Token (Key)"
        for="secretkey_field"
        type="password"
        lazy-validation="lazy"
        :rules="[reqRule]"
        data-cy="tenablesecretkey"
      />
      <v-text-field
        v-model="hostname"
        label="Hostname"
        for="hostname_field"
        lazy-validation="lazy"
        :rules="[reqRule]"
        hint="https://yourtenabledomain.com:443"
        data-cy="tenablehostname"
      />
    </v-form>
    <v-row class="mx-1">
      <v-btn
        color="primary"
        class="my-4 mt-4"
        data-cy="tenableLoginButton"
        @click="login"
      >
        Login
      </v-btn>
      <v-spacer />
      <v-btn class="mt-4" @click="$emit('show-help')">
        Help
        <v-icon class="ml-2"> mdi-help-circle </v-icon>
      </v-btn>
    </v-row>
  </div>
</template>

<script lang="ts">
import FileList from '@/components/global/upload_tabs/aws/FileList.vue';
import {SnackbarModule} from '@/store/snackbar';
import {LocalStorageVal} from '@/utilities/helper_util';
import {AuthInfo, TenableUtil} from '@/utilities/tenable_util';
import {requireFieldRule} from '@/utilities/upload_util';

import Vue from 'vue';
import Component from 'vue-class-component';

// Our saved fields
const localAccesskey = new LocalStorageVal<string>('tenable_accesskey');
const localSecretkey = new LocalStorageVal<string>('tenable_secretkey');
const localHostname = new LocalStorageVal<string>('tenable_hostname');

@Component({
  components: {
    FileList
  }
})
export default class AuthStep extends Vue {
  accesskey = '';
  secretkey = '';
  hostname = '';

<<<<<<< HEAD
  /** Form required field rules. Maybe eventually expand to other stuff */
  reqRule = (v: string | null | undefined) =>
    (v ?? '').trim().length > 0 || 'Field is Required';
=======
  // Form required field rule
  reqRule = requireFieldRule;
>>>>>>> a8b73f0b

  async login(): Promise<void> {
    if (!/^https?:\/\//.test(this.hostname)) {
      this.hostname = `https://${this.hostname}`;
    }

    const config: AuthInfo = {
      accesskey: this.accesskey,
      secretkey: this.secretkey,
      host_url: this.hostname
    };

    await new TenableUtil(config)
      .loginToTenable()
      .then(() => {
        localAccesskey.set(this.accesskey);
        localSecretkey.set(this.secretkey);
        localHostname.set(this.hostname);
        SnackbarModule.notify('You have successfully signed in');
        this.$emit('authenticated', config);
      })
      .catch((error) => {
        if (error !== 'Incorrect Access or Secret key') {
          this.$emit('error');
        }
        SnackbarModule.failure(error);
      });
  }

  /** Init our fields */
  mounted() {
    this.accesskey = localAccesskey.getDefault('');
    this.secretkey = localSecretkey.getDefault('');
    this.hostname = localHostname.getDefault('');
  }
}
</script><|MERGE_RESOLUTION|>--- conflicted
+++ resolved
@@ -70,14 +70,8 @@
   secretkey = '';
   hostname = '';
 
-<<<<<<< HEAD
-  /** Form required field rules. Maybe eventually expand to other stuff */
-  reqRule = (v: string | null | undefined) =>
-    (v ?? '').trim().length > 0 || 'Field is Required';
-=======
   // Form required field rule
   reqRule = requireFieldRule;
->>>>>>> a8b73f0b
 
   async login(): Promise<void> {
     if (!/^https?:\/\//.test(this.hostname)) {
