--- conflicted
+++ resolved
@@ -50,14 +50,8 @@
         <br />
         <h3>
           <code>
-<<<<<<< HEAD
-            status:Failed,"Not reviewed" severity:High,Low title:"Ensure IAM"
-            "instance roles"</code
-          >
-=======
             status:"Failed,Not reviewed" severity:High title:"Ensure IAM"
           </code>
->>>>>>> b32f6c6e
         </h3>
       </v-card-text>
       <v-divider />
