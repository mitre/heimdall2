--- conflicted
+++ resolved
@@ -55,27 +55,17 @@
 </template>
 
 <script lang="ts">
-import DeleteDialog from '@/components/generic/DeleteDialog.vue';
+import ActionDialog from '@/components/generic/ActionDialog.vue';
 import {ServerModule} from '@/store/server';
 import {IVuetifyItems} from '@/utilities/helper_util';
 import {ISlimUser} from '@heimdall/interfaces';
 import Vue from 'vue';
 import Component from 'vue-class-component';
 import {Prop, VModel} from 'vue-property-decorator';
-<<<<<<< HEAD
-import {ServerModule} from '@/store/server';
-import {IVuetifyItems} from '@/utilities/helper_util';
-import ActionDialog from '@/components/generic/ActionDialog.vue';
 
 @Component({
   components: {
-    ActionDialog,
-=======
-
-@Component({
-  components: {
-    DeleteDialog
->>>>>>> 0f36ec0a
+    ActionDialog
   }
 })
 export default class Users extends Vue {
@@ -141,13 +131,8 @@
     this.dialogDelete = true;
   }
 
-<<<<<<< HEAD
-  closeActionDialog () {
-    this.dialogDelete = false
-=======
-  closeDeleteDialog() {
+  closeActionDialog() {
     this.dialogDelete = false;
->>>>>>> 0f36ec0a
     this.editedUser = null;
   }
 
