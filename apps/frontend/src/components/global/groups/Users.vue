<template>
  <div>
    <div>
      <v-row class="mt-0">
        <v-col>
          <v-autocomplete
            v-model="usersToAdd"
            :items="availableUsers"
            chips
            label="Add Users"
            full-width
            hide-selected
            deletable-chips
            multiple
            single-line
          >
            <template slot="append-outer">
              <v-btn @click="addUsers">
                <v-icon left>mdi-plus</v-icon>
                Add
              </v-btn>
            </template>
          </v-autocomplete>
        </v-col>
      </v-row>
    </div>
    <v-row>
      <v-col>
        <v-data-table
          :headers="headers"
          :items="currentUsers"
          :items-per-page="5"
        >
          <template #[`item.full-name`]="{item}"
            >{{ item.firstName }} {{ item.lastName }}</template
          >
          <template #[`item.groupRole`]="{item}">
            <v-select
              v-if="editable"
              :items="['owner', 'member']"
              :value="item.groupRole"
              @click="editedUser = item"
              @change="onUpdateGroupUserRole"
            />
            <span v-else> {{ item.groupRole }} </span>
          </template>
          <template #[`item.actions`]="{item}">
            <v-icon small title="Delete" @click="deleteUserDialog(item)">
              mdi-delete
            </v-icon>
          </template>
          <template #no-data>
            No users currently added to this group.
          </template>
        </v-data-table>
      </v-col>
    </v-row>
    <ActionDialog
      v-model="dialogDelete"
      type="user"
      @cancel="closeActionDialog"
      @confirm="deleteUserConfirm"
    />
  </div>
</template>

<script lang="ts">
import ActionDialog from '@/components/generic/ActionDialog.vue';
import {ServerModule} from '@/store/server';
import {IVuetifyItems} from '@/utilities/helper_util';
import {ISlimUser} from '@heimdall/interfaces';
import Vue from 'vue';
import Component from 'vue-class-component';
import {Prop, VModel} from 'vue-property-decorator';
<<<<<<< HEAD
import {ServerModule} from '@/store/server';
import {IVuetifyItems} from '@/utilities/helper_util';
import DeleteDialog from '@/components/generic/DeleteDialog.vue';
import {SnackbarModule} from '../../../store/snackbar';
=======
>>>>>>> 81915018

@Component({
  components: {
    ActionDialog
  }
})
export default class Users extends Vue {
<<<<<<< HEAD
  @VModel({type: Array, required: false, default() {return []}}) currentUsers!: ISlimUser[];
  @Prop({type: Boolean, default: false}) readonly editable!: boolean;
=======
  @VModel({
    type: Array,
    required: false,
    default() {
      return [];
    }
  })
  currentUsers!: ISlimUser[];

  @Prop({type: Boolean, required: false, default: true})
  readonly editable!: boolean;
>>>>>>> 81915018

  usersToAdd: string[] = [];
  editedUser: ISlimUser = {id: '0', email: ''};
  dialogDelete = false;
  headers: Object[] = [
    {
      text: 'Name',
      value: 'full-name'
    },
    {
      text: 'Email',
      value: 'email'
    },
    {
      text: 'Title',
      value: 'title'
    },
    {
      text: 'Role',
      value: 'groupRole',
      width: '20%'
    },
    {
      text: 'Actions',
      value: 'actions',
      sortable: false
    }
  ];

<<<<<<< HEAD
  addUsers() {
    ServerModule.allUsers.forEach((user) => {
      if(this.usersToAdd.includes(user.id)) {
        const addedUser: ISlimUser = {groupRole: 'member', ...user};
        this.currentUsers.push(addedUser);
=======
  get displayedHeaders() {
    // If the user is editing the group, then display the actions column.
    if (this.editable) {
      this.headers.push({
        text: 'Actions',
        value: 'actions',
        sortable: false
      });
    }
    return this.headers;
  }

  addUsers() {
    ServerModule.allUsers.forEach((user) => {
      if (this.usersToAdd.includes(user.id)) {
        this.currentUsers.push(user);
>>>>>>> 81915018
      }
    });
    this.usersToAdd = [];
  }

  onUpdateGroupUserRole(newValue: string) {
    // If a role is being changed to member, check that there is at least 1 owner.
    if(newValue === 'member') {
      if(this.numberOfOwners() <= 1) {
        SnackbarModule.failure(`Must have at least 1 owner`);
        return;
      }
    }
    const userToUpdate = this.currentUsers.indexOf(this.editedUser);
    const updatedGroupUser: ISlimUser = {...this.editedUser, groupRole: newValue};
    this.currentUsers[userToUpdate] = updatedGroupUser;
  }

  numberOfOwners(): number {
    let numberOfOwners = 0;
    this.currentUsers.forEach((user) => {
      if(user.groupRole === 'owner') {
        ++numberOfOwners;
      }
    });
    return numberOfOwners;
  }

  deleteUserDialog(user: ISlimUser): void {
    this.editedUser = user;
    this.dialogDelete = true;
  }

<<<<<<< HEAD
  closeDeleteDialog () {
    this.dialogDelete = false
    this.editedUser = {id: '0', email: ''};
=======
  closeActionDialog() {
    this.dialogDelete = false;
    this.editedUser = null;
>>>>>>> 81915018
  }

  deleteUserConfirm(): void {
    if (this.editedUser) {
      this.currentUsers.splice(this.currentUsers.indexOf(this.editedUser), 1);
    }
    this.closeActionDialog();
  }

  // Filter out users that are already in the group from the user search
  get availableUsers(): IVuetifyItems[] {
    const currentUserIds: string[] = this.currentUsers.map((user) => user.id);
    const users: IVuetifyItems[] = [];
    ServerModule.allUsers.forEach(async (user) => {
      if (
        !currentUserIds.includes(user.id) &&
        user.id !== ServerModule.userInfo.id
      ) {
        users.push({
          text: `${user.firstName || ''} ${user.lastName || ''} (${
            user.email
          })`,
          value: user.id
        });
      }
    });
    return users;
  }
}
</script><|MERGE_RESOLUTION|>--- conflicted
+++ resolved
@@ -66,19 +66,13 @@
 
 <script lang="ts">
 import ActionDialog from '@/components/generic/ActionDialog.vue';
-import {ServerModule} from '@/store/server';
-import {IVuetifyItems} from '@/utilities/helper_util';
 import {ISlimUser} from '@heimdall/interfaces';
 import Vue from 'vue';
 import Component from 'vue-class-component';
 import {Prop, VModel} from 'vue-property-decorator';
-<<<<<<< HEAD
 import {ServerModule} from '@/store/server';
 import {IVuetifyItems} from '@/utilities/helper_util';
-import DeleteDialog from '@/components/generic/DeleteDialog.vue';
 import {SnackbarModule} from '../../../store/snackbar';
-=======
->>>>>>> 81915018
 
 @Component({
   components: {
@@ -86,10 +80,6 @@
   }
 })
 export default class Users extends Vue {
-<<<<<<< HEAD
-  @VModel({type: Array, required: false, default() {return []}}) currentUsers!: ISlimUser[];
-  @Prop({type: Boolean, default: false}) readonly editable!: boolean;
-=======
   @VModel({
     type: Array,
     required: false,
@@ -101,7 +91,6 @@
 
   @Prop({type: Boolean, required: false, default: true})
   readonly editable!: boolean;
->>>>>>> 81915018
 
   usersToAdd: string[] = [];
   editedUser: ISlimUser = {id: '0', email: ''};
@@ -121,23 +110,10 @@
     },
     {
       text: 'Role',
-      value: 'groupRole',
-      width: '20%'
-    },
-    {
-      text: 'Actions',
-      value: 'actions',
-      sortable: false
+      value: 'groupRole'
     }
   ];
 
-<<<<<<< HEAD
-  addUsers() {
-    ServerModule.allUsers.forEach((user) => {
-      if(this.usersToAdd.includes(user.id)) {
-        const addedUser: ISlimUser = {groupRole: 'member', ...user};
-        this.currentUsers.push(addedUser);
-=======
   get displayedHeaders() {
     // If the user is editing the group, then display the actions column.
     if (this.editable) {
@@ -154,7 +130,6 @@
     ServerModule.allUsers.forEach((user) => {
       if (this.usersToAdd.includes(user.id)) {
         this.currentUsers.push(user);
->>>>>>> 81915018
       }
     });
     this.usersToAdd = [];
@@ -162,21 +137,24 @@
 
   onUpdateGroupUserRole(newValue: string) {
     // If a role is being changed to member, check that there is at least 1 owner.
-    if(newValue === 'member') {
-      if(this.numberOfOwners() <= 1) {
+    if (newValue === 'member') {
+      if (this.numberOfOwners() <= 1) {
         SnackbarModule.failure(`Must have at least 1 owner`);
         return;
       }
     }
     const userToUpdate = this.currentUsers.indexOf(this.editedUser);
-    const updatedGroupUser: ISlimUser = {...this.editedUser, groupRole: newValue};
+    const updatedGroupUser: ISlimUser = {
+      ...this.editedUser,
+      groupRole: newValue
+    };
     this.currentUsers[userToUpdate] = updatedGroupUser;
   }
 
   numberOfOwners(): number {
     let numberOfOwners = 0;
     this.currentUsers.forEach((user) => {
-      if(user.groupRole === 'owner') {
+      if (user.groupRole === 'owner') {
         ++numberOfOwners;
       }
     });
@@ -188,15 +166,9 @@
     this.dialogDelete = true;
   }
 
-<<<<<<< HEAD
-  closeDeleteDialog () {
-    this.dialogDelete = false
-    this.editedUser = {id: '0', email: ''};
-=======
   closeActionDialog() {
     this.dialogDelete = false;
-    this.editedUser = null;
->>>>>>> 81915018
+    this.editedUser = {id: '0', email: ''};
   }
 
   deleteUserConfirm(): void {
