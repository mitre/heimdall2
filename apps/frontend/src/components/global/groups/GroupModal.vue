<template>
  <v-dialog v-model="dialog" max-width="700px">
    <!-- clickable slot passes the activator prop up to parent
        This allows the parent to pass in a clickable icon -->
    <template #activator="{on, attrs}">
      <slot name="clickable" :on="on" :attrs="attrs" />
    </template>
    <v-card
      class="rounded-t-0"
      :data-cy="create ? 'createGroupForm' : 'updateGroupForm'"
    >
      <v-card-title
        data-cy="groupModalTitle"
        class="headline mitreSecondaryBlue"
        primary-title
        >{{ title }}</v-card-title
      >
      <v-card-text>
        <br />
        <v-form @submit.prevent>
          <v-row>
            <v-col cols="8">
              <v-text-field
                v-model="groupInfo.name"
                data-cy="name"
                label="Group Name"
                @keyup.enter="save"
              />
            </v-col>
            <v-col>
              <v-tooltip bottom>
                <template #activator="{on}">
                  <span v-on="on">
                    <v-checkbox
                      v-model="groupInfo.public"
                      data-cy="public"
                      label="Make Publicly Visible?"
                    />
                  </span>
                </template>
                <span>
                  This will make the group name visible to all logged in users.
                  It will not expose any results or profiles added to the group.
                </span>
              </v-tooltip>
            </v-col>
          </v-row>
          <Users
            v-model="groupInfo.users"
            :editable="true"
            :create="create"
            :admin="admin"
            @on-update-group-user-role="updateSaveState"
            @delete-user-confirm="updateSaveState"
          />
        </v-form>
      </v-card-text>
      <v-divider />
      <v-card-actions>
        <GroupAPIKeysModal v-if="!create && apiKeysEnabled" :group="group">
          <template #clickable="{on, attrs}">
            <v-btn
              data-cy="groupAPIKeys"
              color="primary"
              text
              v-bind="attrs"
              v-on="on"
            >
              Manage API Keys
            </v-btn>
          </template>
        </GroupAPIKeysModal>
        <v-spacer />
        <v-btn
          data-cy="closeAndDiscardChanges"
          color="primary"
          text
<<<<<<< HEAD
          @click="cancel"
          >Cancel</v-btn
=======
          @click="dialog = false"
>>>>>>> 6d082f2a
        >
          Cancel
        </v-btn>
        <v-btn
          data-cy="closeAndSaveChanges"
          color="primary"
          text
          :disabled="!saveable"
          @click="save"
        >
          Save
        </v-btn>
      </v-card-actions>
    </v-card>
  </v-dialog>
</template>

<script lang="ts">
import ActionDialog from '@/components/generic/ActionDialog.vue';
import GroupAPIKeysModal from '@/components/global/groups/GroupAPIKeysModal.vue';
import Users from '@/components/global/groups/Users.vue';
import {GroupsModule} from '@/store/groups';
import {ServerModule} from '@/store/server';
import {SnackbarModule} from '@/store/snackbar';
import {
  IAddUserToGroup,
  ICreateGroup,
  IGroup,
  IRemoveUserFromGroup,
  ISlimUser,
  IUpdateGroupUser
} from '@heimdall/interfaces';
import axios, {AxiosResponse} from 'axios';
import _ from 'lodash';
import Vue from 'vue';
import Component from 'vue-class-component';
import {Prop} from 'vue-property-decorator';

function newGroup(): IGroup {
  return {
    id: '-1',
    name: '',
    role: '',
    public: false,
    createdAt: new Date(),
    updatedAt: new Date(),
    users: []
  };
}

@Component({
  components: {
    ActionDialog,
    GroupAPIKeysModal,
    Users
  }
})
export default class GroupModal extends Vue {
  @Prop({
    type: Object,
    required: false,
    default: () => {
      return newGroup();
    }
  })
  readonly group!: IGroup;

  @Prop({type: Boolean, default: false}) readonly admin!: boolean;
  @Prop({type: Boolean, default: false}) readonly create!: boolean;
  dialog = false;
  changePassword = false;
  groupInfo: IGroup = _.cloneDeep(this.group);

  currentPassword = '';
  newPassword = '';
  passwordConfirmation = '';
  get title(): string {
    if (this.create) {
      return 'Create a New Group';
    } else {
      return 'Update Group';
    }
  }

  get apiKeysEnabled(): boolean {
    return ServerModule.apiKeysEnabled;
  }

  // Upon user role update, the child component will emit whether the current state is acceptable
  saveable = true;
  updateSaveState(saveable: boolean) {
    if (!this.create) {
      if (!saveable) SnackbarModule.failure(`Must have at least 1 owner`);
      this.saveable = saveable;
    }
  }

  async cancel(): Promise<void> {
    this.dialog = false;
    location.reload();
  }

  async save(): Promise<void> {
    const groupInfo: ICreateGroup = {
      ...this.groupInfo
    };

    const response = await (this.create
      ? this.createGroup(groupInfo)
      : this.updateExistingGroup(groupInfo));
    const group = response.data;
    await GroupsModule.UpdateGroupById(group.id);
    await this.syncUsersWithGroup(group);
    // This clears when creating a new Group.
    // Calling clear on edit makes it impossible to edit the same group twice.
    if (this.create) {
      this.groupInfo = newGroup();
    }
    this.dialog = false;
    SnackbarModule.notify(`Group Successfully Saved`);
    location.reload();
  }

  async createGroup(createGroup: ICreateGroup): Promise<AxiosResponse<IGroup>> {
    return axios.post<IGroup>('/groups', createGroup);
  }

  async updateExistingGroup(
    groupToUpdate: ICreateGroup
  ): Promise<AxiosResponse<IGroup>> {
    return axios.put<IGroup>(`/groups/${this.groupInfo.id}`, groupToUpdate);
  }

  async syncUsersWithGroup(group: IGroup) {
    const originalIds = this.group.users.map((user) => user.id);
    const changedIds = this.groupInfo.users.map((user) => user.id);
    const toAdd: ISlimUser[] = this.groupInfo.users.filter(
      (user) => !originalIds.includes(user.id)
    );
    const toRemove: ISlimUser[] = this.group.users.filter(
      (user) => !changedIds.includes(user.id)
    );
    const toUpdate: ISlimUser[] = this.groupInfo.users.filter((newUser) =>
      this.group.users.some(
        (user) => user.id === newUser.id && user.groupRole !== newUser.groupRole
      )
    );
    const addedUserPromises = toAdd.map((user) => {
      const addUserDto: IAddUserToGroup = {
        userId: user.id,
        groupRole: user.groupRole || 'member'
      };
      return axios.post(`/groups/${group.id}/user`, addUserDto);
    });
    const updatedUserPromises = toUpdate.map((user) => {
      const updateGroupUserRole: IUpdateGroupUser = {
        userId: user.id,
        groupRole: user.groupRole || 'member'
      };
      return axios.put(
        `/groups/${group.id}/updateGroupUserRole`,
        updateGroupUserRole
      );
    });
    const removedUserPromises = toRemove.map((user) => {
      const removeUserDto: IRemoveUserFromGroup = {
        userId: user.id
      };
      return axios.delete(`/groups/${group.id}/user`, {data: removeUserDto});
    });
    return Promise.all([...addedUserPromises, ...updatedUserPromises]).then(
      () => {
        return removedUserPromises;
      }
    );
  }
}
</script><|MERGE_RESOLUTION|>--- conflicted
+++ resolved
@@ -75,12 +75,7 @@
           data-cy="closeAndDiscardChanges"
           color="primary"
           text
-<<<<<<< HEAD
           @click="cancel"
-          >Cancel</v-btn
-=======
-          @click="dialog = false"
->>>>>>> 6d082f2a
         >
           Cancel
         </v-btn>
