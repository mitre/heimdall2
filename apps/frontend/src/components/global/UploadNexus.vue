--- conflicted
+++ resolved
@@ -40,13 +40,10 @@
           <FileReader @got-files="got_files" />
         </v-tab-item>
 
-<<<<<<< HEAD
-=======
         <v-tab-item v-if="serverMode" value="uploadtab-database">
           <DatabaseReader :refresh="visible" @got-files="got_files" />
         </v-tab-item>
 
->>>>>>> b6ce96a8
         <v-tab-item value="uploadtab-samples">
           <SampleList @got-files="got_files" />
         </v-tab-item>
@@ -75,7 +72,7 @@
 import DatabaseReader from '@/components/global/upload_tabs/DatabaseReader.vue';
 import SampleList from '@/components/global/upload_tabs/SampleList.vue';
 import {LocalStorageVal} from '@/utilities/helper_util';
-import {FilteredDataModule} from '@/store/data_filters';
+
 import {InspecDataModule} from '@/store/data_store';
 
 import ServerMixin from '@/mixins/ServerMixin';
@@ -121,16 +118,9 @@
   got_files(files: FileID[]) {
     this.$emit('got-files', files);
 
-    for (let f of files) {
-      FilteredDataModule.set_toggle_file_on(f);
-    }
-
-    if (
-      InspecDataModule.allProfileFiles.length > 0 &&
-      InspecDataModule.allEvaluationFiles.length === 0
-    )
-      this.$router.push(`/profiles`);
-    else this.$router.push(`/results`);
+    if (InspecDataModule.allEvaluationFiles.length !== 0)
+      this.$router.push(`/results`);
+    else this.$router.push(`/profiles`);
   }
 }
 </script>