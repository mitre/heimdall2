--- conflicted
+++ resolved
@@ -72,15 +72,12 @@
 import DatabaseReader from '@/components/global/upload_tabs/DatabaseReader.vue';
 import SampleList from '@/components/global/upload_tabs/SampleList.vue';
 import {LocalStorageVal} from '@/utilities/helper_util';
-<<<<<<< HEAD
 
 import {InspecDataModule} from '@/store/data_store';
-=======
-import {FilteredDataModule} from '@/store/data_filters';
 import {SnackbarModule} from '@/store/snackbar';
->>>>>>> adb681be
 
 import ServerMixin from '@/mixins/ServerMixin';
+import RouteMixin from '@/mixins/RouteMixin';
 import {Prop} from 'vue-property-decorator';
 
 import {ServerModule} from '@/store/server';
@@ -102,7 +99,7 @@
     SampleList
   }
 })
-export default class UploadNexus extends mixins(ServerMixin) {
+export default class UploadNexus extends mixins(ServerMixin, RouteMixin) {
   @Prop({default: true}) readonly visible!: Boolean;
   @Prop({default: false}) readonly persistent!: Boolean;
 
@@ -124,8 +121,8 @@
     this.$emit('got-files', files);
 
     if (InspecDataModule.allEvaluationFiles.length !== 0)
-      this.$router.push(`/results`);
-    else this.$router.push(`/profiles`);
+      this.navigateUnlessActive(`/results`);
+    else this.navigateUnlessActive(`/profiles`);
   }
 }
 </script>