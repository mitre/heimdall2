--- conflicted
+++ resolved
@@ -80,12 +80,7 @@
 import {ServerModule} from '@/store/server';
 import {FilteredDataModule} from '@/store/data_filters';
 import {InspecDataModule} from '@/store/data_store';
-<<<<<<< HEAD
-const local_tab = new LocalStorageVal<string>('nexus_curr_tab');
-
-=======
 const localTab = new LocalStorageVal<string>('nexus_curr_tab');
->>>>>>> d4fa1853
 /**
  * Multiplexes all of our file upload components
  * Emits "got-files" with a list of the unique_ids of the loaded files, wherever they come from
