<template>
  <v-card>
    <v-row class="pa-4" justify="space-between">
      <v-col md="3" cols="12">
        <v-card-text> Parent Profile </v-card-text>
        <!-- literally of just the one root item -->
        <v-treeview
          :items="root_tree"
          :active="active"
          hoverable
          dense
          activatable
          color="info"
          selection-type="independent"
          transition
          @update:active="setActive"
        >
          <template #prepend="{}">
            <v-icon>mdi-note</v-icon>
          </template>
        </v-treeview>
        <div v-if="children.length > 0">
          <v-card-text> Depends On These Profiles: </v-card-text>
          <!-- for the children of the root -->
          <v-treeview
            :items="children"
            :active="active"
            hoverable
            dense
            activatable
            color="info"
            selection-type="independent"
            transition
            @update:active="setActive"
          >
            <template #prepend="{}">
              <v-icon>mdi-note</v-icon>
            </template>
          </v-treeview>
        </div>
      </v-col>

      <v-divider vertical />

<<<<<<< HEAD
      <v-col class="d-flex text-center">
        <v-scroll-y-transition mode="out-in">
          <div
            v-if="!selected"
            class="title grey--text text--lighten-1 font-weight-light"
            style="align-self: center"
          >
            Select a Profile
          </div>
          <v-card v-else :key="selected.id" class="mx-auto" flat>
            <v-card-title>
              <h3>
                {{ selected.name }}
              </h3>
              <div class="mb-2">{{ selected.data.title }}</div>
            </v-card-title>
            <v-divider />
            <v-row
              class="text-left py-2"
              tag="v-card-text"
              dense
              data-cy="profileInfoFields"
            >
              <template v-for="info in selected_info">
                <v-col :key="info.label" tag="strong" md="4" sm="12">
                  {{ info.label }}:
                </v-col>
                <v-col :key="info.label + '_'" md="8" sm="12">
                  {{ info.text }}
                </v-col>
              </template>
            </v-row>
          </v-card>
        </v-scroll-y-transition>
=======
      <v-col class="text-center">
        <ProfileInfo :profile="selected" />
>>>>>>> 36ed6d88
      </v-col>
    </v-row>
  </v-card>
</template>

<script lang="ts">
import Vue from 'vue';
import Component from 'vue-class-component';
import {SourcedContextualizedEvaluation, SourcedContextualizedProfile} from '@/store/report_intake';

import {profile_unique_key} from '@/utilities/format_util';
import ProfileInfo from '@/components/cards/ProfileInfo.vue';
import {Prop, Watch} from 'vue-property-decorator';
import {ContextualizedProfile} from 'inspecjs/dist/context';
import {InspecDataModule} from '../../store/data_store';

/**
 * Makes a ContextualizedProfile work as a TreeView item
 * Note: We cannot just put our ContextualizedProfile in here because,
 * for reasons unknown, it will cause a horrendous recursion loop
 */
class TreeItem {
  /** The item's unique identifier */
  id: string;
  /** What to show on the treeview */
  name: string;
  /** The children on the treeview */
  children: TreeItem[];

  constructor(profile: SourcedContextualizedProfile) {
    // Base information
    this.id = profile_unique_key(profile);
    this.name = profile.data.name;
    this.children = profile.extends_from.map((p) => new TreeItem(p as SourcedContextualizedProfile));
  }
}

@Component({
  components: {
    ProfileInfo
  }
})
export default class ProfileData extends Vue {
  @Prop({type: Object, required: true})
  readonly file!: SourcedContextualizedEvaluation | SourcedContextualizedProfile;

  // auto select the root profile on file change
  @Watch('file')
  onFileChanged(_newValue: boolean, _oldValue: boolean) {
    this.setDefault();
  }

  // auto select the root profile on load
  mounted() {
    this.setDefault();
  }

  /** Models selected item ids */
  active: string[] = [];
  stopActivePropagation = false;
  /** Models all loaded profiles */
  get children(): TreeItem[] {
    return new TreeItem(this.file_root_profile).children;
  }

  get selected(): SourcedContextualizedProfile | undefined {
    return InspecDataModule.allProfiles.find(
      (p) => this.active.includes(profile_unique_key(p))
    );
  }

  get file_root_profile(): SourcedContextualizedProfile {
    let result: ContextualizedProfile | undefined;
    if(this.file.from_file.hasOwnProperty('evaluation')) {
      result = (this.file as SourcedContextualizedEvaluation).from_file.evaluation.contains.find(
        (p) => p.extended_by.length === 0
      );
    }
    return (result || this.file) as SourcedContextualizedProfile;
  }

  //the single root tree item
  get root_tree(): TreeItem[] {
    const tree = new TreeItem(this.file_root_profile);
    tree.children = [];
    return [tree];
  }

  // stopActivePropagation is to stop the two v-treeviews from infinitely toggling
  // between calling each others `update:active` methods.
  setActive(active: string[]) {
    if(this.stopActivePropagation) {
      this.stopActivePropagation = false;
    } else {
      // There are only 2 treeviews when the parent profile has children
      // Do not enable stopActivePropagagation when there are no children
      if(this.children.length > 0) {
        this.stopActivePropagation = true;
      }

      if(active.length === 0) {
        this.setDefault();
      } else {
        this.active = active;
      }
    }
  }

  setDefault() {
    this.active = [profile_unique_key(this.file_root_profile)];
  }
}
</script><|MERGE_RESOLUTION|>--- conflicted
+++ resolved
@@ -42,45 +42,8 @@
 
       <v-divider vertical />
 
-<<<<<<< HEAD
-      <v-col class="d-flex text-center">
-        <v-scroll-y-transition mode="out-in">
-          <div
-            v-if="!selected"
-            class="title grey--text text--lighten-1 font-weight-light"
-            style="align-self: center"
-          >
-            Select a Profile
-          </div>
-          <v-card v-else :key="selected.id" class="mx-auto" flat>
-            <v-card-title>
-              <h3>
-                {{ selected.name }}
-              </h3>
-              <div class="mb-2">{{ selected.data.title }}</div>
-            </v-card-title>
-            <v-divider />
-            <v-row
-              class="text-left py-2"
-              tag="v-card-text"
-              dense
-              data-cy="profileInfoFields"
-            >
-              <template v-for="info in selected_info">
-                <v-col :key="info.label" tag="strong" md="4" sm="12">
-                  {{ info.label }}:
-                </v-col>
-                <v-col :key="info.label + '_'" md="8" sm="12">
-                  {{ info.text }}
-                </v-col>
-              </template>
-            </v-row>
-          </v-card>
-        </v-scroll-y-transition>
-=======
       <v-col class="text-center">
         <ProfileInfo :profile="selected" />
->>>>>>> 36ed6d88
       </v-col>
     </v-row>
   </v-card>
