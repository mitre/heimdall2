<template>
  <v-container ref="treemapContainer" fluid>
    <v-row dense>
      <v-col :cols="4">
        NIST SP 800-53 Security and Privacy Control Coverage
      </v-col>
      <v-col :cols="8">
        <v-btn :disabled="!allow_up" block x-small @click="up">
          <v-icon v-if="allow_up"> mdi-arrow-left </v-icon>
          {{ 'NIST-SP-800-53 -> ' + value.join(' -> ') }}
        </v-btn>
      </v-col>
    </v-row>
    <v-row>
      <v-col v-resize="on_resize" :cols="12">
        <svg id="chartBody" :width="width" :height="height">
          <g
            style="shape-rendering: crispEdges"
            preserveAspectRatio="xMidYMid meet"
          >
            <!-- The body -->
            <Cell
              :selected_control_id="selected_control"
              :node="selected_node"
              :scales="scales"
              :depth="0"
              @select-node="select_node"
            />
          </g>
        </svg>
      </v-col>
    </v-row>
  </v-container>
</template>

<script lang="ts">
import Cell, {XYScale} from '@/components/cards/treemap/Cell.vue';
import {ColorHackModule} from '@/store/color_hack';
<<<<<<< HEAD
import {
  ControlsFilter,
  FilteredDataModule,
  TreeMapState
} from '@/store/data_filters';
import {compare_arrays} from '@/utilities/helper_util';
=======
import {Filter, FilteredDataModule, TreeMapState} from '@/store/data_filters';
import {compareArrays} from '@/utilities/helper_util';
>>>>>>> 9ce5a127
import {
  build_nist_tree_map,
  is_leaf,
  is_parent,
  TreemapNode
} from '@/utilities/treemap_util';
import {HierarchyRectangularNode, scaleLinear, treemap} from 'd3';
import Vue from 'vue';
import Component from 'vue-class-component';
import {Prop, PropSync, Ref} from 'vue-property-decorator';

// Respects a v-model of type TreeMapState
@Component({
  components: {
    Cell
  }
})
export default class Treemap extends Vue {
  @Ref('treemapContainer') readonly treemapContainer!: Element;
  @Prop({type: Array, required: true}) readonly value!: TreeMapState;
  @Prop({type: Object, required: true}) readonly filter!: ControlsFilter;
  @PropSync('selected_control', {type: String}) syncedSelectedControl!:
    | string
    | null;

  /** The svg internal coordinate space */
  width = 1600;
  height = 530;

  /** The currently selected treemap node. Wrapped to avoid initialization woes */
  get selected_node(): HierarchyRectangularNode<TreemapNode> {
    // Get typed versions of the curr state
    // Set curr to root
    let curr = this.treemap_layout;
    let depth = 0;

    try {
      for (; depth < this.value.length; depth++) {
        // If the current has no children, then just bail here
        if (curr.children === undefined) {
          throw Error('no children to go into');
        }

        // Fetch the next path spec
        const nextSpecifiers = this.value.slice(0, depth + 1);

        const newCurr = curr.children.find((child) => {
          if (is_parent(child.data)) {
            const ssA = child.data.nist_control.subSpecifiers;
            return (
              compareArrays(ssA, nextSpecifiers, (a, b) =>
                a.localeCompare(b)
              ) === 0
            );
          } else {
            return false; // We cannot go into a leaf (OR CAN WE? MUST DECIDE, AT SOME POINT)
          }
        });
        if (newCurr) {
          if (newCurr.children && newCurr.children.length) {
            curr = newCurr;
          } else {
            throw Error('empty');
          }
        } else {
          throw Error('truncate');
        }
      }
    } catch (someTraversalError) {
      // Slice to last successful depth. Slice is non inclusive so this works
      this.set_path(this.value.slice(0, depth));
    }

    // Return as deep as we travelled
    return curr;
  }

  /** Get our viewbox */
  get view_box(): string {
    return `0 0 ${this.width} ${this.height}`;
  }

  /** Get our scales */
  get scales(): XYScale {
    return {
      scale_x: scaleLinear()
        .domain([this.selected_node.x0, this.selected_node.x1])
        .range([0, this.width]),
      scale_y: scaleLinear()
        .domain([this.selected_node.y0, this.selected_node.y1])
        .range([0, this.height])
    };
  }

  /** Generates a d3 hierarchy structure, with appropriate bounds to our width
   *  detailing all of the controls in the nist hash */
  get treemap_layout(): HierarchyRectangularNode<TreemapNode> {
    // Get the current filtered data
    const controls = FilteredDataModule.controls(this.filter);

    // Build the map
    const hierarchy = build_nist_tree_map(controls, ColorHackModule);
    return treemap<TreemapNode>()
      .size([this.width, this.height])
      .round(false)
      .paddingInner(0)(hierarchy);
  }

  // Callbacks for our tree
  select_node(n: HierarchyRectangularNode<TreemapNode>): void {
    // If it is a leaf, then select it
    if (is_leaf(n.data)) {
      const id = n.data.control.data.id;
      this.syncedSelectedControl =
        id !== this.syncedSelectedControl ? id : null;
    } else {
      // Otherwise, dive away. Set course for the leading title
      const cntrl = n.data.nist_control;
      if (cntrl) {
        this.set_path(cntrl.subSpecifiers);
      }
    }
  }

  /** Submits an event to go up one node */
  up(): void {
    if (this.value.length) {
      // Slice and dice, baybee
      this.set_path(this.value.slice(0, this.value.length - 1));

      // Also clear selected
      this.syncedSelectedControl = null;
    }
  }

  /** Typed method to wrap changes in the depth */
  set_path(pathSpec: TreeMapState) {
    this.$emit('input', pathSpec);
  }

  /** Controls whether we should allow up */
  get allow_up(): boolean {
    return this.value.length > 0;
  }

  /** Called on resize */
  on_resize() {
    this.width = this.treemapContainer.clientWidth;
  }
}
</script>

<style scoped>
text {
  pointer-events: none;
  font-weight: bold;
  font-size: 1.1em;
  fill: 'primary';
}

rect {
  fill: none;
}
</style><|MERGE_RESOLUTION|>--- conflicted
+++ resolved
@@ -36,17 +36,12 @@
 <script lang="ts">
 import Cell, {XYScale} from '@/components/cards/treemap/Cell.vue';
 import {ColorHackModule} from '@/store/color_hack';
-<<<<<<< HEAD
 import {
   ControlsFilter,
   FilteredDataModule,
   TreeMapState
 } from '@/store/data_filters';
-import {compare_arrays} from '@/utilities/helper_util';
-=======
-import {Filter, FilteredDataModule, TreeMapState} from '@/store/data_filters';
 import {compareArrays} from '@/utilities/helper_util';
->>>>>>> 9ce5a127
 import {
   build_nist_tree_map,
   is_leaf,
