<template>
  <v-container fluid class="font-weight-bold">
    <div
      ref="controlTableTitle"
      :class="
        $vuetify.breakpoint.smAndDown
          ? 'control-table-title'
          : 'pinned-header control-table-title'
      "
      :style="controlTableTitleStyle"
    >
      <!-- Toolbar -->
      <v-row v-resize="onResize">
        <v-row>
          <v-col cols="12" md="3" class="pb-0">
            <v-card-title class="pb-0">Results View Data</v-card-title>
          </v-col>
          <v-spacer />
          <v-col cols="3" md="auto" class="text-right pl-6 pb-0">
            <v-switch
              v-model="displayUnviewedControls"
              label="Show Only Unviewed"
            />
          </v-col>
          <v-col cols="3" md="auto" class="text-right pb-0">
            <v-switch v-model="syncTabs" label="Sync Tabs" />
          </v-col>
          <v-col cols="3" md="auto" class="text-right pb-0">
            <v-switch
              v-model="singleExpand"
              label="Single Expand"
              @change="handleToggleSingleExpand"
            />
          </v-col>
          <v-col cols="3" md="auto" class="text-right pb-0">
            <v-switch v-model="expandAll" label="Expand All" class="mr-5" />
          </v-col>
        </v-row>
      </v-row>

      <!-- Header. This should mirror the structure of ControlRowHeader -->
      <ResponsiveRowSwitch>
        <template #status>
          <ColumnHeader
            text="Status"
            :sort="sortStatus"
            @input="set_sort('status', $event)"
          />
        </template>

        <template #set>
          <ColumnHeader
            text="Result Set"
            :sort="sortSet"
            @input="set_sort('set', $event)"
          />
        </template>

        <template #id>
          <v-row class="pa-3">
            <ColumnHeader
              text="ID"
              :sort="sortId"
              @input="set_sort('id', $event)"
            />
            <v-tooltip bottom>
              <template #activator="{on, attrs}">
                <v-icon
                  class="ml-0"
                  small
                  style="cursor: pointer"
                  v-bind="attrs"
                  v-on="on"
                  >mdi-information-outline</v-icon
                >
              </template>
              <span>ID <br />(Legacy ID) </span>
            </v-tooltip>
          </v-row>
        </template>

        <template #title>
          <ColumnHeader text="Title" sort="disabled" />
        </template>

        <template #severity>
          <ColumnHeader
            :text="'Severity'"
            :sort="sortSeverity"
            @input="set_sort('severity', $event)"
          />
        </template>

        <template #tags>
          <ColumnHeader text="800-53 Controls & CCIs" sort="disabled" />
        </template>

        <template #runTime>
          <ColumnHeader
            text="Run Time"
            :sort="sortRunTime"
            @input="set_sort('runTime', $event)"
          />
        </template>

        <template #viewed>
          <ColumnHeader
            text="Controls Viewed"
            sort="disabled"
            :viewed-header="true"
            :number-of-viewed-controls="numOfViewed"
            :number-of-all-controls="raw_items.length"
          />
        </template>
      </ResponsiveRowSwitch>
    </div>

    <!-- Body -->
    <v-lazy
      v-for="item in items"
      :key="item.key"
      min-height="50"
      transition="fade-transition"
    >
      <div :id="striptoChars(item.key)">
        <ControlRowHeader
          :class="$vuetify.breakpoint.smAndDown ? '' : 'pinned-header'"
          :style="controlRowPinOffset"
          :control="item.control"
          :expanded="expanded.includes(item.key)"
          :viewed-controls="viewedControlIds"
          @toggle="toggle(item.key)"
          @control-viewed="toggleControlViewed"
        />
        <ControlRowDetails
          v-if="expanded.includes(item.key)"
          :control="item.control"
          :tab="syncTabs ? syncTab : undefined"
          @update:tab="updateTab"
        />
      </div>
    </v-lazy>
  </v-container>
</template>

<script lang="ts">
import ControlRowDetails from '@/components/cards/controltable/ControlRowDetails.vue';
import ControlRowHeader from '@/components/cards/controltable/ControlRowHeader.vue';
import ResponsiveRowSwitch from '@/components/cards/controltable/ResponsiveRowSwitch.vue';
import ColumnHeader, {Sort} from '@/components/generic/ColumnHeader.vue';
import {ControlsFilter, FilteredDataModule} from '@/store/data_filters';
import {HeightsModule} from '@/store/heights';
import {getControlRunTime} from '@/utilities/delta_util';
import {control_unique_key} from '@/utilities/format_util';
import {ContextualizedControl, severities} from 'inspecjs';
import * as _ from 'lodash';
import Vue from 'vue';
import Component from 'vue-class-component';
import {Prop, Ref} from 'vue-property-decorator';

// Tracks the visibility of an HDF control
interface ListElt {
  // A unique id to be used as a key.
  key: string;

  filename: string;

  // Computed values for status and severity, for sorting
  status_val: number;
  severity_val: number;

  control: ContextualizedControl;
}

@Component({
  components: {
    ControlRowHeader,
    ControlRowDetails,
    ColumnHeader,
    ResponsiveRowSwitch
  }
})
export default class ControlTable extends Vue {
  @Ref('controlTableTitle') readonly controlTableTitle!: Element;
<<<<<<< HEAD
  @Prop({type: Object, required: true}) readonly filter!: ControlsFilter;
  @Prop({type: Boolean, required: true}) readonly showImpact!: boolean;
=======
  @Prop({type: Object, required: true}) readonly filter!: Filter;
>>>>>>> b32f6c6e

  // Whether to allow multiple expansions
  singleExpand = true;

  // If the currently selected tab should sync
  syncTabs = false;
  syncTab = 'tab-test';

  // List of currently expanded options. If unique id is in here, it is expanded
  expanded: string[] = [];

  // Sorts
  sortId: Sort = 'none';
  sortStatus: Sort = 'none';
  sortSet: Sort = 'none';
  sortSeverity: Sort = 'none';
  sortRunTime: Sort = 'none';

  // Used for viewed/unviewed controls.
  viewedControlIds: string[] = [];
  displayUnviewedControls = true;

  get numOfViewed() {
    return this.raw_items.filter((elem) =>
      this.viewedControlIds.some((id) => elem.control.data.id === id)
    ).length;
  }

  toggleControlViewed(control: ContextualizedControl) {
    const alreadyViewed = this.viewedControlIds.indexOf(control.data.id);
    // If the control hasn't been marked as viewed yet, mark it as viewed.
    if (alreadyViewed === -1) {
      this.viewedControlIds.push(control.data.id);
    }
    // Else, remove it from the view controls array.
    else {
      this.viewedControlIds.splice(alreadyViewed, 1);
    }
  }

  mounted() {
    this.onResize();
  }

  onResize() {
    // Allow the page to settle before checking the controlTableHeader height
    // (this is what $nextTick is supposed to do but it's firing too quickly)
    setTimeout(() => {
      HeightsModule.setControlTableHeaderHeight(
        this.controlTableTitle?.clientHeight
      );
    }, 2000);
  }

  /** Callback to handle setting a new sort */
  set_sort(column: string, newSort: Sort) {
    this.sortId = 'none';
    this.sortSet = 'none';
    this.sortStatus = 'none';
    this.sortSeverity = 'none';
    this.sortRunTime = 'none';
    switch (column) {
      case 'id':
        this.sortId = newSort;
        break;
      case 'status':
        this.sortStatus = newSort;
        break;
      case 'set':
        this.sortSet = newSort;
        break;
      case 'severity':
        this.sortSeverity = newSort;
        break;
      case 'runTime':
        this.sortRunTime = newSort;
        break;
    }
  }

  get expandAll() {
    return this.expanded.length === this.items.length;
  }

  set expandAll(value: boolean) {
    if (value) {
      this.singleExpand = false;
      this.expanded = this.items.map((items) => items.key);
    } else {
      this.expanded = [];
    }
  }

  get controlTableTitleStyle() {
    return {top: `${HeightsModule.topbarHeight}px`};
  }

  get controlRowPinOffset() {
    // There is ~10px of padding being added which makes the ControlRowHeader look out of place
    return {top: `${this.topOfPage - 10}px`};
  }

  // The top of the page, relative to the topbar and the title bar
  get topOfPage() {
    return HeightsModule.topbarHeight + HeightsModule.controlTableHeaderHeight;
  }

  /** Closes all open controls when single-expand is re-enabled */
  async handleToggleSingleExpand(singleExpand: boolean): Promise<void> {
    if (singleExpand) {
      this.expandAll = false;
    }
  }

  async updateTab(tab: string) {
    this.syncTab = tab;
  }

  /** Toggles the given expansion of a control details panel */
  toggle(key: string) {
    if (this.singleExpand) {
      // Check if key already there
      const had = this.expanded.includes(key);

      // Clear
      this.expanded = [];

      // If key is new, add it
      if (!had) {
        this.expanded.push(key);
        this.jump_to_key(key);
      }
    } else {
      // Add or remove it from the set, as appropriate. Shortcut this by only adding if delete fails
      const i = this.expanded.indexOf(key);
      if (i < 0) {
        this.expanded.push(key);
        this.jump_to_key(key);
      } else {
        this.expanded.splice(i, 1);
      }
    }
  }

  jump_to_key(key: string) {
    if (!this.$vuetify.breakpoint.smAndDown) {
      this.$nextTick(() => {
        this.$vuetify.goTo(`#${this.striptoChars(key)}`, {
          offset: this.topOfPage,
          duration: 300
        });
      });
    }
  }

  striptoChars(key: string) {
    return key.replace(/[^a-z0-9]/gi, '');
  }

  /** Return items as key, value pairs */
  get raw_items(): ListElt[] {
    return FilteredDataModule.controls(this.filter).map((d) => {
      const key = control_unique_key(d);

      // File, hdf wrapper
      return {
        key,
        control: d,
        status_val: [
          'Passed',
          'Not Applicable',
          'No Data',
          'Not Reviewed',
          'Profile Error',
          'Failed'
        ].indexOf(d.root.hdf.status),
        severity_val: severities.indexOf(d.root.hdf.severity),
        filename: _.get(
          d,
          'sourcedFrom.sourcedFrom.from_file.filename'
        ) as unknown as string
      };
    });
  }

  /** Return items sorted and filters out viewed controls */
  get items(): ListElt[] {
    // Controls ascending/descending
    let factor = 1;
    // Whether or not we need to sort
    let sort = true;
    // Our comparator function
    let cmp: (a: ListElt, b: ListElt) => number;

    let items = this.raw_items;

    if (this.sortId === 'ascending' || this.sortId === 'descending') {
      cmp = (a: ListElt, b: ListElt) =>
        a.control.data.id.localeCompare(b.control.data.id);
      if (this.sortId === 'ascending') {
        factor = -1;
      }
    } else if (
      this.sortStatus === 'ascending' ||
      this.sortStatus === 'descending'
    ) {
      cmp = (a: ListElt, b: ListElt) => a.status_val - b.status_val;
      if (this.sortStatus === 'ascending') {
        factor = -1;
      }
    } else if (
      this.sortSeverity === 'ascending' ||
      this.sortSeverity === 'descending'
    ) {
      cmp = (a: ListElt, b: ListElt) => a.severity_val - b.severity_val;
      if (this.sortSeverity === 'ascending') {
        factor = -1;
      }
    } else if (this.sortSet === 'ascending' || this.sortSet === 'descending') {
      cmp = (a: ListElt, b: ListElt) => a.filename.localeCompare(b.filename);
      if (this.sortSet === 'ascending') {
        factor = -1;
      }
    } else if (
      this.sortRunTime === 'ascending' ||
      this.sortRunTime === 'descending'
    ) {
      cmp = (a: ListElt, b: ListElt) =>
        getControlRunTime(b.control) - getControlRunTime(a.control);
      if (this.sortRunTime === 'ascending') {
        factor = -1;
      }
    } else {
      sort = false;
    }

    // Displays only unviewed controls.
    if (this.displayUnviewedControls) {
      items = items.filter(
        (val) => !this.viewedControlIds.includes(val.control.data.id)
      );
    }

    if (sort === true) {
      items = items.sort((a, b) => cmp(a, b) * factor);
    }

    return items;
  }
}
</script>

<style scoped>
.pinned-header {
  position: sticky;
  z-index: 2;
  padding-top: 2px;
  padding-bottom: 2px;
}

.control-table-title {
  background-color: var(--v-secondary-lighten1);
  z-index: 10;
}
</style><|MERGE_RESOLUTION|>--- conflicted
+++ resolved
@@ -182,12 +182,8 @@
 })
 export default class ControlTable extends Vue {
   @Ref('controlTableTitle') readonly controlTableTitle!: Element;
-<<<<<<< HEAD
   @Prop({type: Object, required: true}) readonly filter!: ControlsFilter;
   @Prop({type: Boolean, required: true}) readonly showImpact!: boolean;
-=======
-  @Prop({type: Object, required: true}) readonly filter!: Filter;
->>>>>>> b32f6c6e
 
   // Whether to allow multiple expansions
   singleExpand = true;
