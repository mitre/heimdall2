<template>
  <v-container fluid class="font-weight-bold">
    <!-- Toolbar -->
    <v-row>
      <v-row>
        <v-col>
          <v-card-title>Results View Data</v-card-title>
        </v-col>
        <v-col cols="auto" class="text-right">
<<<<<<< HEAD
          <v-switch v-model="syncTabs" label="Sync Tabs" />
        </v-col>
        <v-col cols="auto" class="text-right">
          <v-switch
            v-model="singleExpand"
            label="Single Expand"
            @change="handleToggleSingleExpand(singleExpand)"
          />
        </v-col>
        <v-col cols="auto" class="text-right">
          <v-switch
            v-model="expandAll"
            label="Expand All"
            class="mr-5"
            @change="toggleExpandAllEvaluations()"
          />
=======
          <v-switch v-model="single_expand" label="Single Expand" />
        </v-col>
        <v-col cols="auto" class="text-right">
          <v-switch v-model="expand_all" label="Expand All" class="mr-5" />
>>>>>>> 1fb4cfde
        </v-col>
      </v-row>
    </v-row>

    <!-- Header. This should mirror the structure of ControlRowHeader -->
    <ResponsiveRowSwitch>
      <template #id>
        <ColumnHeader
          text="ID"
          :sort="sort_id"
          @input="set_sort('id', $event)"
        />
      </template>

      <template #status>
        <ColumnHeader
          text="Status"
          :sort="sort_status"
          @input="set_sort('status', $event)"
        />
      </template>

      <template #severity>
        <ColumnHeader
          :text="showImpact ? 'Impact' : 'Severity'"
          :sort="sort_severity"
          @input="set_sort('severity', $event)"
        />
      </template>

      <template #title>
        <ColumnHeader text="Title" sort="disabled" />
      </template>

      <template #tags>
        <ColumnHeader text="800-53 Controls & CCIs" sort="disabled" />
      </template>
    </ResponsiveRowSwitch>

    <!-- Body -->
    <v-lazy
      v-for="item in items"
      :key="item.key"
      min-height="50"
      transition="fade-transition"
    >
      <div>
        <ControlRowHeader
          :control="item.control"
          :expanded="expanded.includes(item.key)"
          :show-impact="showImpact"
          @toggle="toggle(item.key)"
        />
        <ControlRowDetails
          v-if="expanded.includes(item.key)"
          :control="item.control"
          :tab="tab"
          @update:tab="updateTab"
        />
      </div>
    </v-lazy>
  </v-container>
</template>

<script lang="ts">
import Vue from 'vue';
import Component from 'vue-class-component';
import ControlRowHeader from '@/components/cards/controltable/ControlRowHeader.vue';
import ControlRowDetails from '@/components/cards/controltable/ControlRowDetails.vue';
import ColumnHeader, {Sort} from '@/components/generic/ColumnHeader.vue';
import ResponsiveRowSwitch from '@/components/cards/controltable/ResponsiveRowSwitch.vue';

import {Filter, FilteredDataModule} from '@/store/data_filters';
import {control_unique_key} from '@/utilities/format_util';
import {context} from 'inspecjs';
import {Prop} from 'vue-property-decorator';

// Tracks the visibility of an HDF control
interface ListElt {
  // A unique id to be used as a key.
  key: string;

  // Computed values for status and severity "value", for sorting
  status_val: number;
  severity_val: number;

  control: context.ContextualizedControl;
}

@Component({
  components: {
    ControlRowHeader,
    ControlRowDetails,
    ColumnHeader,
    ResponsiveRowSwitch
  }
})
export default class ControlTable extends Vue {
  @Prop({type: Object, required: true}) readonly filter!: Filter;
  @Prop({type: Boolean, required: true}) readonly showImpact!: boolean;

  // Whether to allow multiple expansions
  singleExpand = true;

  // Whether to expand all evaluations
  expandAll = false;

  // If the currently selected tab should sync
  syncTabs = false;
  tab = 'tab-test';

  // List of currently expanded options. If unique id is in here, it is expanded
  expanded: Array<string> = [];

  // Sorts
  sort_id: Sort = 'none';
  sort_status: Sort = 'none';
  sort_severity: Sort = 'none';

  /** Callback to handle setting a new sort */
  set_sort(column: 'id' | 'status' | 'severity', new_sort: Sort) {
    this.sort_id = 'none';
    this.sort_status = 'none';
    this.sort_severity = 'none';
    switch (column) {
      case 'id':
        this.sort_id = new_sort;
        break;
      case 'status':
        this.sort_status = new_sort;
        break;
      case 'severity':
        this.sort_severity = new_sort;
        break;
    }
  }

<<<<<<< HEAD
  /** Expands all evaluations */
  async handleToggleSingleExpand(singleExpand: boolean): Promise<void> {
    if(singleExpand){
      this.expandAll = false;
      this.toggleExpandAllEvaluations()
    }
  }

  /** Expands all evaluations */
  async toggleExpandAllEvaluations(): Promise<void> {
    if(this.expandAll){
      this.singleExpand = false;
      this.expanded = this.items.map((items) => items.key);
    } else {
      this.expanded = []
    }
  }

  async updateTab(tab: string){
    if(this.syncTabs){
      this.tab = tab
=======
  get expand_all() {
    return this.expanded.length === this.items.length;
  }

  set expand_all(value: boolean) {
    if(value) {
      this.single_expand = false;
      this.expanded = this.items.map((items) => items.key);
    } else {
      this.expanded = [];
>>>>>>> 1fb4cfde
    }
  }

  /** Toggles the given expansion of a control details panel */
  toggle(key: string) {
    if (this.singleExpand) {
      // Check if key already there
      let had = this.expanded.includes(key);

      // Clear
      this.expanded = [];

      // If key is new, add it
      if (!had) {
        this.expanded.push(key);
      }
    } else {
      // Add or remove it from the set, as appropriate. Shortcut this by only adding if delete fails
      let i = this.expanded.indexOf(key);
      if (i < 0) {
        this.expanded.push(key);
      } else {
        this.expanded.splice(i, 1);
      }
    }
  }

  /** Return items as key, value pairs */
  get raw_items(): ListElt[] {
    return FilteredDataModule.controls(this.filter).map((d) => {
      let key = control_unique_key(d);

      // File, hdf wrapper
      let with_id: ListElt = {
        key,
        control: d,
        status_val: [
          'Passed',
          'Not Applicable',
          'No Data',
          'Not Reviewed',
          'Profile Error',
          'Failed'
        ].indexOf(d.root.hdf.status),
        severity_val: ['none', 'low', 'medium', 'high', 'critical'].indexOf(
          d.root.hdf.severity
        )
      };
      return with_id;
    });
  }

  /** Return items sorted */
  get items(): ListElt[] {
    // Controls ascending/descending
    let factor: number = 1;
    // Our comparator function
    let cmp: (a: ListElt, b: ListElt) => number;

    if (this.sort_id === 'ascending' || this.sort_id === 'descending') {
      cmp = (a: ListElt, b: ListElt) =>
        a.control.data.id.localeCompare(b.control.data.id);
      if (this.sort_id === 'ascending') {
        factor = -1;
      }
    } else if (
      this.sort_status === 'ascending' ||
      this.sort_status === 'descending'
    ) {
      cmp = (a: ListElt, b: ListElt) => a.status_val - b.status_val;
      if (this.sort_status === 'ascending') {
        factor = -1;
      }
    } else if (
      this.sort_severity === 'ascending' ||
      this.sort_severity === 'descending'
    ) {
      cmp = (a: ListElt, b: ListElt) => a.severity_val - b.severity_val;
      if (this.sort_severity === 'ascending') {
        factor = -1;
      }
    } else {
      return this.raw_items;
    }
    return this.raw_items.sort((a, b) => cmp(a, b) * factor);
  }
}
</script><|MERGE_RESOLUTION|>--- conflicted
+++ resolved
@@ -7,7 +7,6 @@
           <v-card-title>Results View Data</v-card-title>
         </v-col>
         <v-col cols="auto" class="text-right">
-<<<<<<< HEAD
           <v-switch v-model="syncTabs" label="Sync Tabs" />
         </v-col>
         <v-col cols="auto" class="text-right">
@@ -24,12 +23,10 @@
             class="mr-5"
             @change="toggleExpandAllEvaluations()"
           />
-=======
           <v-switch v-model="single_expand" label="Single Expand" />
         </v-col>
         <v-col cols="auto" class="text-right">
           <v-switch v-model="expand_all" label="Expand All" class="mr-5" />
->>>>>>> 1fb4cfde
         </v-col>
       </v-row>
     </v-row>
@@ -167,29 +164,6 @@
     }
   }
 
-<<<<<<< HEAD
-  /** Expands all evaluations */
-  async handleToggleSingleExpand(singleExpand: boolean): Promise<void> {
-    if(singleExpand){
-      this.expandAll = false;
-      this.toggleExpandAllEvaluations()
-    }
-  }
-
-  /** Expands all evaluations */
-  async toggleExpandAllEvaluations(): Promise<void> {
-    if(this.expandAll){
-      this.singleExpand = false;
-      this.expanded = this.items.map((items) => items.key);
-    } else {
-      this.expanded = []
-    }
-  }
-
-  async updateTab(tab: string){
-    if(this.syncTabs){
-      this.tab = tab
-=======
   get expand_all() {
     return this.expanded.length === this.items.length;
   }
@@ -200,7 +174,6 @@
       this.expanded = this.items.map((items) => items.key);
     } else {
       this.expanded = [];
->>>>>>> 1fb4cfde
     }
   }
 
