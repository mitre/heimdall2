--- conflicted
+++ resolved
@@ -148,23 +148,18 @@
   </ResponsiveRowSwitch>
 </template>
 <script lang="ts">
+import * as _ from 'lodash';
+import Component, { mixins } from 'vue-class-component';
+import { Prop } from 'vue-property-decorator';
+import { mapGetters } from 'vuex';
+import { ContextualizedControl, is_control, parse_nist } from 'inspecjs';
 import ResponsiveRowSwitch from '@/components/cards/controltable/ResponsiveRowSwitch.vue';
 import HtmlSanitizeMixin from '@/mixins/HtmlSanitizeMixin';
 import { CCI_DESCRIPTIONS } from '@/utilities/cci_util';
 import { getControlRunTime } from '@/utilities/delta_util';
+import { control_unique_key } from '@/utilities/format_util';
 import { nistCanonConfig, NIST_DESCRIPTIONS } from '@/utilities/nist_util';
-import { ContextualizedControl, is_control, parse_nist } from 'inspecjs';
-import * as _ from 'lodash';
-<<<<<<< HEAD
-import Component, { mixins } from 'vue-class-component';
-import { Prop } from 'vue-property-decorator';
-import { mapGetters } from 'vuex';
-=======
-import Component, {mixins} from 'vue-class-component';
-import {control_unique_key} from '@/utilities/format_util';
-import {Prop} from 'vue-property-decorator';
 
->>>>>>> 74a5b4e0
 interface Tag {
   label: string;
   url: string;
