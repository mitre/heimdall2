--- conflicted
+++ resolved
@@ -108,11 +108,7 @@
   }
 
   get version(): string | undefined {
-<<<<<<< HEAD
-    return _.get(this.profile, 'data.version', '');
-=======
     return _.get(this.profile, 'data.version') as unknown as string | undefined;
->>>>>>> 0d791b01
   }
 
   get sha256_hash(): string | undefined {
@@ -120,21 +116,6 @@
   }
 
   get maintainer(): string | undefined {
-<<<<<<< HEAD
-    return _.get(this.profile, 'data.maintainer', '');
-  }
-
-  get copyright(): string | undefined {
-    return _.get(this.profile, 'data.copyright', '');
-  }
-
-  get copyright_email(): string | undefined {
-    return _.get(this.profile, 'data.copyright_email', '');
-  }
-
-  get control_count(): string | undefined {
-    return _.get(this.profile, 'data.controls', '').length.toString();
-=======
     return _.get(this.profile, 'data.maintainer') as unknown as
       | string
       | undefined;
@@ -161,20 +142,13 @@
         >[]
       ).length
     }`;
->>>>>>> 0d791b01
   }
 
   get inputs(): Attribute[] {
     if (this.profile?.data.hasOwnProperty('attributes')) {
-<<<<<<< HEAD
-      return _.get(this.profile, 'data.attributes', []);
-    } else {
-      return _.get(this.profile, 'data.inputs', []);
-=======
       return _.get(this.profile, 'data.attributes') as unknown as Attribute[];
     } else {
       return _.get(this.profile, 'data.inputs') as unknown as Attribute[];
->>>>>>> 0d791b01
     }
   }
 }
