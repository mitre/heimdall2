--- conflicted
+++ resolved
@@ -95,17 +95,10 @@
   }
 
   get platform(): string | undefined {
-<<<<<<< HEAD
-    return (
-      _.get(this.file_object, 'evaluation.data.platform.name', '') +
-      _.get(this.file_object, 'evaluation.data.platform.release', '')
-    );
-=======
     return `${_.get(this.file_object, 'evaluation.data.platform.name')}${_.get(
       this.file_object,
       'evaluation.data.platform.release'
     )}`;
->>>>>>> 0d791b01
   }
 
   get duration(): string | undefined {
