<template>
  <div slot="no-body">
    <vue-apex-charts
      type="donut"
      :width="350"
      :options="chartOptions"
      :series="series"
    />
  </div>
</template>

<script lang="ts">
import Vue from 'vue';
import Component from 'vue-class-component';
import VueApexCharts from 'vue-apexcharts';
import {ApexOptions} from 'apexcharts';
import {Prop} from 'vue-property-decorator';
import {ColorHackModule} from '@/store/color_hack';

// Represents a slice of the pie.
export interface Category<C extends string> {
  label: string;
  value: C;
  color: string;
}

/**
 * Emits "category-selected" with payload of type Category whenever a category is selected.
 */
@Component({
  components: {
    VueApexCharts
  }
})
<<<<<<< HEAD
export default class ApexPieChart extends Vue {
  @Prop({required: true}) readonly categories!: Category<string>[];
  @Prop({required: true}) readonly series!: Number[];
=======
export default class ApexPieChart extends ApexPieChartProps {
  chart_id: string = `piechart_${next_id}`;

  /**
   * Provide a type-checked accessor to our categories propertyt
   */
  get _categories(): Category<string>[] {
    // Ensure it's an array
    if (!(this.categories instanceof Array)) {
      throw new Error('categories must be an array of type Category');
    }

    // Ensure each are categories
    this.categories.forEach((element) => {
      if (!isCategory(element)) {
        throw new Error(`Invalid category ${element}`);
      }
    });

    // Finally, return as known type
    return this.categories as Category<string>[];
  }

  /**
   * Provide a type-checked accessor to our series property
   */
  get _series(): number[] {
    // Ensure it's an array
    if (!(this.series instanceof Array)) {
      throw new Error('series must be an array of numbers');
    }

    // Ensure all of its elements are numbers
    this.series.forEach((element) => {
      if (typeof element !== 'number') {
        throw new Error(`Invalid series item ${element}`);
      }
    });

    // We now know the type is definitely number[]
    let final = this.series as number[];

    // If we have any non-zero data, just returngive 0.01 of all
    return final;
  }
>>>>>>> 9de49ab9

  // Generate the chart options based on categories
  get chartOptions(): ApexOptions {
    return {
<<<<<<< HEAD
      labels: this.categories.map(cat => cat.label),
=======
      labels: this._categories.map((cat) => cat.label),
>>>>>>> 9de49ab9
      dataLabels: {
        formatter: (val, opts) => opts.w.config.series[opts.seriesIndex]
      },
      legend: {
        position: 'bottom',
        onItemClick: {
          toggleDataSeries: true
        },
        labels: {
          useSeriesColors: true
        }
      },
      plotOptions: {
        pie: {
          donut: {
            labels: {
              show: true,
              name: {
                show: true,
                color: undefined
              },
              value: {color: '#99a2ac'},
              total: {
                show: true,
                color: '#008FFB'
              }
            }
          }
        }
      },
      chart: {
        type: 'donut',
        toolbar: {
          show: false
        },
        events: {
          dataPointSelection: (_event, _chartContext, config) => {
            this.$emit(
              'category-selected',
              this.categories[config.dataPointIndex]
            );
          },
          dataPointMouseEnter: (_event) => {
            document.body.style.cursor = 'pointer';
          },
          dataPointMouseLeave: (_event) => {
            document.body.style.cursor = 'default';
          }
        },
        dropShadow: {
          enabled: true,
          top: 0,
          left: 0,
          blur: 3,
          opacity: 0.35
        }
      },
      stroke: {width: 0},
      // Apex charts does not support color names; must use color hack module
<<<<<<< HEAD
      colors: this.categories.map(cat => ColorHackModule.lookupColor(cat.color))
=======
      colors: this._categories.map((cat) =>
        ColorHackModule.lookupColor(cat.color)
      )
>>>>>>> 9de49ab9
    };
  }
}
</script>

<style scoped>
svg {
  fill: currentColor;
}
</style><|MERGE_RESOLUTION|>--- conflicted
+++ resolved
@@ -32,66 +32,14 @@
     VueApexCharts
   }
 })
-<<<<<<< HEAD
 export default class ApexPieChart extends Vue {
   @Prop({required: true}) readonly categories!: Category<string>[];
   @Prop({required: true}) readonly series!: Number[];
-=======
-export default class ApexPieChart extends ApexPieChartProps {
-  chart_id: string = `piechart_${next_id}`;
-
-  /**
-   * Provide a type-checked accessor to our categories propertyt
-   */
-  get _categories(): Category<string>[] {
-    // Ensure it's an array
-    if (!(this.categories instanceof Array)) {
-      throw new Error('categories must be an array of type Category');
-    }
-
-    // Ensure each are categories
-    this.categories.forEach((element) => {
-      if (!isCategory(element)) {
-        throw new Error(`Invalid category ${element}`);
-      }
-    });
-
-    // Finally, return as known type
-    return this.categories as Category<string>[];
-  }
-
-  /**
-   * Provide a type-checked accessor to our series property
-   */
-  get _series(): number[] {
-    // Ensure it's an array
-    if (!(this.series instanceof Array)) {
-      throw new Error('series must be an array of numbers');
-    }
-
-    // Ensure all of its elements are numbers
-    this.series.forEach((element) => {
-      if (typeof element !== 'number') {
-        throw new Error(`Invalid series item ${element}`);
-      }
-    });
-
-    // We now know the type is definitely number[]
-    let final = this.series as number[];
-
-    // If we have any non-zero data, just returngive 0.01 of all
-    return final;
-  }
->>>>>>> 9de49ab9
 
   // Generate the chart options based on categories
   get chartOptions(): ApexOptions {
     return {
-<<<<<<< HEAD
       labels: this.categories.map(cat => cat.label),
-=======
-      labels: this._categories.map((cat) => cat.label),
->>>>>>> 9de49ab9
       dataLabels: {
         formatter: (val, opts) => opts.w.config.series[opts.seriesIndex]
       },
@@ -151,13 +99,7 @@
       },
       stroke: {width: 0},
       // Apex charts does not support color names; must use color hack module
-<<<<<<< HEAD
       colors: this.categories.map(cat => ColorHackModule.lookupColor(cat.color))
-=======
-      colors: this._categories.map((cat) =>
-        ColorHackModule.lookupColor(cat.color)
-      )
->>>>>>> 9de49ab9
     };
   }
 }
