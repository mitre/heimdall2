--- conflicted
+++ resolved
@@ -19,13 +19,8 @@
 // Helper function for counting a status in a list of controls
 function count_severities(data: FilteredData, filter: Filter): SeverityHash {
   // Remove the status filter from the control filter
-<<<<<<< HEAD
-  const new_filter: Filter = {
+  const newFilter: Filter = {
     status: [],
-=======
-  const newFilter: Filter = {
-    status: undefined,
->>>>>>> d4fa1853
     ...filter
   };
 
