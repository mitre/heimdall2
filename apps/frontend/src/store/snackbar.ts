import Store from '@/store/store';
import _ from 'lodash';
import {
  Action,
  getModule,
  Module,
  Mutation,
  VuexModule
} from 'vuex-module-decorators';

export interface ISnackbarState {
  message: string;
  error: boolean;
  show: boolean;
}

@Module({
  namespaced: true,
  dynamic: true,
  store: Store,
  name: 'SnackbarModule'
})
export class Snackbar extends VuexModule {
  message = '';
  error = false;
  show = false;

  @Action
  notify(message: string) {
    this.context.commit('SET_VISIBILITY', false);
    this.context.commit('SET_ERROR', false);
    this.context.commit('SET_MESSAGE', message);
    this.context.commit('SET_VISIBILITY', true);
  }

  @Action
  failure(message: string) {
    this.context.commit('SET_VISIBILITY', false);
    this.context.commit('SET_ERROR', true);
    this.context.commit('SET_MESSAGE', message);
    this.context.commit('SET_VISIBILITY', true);
  }

  @Action
  HTTPFailure(error: unknown) {
<<<<<<< HEAD
    const nestedError = _.get(error, 'response.data.message', []);
    if (typeof nestedError === 'object') {
=======
    const nestedError = _.get(error, 'response.data.message') as
      | string[]
      | undefined
      | null;
    if (
      nestedError !== null &&
      nestedError !== undefined &&
      _.isArray(nestedError)
    ) {
>>>>>>> 0d791b01
      this.failure(
        nestedError
          .map(function capitalize(c: string) {
            return c.charAt(0).toUpperCase() + c.slice(1);
          })
          .join(', ')
      );
    } else {
      this.failure(`${nestedError || error}`);
    }
  }

  @Action
  visibility(visibility: boolean) {
    this.context.commit('SET_VISIBILITY', visibility);
  }

  @Mutation
  SET_ERROR(error: boolean) {
    this.error = error;
  }

  @Mutation
  SET_MESSAGE(message: string) {
    this.message = message;
  }

  @Mutation
  SET_VISIBILITY(visibility: boolean) {
    this.show = visibility;
  }
}

export const SnackbarModule = getModule(Snackbar);<|MERGE_RESOLUTION|>--- conflicted
+++ resolved
@@ -43,10 +43,6 @@
 
   @Action
   HTTPFailure(error: unknown) {
-<<<<<<< HEAD
-    const nestedError = _.get(error, 'response.data.message', []);
-    if (typeof nestedError === 'object') {
-=======
     const nestedError = _.get(error, 'response.data.message') as
       | string[]
       | undefined
@@ -56,7 +52,6 @@
       nestedError !== undefined &&
       _.isArray(nestedError)
     ) {
->>>>>>> 0d791b01
       this.failure(
         nestedError
           .map(function capitalize(c: string) {
