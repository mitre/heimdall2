--- conflicted
+++ resolved
@@ -246,21 +246,6 @@
   @Action
   public async GetUserInfo(): Promise<void> {
     if (this.userInfo.id) {
-<<<<<<< HEAD
-      return axios
-        .get<IUser>(`/users/${this.userInfo.id}`)
-        .then(({data}) => this.context.commit('SET_USER_INFO', data))
-        .catch(() =>
-          // If an error occurs fetching the users profile
-          // then clear their token and refresh the page
-          this.Logout()
-        )
-        .then(async () => {
-          await this.FetchAllUsers();
-          await GroupRelationsModule.FetchGroupRelationData();
-          await GroupsModule.FetchGroupData();
-        });
-=======
       const userInfo = await axios.get<IUser>(`/users/${this.userInfo.id}`);
       try {
         this.context.commit('SET_USER_INFO', userInfo.data);
@@ -270,8 +255,8 @@
         this.Logout();
       }
       await this.FetchAllUsers();
+      await GroupRelationsModule.FetchGroupRelationData();
       await GroupsModule.FetchGroupData();
->>>>>>> 07fb3115
     }
   }
 
