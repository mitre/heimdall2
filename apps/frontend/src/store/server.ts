--- conflicted
+++ resolved
@@ -19,11 +19,8 @@
   loading: boolean;
   token: string;
   banner: string;
-<<<<<<< HEAD
   enabledOAuth: string[];
   userID: string;
-=======
->>>>>>> 819a095d
   userInfo: IUser;
 }
 
