import Store from '@/store/store';
import {LocalStorageVal} from '@/utilities/helper_util';
import {IStartupSettings, IUpdateUser, IUser} from '@heimdall/interfaces';
import axios from 'axios';
import {
  Action,
  getModule,
  Module,
  Mutation,
  VuexModule
} from 'vuex-module-decorators';
<<<<<<< HEAD
import Store from '@/store/store';
import axios from 'axios';

import {LocalStorageVal} from '@/utilities/helper_util';
import {SnackbarModule} from '@/store/snackbar';
import {AppInfoModule} from '@/store/app_info';
import {IUpdateUser, IUser, IStartupSettings} from '@heimdall/interfaces';
=======
>>>>>>> 1897996e

const local_token = new LocalStorageVal<string | null>('auth_token');
const localUserID = new LocalStorageVal<string | null>('localUserID');
const localUserRole = new LocalStorageVal<string | null>('localUserRole');

export interface IServerState {
  serverMode: boolean;
  serverUrl: string;
  loading: boolean;
  token: string;
  banner: string;
  userID: string;
  userRole: string;
  userInfo: IUser;
}

@Module({
  namespaced: true,
  dynamic: true,
  store: Store,
  name: 'ServerModule'
})
class Server extends VuexModule implements IServerState {
  banner = '';
  serverUrl = '';
  serverMode = false;
  loading = true;
  /** Our currently granted JWT token */
  token = '';
  /** Our User ID  */
  userID = '';
  /** Our User Role  */
  userRole = '';
  /** Provide a sane default for userInfo in order to avoid having to null check it all the time */
  userInfo: IUser = {
    id: -1,
    email: '',
    firstName: '',
    lastName: '',
    title: '',
    role: '',
    organization: '',
    loginCount: -1,
    lastLogin: undefined,
    createdAt: new Date(),
    updatedAt: new Date()
  };

  @Mutation
  SET_TOKEN(newToken: string) {
    this.token = newToken;
    local_token.set(newToken);
    axios.defaults.headers.common['Authorization'] = `Bearer ${newToken}`;
  }

  @Mutation
  SET_USERID(newID: string) {
    localUserID.set(newID);
    this.userID = newID;
  }

  @Mutation
  SET_USERROLE(newRole: string) {
    localUserRole.set(newRole);
    this.userRole = newRole;
  }

  @Mutation
  CLEAR_USERROLE() {
    localUserRole.clear();
    this.userRole = '';
  }

  @Mutation
  SET_STARTUP_SETTINGS(settings: IStartupSettings) {
    this.banner = settings.banner;
  }

  @Mutation
  SET_USER_INFO(info: IUser) {
    this.userInfo = info;
  }

  @Mutation
  SET_SERVER(server: string) {
    this.serverUrl = server;
    this.serverMode = true;
  }

  @Mutation
  SET_LOADING(loading: boolean) {
    this.loading = loading;
  }

  @Mutation
  CLEAR_TOKEN() {
    local_token.clear();
  }

  @Mutation
  CLEAR_USERID() {
    localUserID.clear();
  }

  /* Try to find the Heimdall-Server backend. We have configured the Vue dev server to
   * automatically proxy VUE_APP_API_URL, so all we need to do is check if we get a response
   * at /server.
   *
   * Returns null if no server is found, or the server URL if one is.
   */
  @Action
  public async CheckForServer() {
    // This is the only function that manipulates the loading state. If loading is already set
    // then we have already loaded the server information and there is no need to check again.
    if (!this.loading) {
      return null;
    }

    const potentialUrl = window.location.origin;

    return axios
      .get(`${potentialUrl}/server`)
      .then((response) => {
        if (response.status === 200) {
          // This means the server successfully responded and we are therefore in server mode
          this.SET_SERVER(potentialUrl);
          this.SET_STARTUP_SETTINGS(response.data);
          const token = local_token.get();
          const userID = localUserID.get();
          const userRole = localUserRole.get();
          if (token !== null) {
            this.SET_TOKEN(token);
          }
          if (userID !== null) {
            this.SET_USERID(userID);
          }
          if (userRole !== null) {
            this.SET_USERID(userRole);
          }
          this.GetUserInfo();
        }
      })
      .catch((_) => {
        // If a error code is received from the server, this means the app is not in server mode
        // and there is therefore no action is required.
      })
      .then((_) => {
        this.SET_LOADING(false);
      });
  }

  @Action({rawError: true})
  public async Login(userInfo: {email: string; password: string}) {
    return axios.post('/authn/login', userInfo).then(({data}) => {
      this.SET_TOKEN(data.accessToken);
      this.SET_USERID(data.userID);
      this.SET_USERROLE(data.role);
      this.GetUserInfo();
    });
  }

  @Action({rawError: true})
  public async Register(userInfo: {
    email: string;
    password: string;
    passwordConfirmation: string;
  }) {
    return axios.post('/users', userInfo);
  }

  @Action({rawError: true})
  public async CheckForUpdate() {
    if (localUserRole.get() !== 'admin') {
      return;
    }
    const newest: string = await axios
      .get(`${this.serverUrl}/updates`)
      .then((response) => response.data.newest);
    if (newest !== AppInfoModule.version) {
      SnackbarModule.update(newest);
    }
  }

  public async updateUserInfo(userInfo: IUpdateUser): Promise<IUser> {
    return axios
      .put<IUser>(`/users/${this.userID}`, userInfo)
      .then(({data}) => {
        this.SET_USER_INFO(data);
        return data;
      });
  }

  @Action({rawError: true})
  public GetUserInfo(): void {
    axios
      .get<IUser>(`/users/${this.userID}`)
      .then(({data}) => this.SET_USER_INFO(data));
  }

  @Action
  public Logout(): void {
    this.CLEAR_USERID();
    this.CLEAR_USERROLE();
    this.CLEAR_TOKEN();
    location.reload();
  }
}

export const ServerModule = getModule(Server);<|MERGE_RESOLUTION|>--- conflicted
+++ resolved
@@ -1,6 +1,8 @@
 import Store from '@/store/store';
 import {LocalStorageVal} from '@/utilities/helper_util';
 import {IStartupSettings, IUpdateUser, IUser} from '@heimdall/interfaces';
+import {SnackbarModule} from '@/store/snackbar';
+import {AppInfoModule} from '@/store/app_info';
 import axios from 'axios';
 import {
   Action,
@@ -9,16 +11,6 @@
   Mutation,
   VuexModule
 } from 'vuex-module-decorators';
-<<<<<<< HEAD
-import Store from '@/store/store';
-import axios from 'axios';
-
-import {LocalStorageVal} from '@/utilities/helper_util';
-import {SnackbarModule} from '@/store/snackbar';
-import {AppInfoModule} from '@/store/app_info';
-import {IUpdateUser, IUser, IStartupSettings} from '@heimdall/interfaces';
-=======
->>>>>>> 1897996e
 
 const local_token = new LocalStorageVal<string | null>('auth_token');
 const localUserID = new LocalStorageVal<string | null>('localUserID');
