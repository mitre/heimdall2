import Vue from 'vue';
import Vuex from 'vuex';
import {InspecData} from '@/store/data_store';
import {FilteredData} from '@/store/data_filters';
import {StatusCount} from '@/store/status_counts';
import {SeverityCount} from '@/store/severity_counts';
import {HashLookup} from '@/store/lookup_hashes';
import {InspecIntake} from '@/store/report_intake';
import {ColorHack} from '@/store/color_hack';
import {AppInfo} from '@/store/app_info';
<<<<<<< HEAD
import {Server} from './server';
import {IBackendState} from './backend';
import {ISnackbarState} from './snackbar';
=======
import {IServerState} from './server';
>>>>>>> 7a0d3267

Vue.use(Vuex);

/**
 * The core store for all of our components.
 *
 * The store itself is kept as small as possible to minimize
 * the impacts of breaking changes. If you want to add new getters,
 * do so as a module. Recall that mapState and mapGetter are your friends
 * if your code is getting too long.
 *
 * Furthermore, remember that if a piece of data is used ONLY in your
 * component, it does not need to be here.
 * EG: Filtered controls are useful almost everywhere, whereas
 * the current page of a datatable probably isn't. Be sensible
 */
export interface StoreType {
  data: InspecData;
  filteredData: FilteredData;
  statusCounts: StatusCount;
  severityCounts: SeverityCount;
  snackbar: ISnackbarState;
  lookup: HashLookup;
  intake: InspecIntake;
  colors: ColorHack;
  info: AppInfo;
  server: IServerState;
}
const store = new Vuex.Store<StoreType>({});

export default store;<|MERGE_RESOLUTION|>--- conflicted
+++ resolved
@@ -8,13 +8,7 @@
 import {InspecIntake} from '@/store/report_intake';
 import {ColorHack} from '@/store/color_hack';
 import {AppInfo} from '@/store/app_info';
-<<<<<<< HEAD
-import {Server} from './server';
-import {IBackendState} from './backend';
-import {ISnackbarState} from './snackbar';
-=======
 import {IServerState} from './server';
->>>>>>> 7a0d3267
 
 Vue.use(Vuex);
 
@@ -36,7 +30,6 @@
   filteredData: FilteredData;
   statusCounts: StatusCount;
   severityCounts: SeverityCount;
-  snackbar: ISnackbarState;
   lookup: HashLookup;
   intake: InspecIntake;
   colors: ColorHack;
