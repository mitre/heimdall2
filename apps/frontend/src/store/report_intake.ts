/**
 * Reads and parses inspec files
 */

import {InspecDataModule} from '@/store/data_store';
import Store from '@/store/store';
import {Tag} from '@/types/models';
import {read_file_async} from '@/utilities/async_util';
import {
  ASFFResults as ASFFResultsMapper,
  BurpSuiteMapper,
  ChecklistResults,
  ConveyorResults as ConveyorResultsMapper,
  ChecklistIntermediaryConverter,
  DBProtectMapper,
  fingerprint,
  FortifyMapper,
  GoSecMapper,
  INPUT_TYPES,
  IonChannelMapper,
  JfrogXrayMapper,
  NessusResults,
  NetsparkerMapper,
  NiktoMapper,
  PrismaMapper,
  SarifMapper,
  ScoutsuiteMapper,
  SnykResults,
  TwistlockResults,
  VeracodeMapper,
  XCCDFResultsMapper,
  ZapMapper
} from '@mitre/hdf-converters';
import axios from 'axios';
import {
  ContextualizedEvaluation,
  ContextualizedProfile,
  contextualizeEvaluation,
  contextualizeProfile,
  ConversionResult,
  convertFile,
  ExecJSON
} from 'inspecjs';
import _ from 'lodash';
import {v4 as uuid} from 'uuid';
import {Action, getModule, Module, VuexModule} from 'vuex-module-decorators';
import {FilteredDataModule} from './data_filters';
import {SnackbarModule} from './snackbar';

/** Each FileID corresponds to a unique File in this store */
export type FileID = string;

/** Represents the minimum data to represent an uploaded file handle. */
export type InspecFile = {
  /**
   * Unique identifier for this file. Used to encode which file is currently selected, etc.
   *
   * Note that in general one can assume that if a file A is loaded AFTER a file B, then
   * A.unique_id > B.unique_id.
   * Using this property, one might order files by order in which they were added.
   */
  uniqueId: FileID;
  /** The filename that this file was uploaded under. */
  filename: string;

  database_id?: number;

  tags?: Tag[];

  createdAt?: Date;
  updatedAt?: Date;
};

/** Modify our contextual types to sort of have back-linking to sourced from files */
export interface SourcedContextualizedEvaluation
  extends ContextualizedEvaluation {
  from_file: EvaluationFile;
}

export interface SourcedContextualizedProfile extends ContextualizedProfile {
  from_file: ProfileFile;
}

/** Represents a file containing an Inspec Execution output */
export type EvaluationFile = InspecFile & {
  evaluation: SourcedContextualizedEvaluation;
};

/** Represents a file containing an Inspec Profile (not run) */
export type ProfileFile = InspecFile & {
  profile: SourcedContextualizedProfile;
};

export type FileLoadOptions = {
  /** The file to load */
  file?: File;
  filename?: string;
  data?: string;
};

export type TextLoadOptions = {
  /** The filename to denote this object with */
  filename: string;
  database_id?: string;
  createdAt?: Date;
  updatedAt?: Date;
  tags?: Tag[];

  /** The text to use for it. */
  text: string;
};

export type ExecJSONLoadOptions = {
  /** The filename to denote this object with */
  filename: string;
  database_id?: string;
  createdAt?: Date;
  updatedAt?: Date;
  tags?: Tag[];
  data: ExecJSON.Execution;
};

@Module({
  namespaced: true,
  dynamic: true,
  store: Store,
  name: 'intake'
})
export class InspecIntake extends VuexModule {
  /**
   * Load a file with the specified options. Promises an error message on failure
   */
  @Action
  async loadFile(options: FileLoadOptions): Promise<FileID | FileID[]> {
    let read: string;
    const filename =
      options.file?.name || options.filename || 'Missing Filename';
    if (options.file) {
      read = await read_file_async(options.file);
    } else if (options.data) {
      read = options.data;
    } else {
      throw Error('No file or data passed to report intake');
    }
    if (await this.isHDF(read)) {
      return this.loadText({
        text: read,
        filename: filename
      });
    } else if (await this.isChecklist(read)) {
      return this.loadChecklist({
        text: read,
        filename: filename
      });
    } else {
      const converted = await this.convertToHdf({
        fileOptions: options,
        data: read
      });
      if (Array.isArray(converted)) {
        const originalFileSplit = filename.split('.');
        // Default to .json if not found
        let originalFileType = '.json';
        if (originalFileSplit.length > 1) {
          originalFileType = originalFileSplit[originalFileSplit.length - 1];
        }
        return Promise.all(
          converted.map((evaluation) => {
            return this.loadExecJson({
              data: evaluation,
              filename: `${filename
                .replace(/.json/gi, '')
                .replace(/.nessus/gi, '')}-${_.get(
                evaluation,
                'platform.target_id'
              )}.${originalFileType}`
            });
          })
        );
      } else if (converted) {
        return this.loadExecJson({
          data: converted,
          filename: filename
        });
      } else {
        return [];
      }
    }
  }

  @Action
  async isHDF(
    data: string | Record<string, unknown> | undefined
  ): Promise<boolean> {
    if (typeof data === 'string') {
      try {
        // If our data loads correctly it could be HDF
        const parsed = JSON.parse(data);
        return (
          Array.isArray(parsed.profiles) || // Execution JSON
          (Boolean(parsed.controls) && Boolean(parsed.sha256)) // Profile JSON
        );
      } catch {
        // HDF isn't valid json, we have a different format
        return false;
      }
    } else if (typeof data === 'object') {
      return (
        Array.isArray(data.profiles) || // Execution JSON
        (Boolean(data.controls) && Boolean(data.sha256)) // Profile JSON
      );
    } else if (typeof data === 'undefined') {
      SnackbarModule.failure('Missing data to convert to validate HDF');
      return false;
    } else {
      SnackbarModule.failure('Unknown file data type');
      return false;
    }
  }

  @Action
  async convertToHdf(convertOptions: {
    fileOptions: FileLoadOptions;
    data: string;
  }): Promise<ExecJSON.Execution | ExecJSON.Execution[] | void> {
    const filename =
      convertOptions.fileOptions.file?.name ||
      convertOptions.fileOptions.filename ||
      'No Filename';
    // If the data passed is valid json, try to match up known keys
    const typeGuess = fingerprint({
      data: convertOptions.data,
      filename: filename
    });
    switch (typeGuess) {
      case INPUT_TYPES.JFROG:
        return new JfrogXrayMapper(convertOptions.data).toHdf();
      case INPUT_TYPES.ASFF:
        return Object.values(
          new ASFFResultsMapper(convertOptions.data).toHdf()
        );
      case INPUT_TYPES.CONVEYOR:
        return Object.values(
          new ConveyorResultsMapper(convertOptions.data).toHdf()
        );
      case INPUT_TYPES.ZAP:
        return new ZapMapper(convertOptions.data).toHdf();
      case INPUT_TYPES.NIKTO:
        return new NiktoMapper(convertOptions.data).toHdf();
      case INPUT_TYPES.SARIF:
        return new SarifMapper(convertOptions.data).toHdf();
      case INPUT_TYPES.SNYK:
        return new SnykResults(convertOptions.data).toHdf();
      case INPUT_TYPES.TWISTLOCK:
        return new TwistlockResults(convertOptions.data).toHdf();
      case INPUT_TYPES.NESSUS:
        return new NessusResults(convertOptions.data).toHdf();
      case INPUT_TYPES.XCCDF:
        return new XCCDFResultsMapper(convertOptions.data).toHdf();
      case INPUT_TYPES.BURP:
        return new BurpSuiteMapper(convertOptions.data).toHdf();
      case INPUT_TYPES.IONCHANNEL:
        return new IonChannelMapper(convertOptions.data).toHdf();
      case INPUT_TYPES.SCOUTSUITE:
        return new ScoutsuiteMapper(convertOptions.data).toHdf();
      case INPUT_TYPES.DB_PROTECT:
        return new DBProtectMapper(convertOptions.data).toHdf();
      case INPUT_TYPES.NETSPARKER:
        return new NetsparkerMapper(convertOptions.data).toHdf();
      case INPUT_TYPES.PRISMA:
        return new PrismaMapper(convertOptions.data).toHdf();
      case INPUT_TYPES.VERACODE:
        return new VeracodeMapper(convertOptions.data).toHdf();
      case INPUT_TYPES.FORTIFY:
        return new FortifyMapper(convertOptions.data).toHdf();
      case INPUT_TYPES.CHECKLIST:
        return new ChecklistResults(convertOptions.data).toHdf();
      case INPUT_TYPES.GOSEC:
        return new GoSecMapper(convertOptions.data).toHdf();
      default:
        return SnackbarModule.failure(
          `Invalid file uploaded (${filename}), no fingerprints matched.`
        );
    }
  }

  @Action
  async detectAndLoadPredefinedJSON() {
    // On page load, check for the flag to load the preloaded JSON file
    const queryString = window.location.search;
    const urlParams = new URLSearchParams(queryString);
    if (urlParams.get('predefinedLoad')?.toLowerCase() === 'true') {
      return axios
        .get('/dynamic/predefinedload.json', {
          headers: {
            Accept: 'application/json'
          }
        })
        .then(async ({data}) => {
          data.forEach(async (file: {filename: string; data: string}) => {
            InspecIntakeModule.loadFile({
              file: new File([new Blob([file.data])], file.filename)
            });
          });
          return true;
        })
        .catch((error) => {
          SnackbarModule.failure(
            `An error ocurred while loading your pre-defined file: ${error}`
          );
          return false;
        });
    } else {
      return false;
    }
  }

  @Action
  async loadText(options: TextLoadOptions): Promise<FileID> {
    // Convert it
    const fileID: FileID = uuid();
    const result: ConversionResult = convertFile(options.text, true);
    // Determine what sort of file we (hopefully) have, then add it
    if (result['1_0_ExecJson']) {
      // A bit of chicken and egg here
      const evalFile = {
        uniqueId: fileID,
        filename: options.filename,
        database_id: options.database_id,
        createdAt: options.createdAt,
        updatedAt: options.updatedAt,
        tags: options.tags
        // evaluation
      } as EvaluationFile;

      // Fixup the evaluation to be Sourced from a file. Requires a temporary type break
      const evaluation = contextualizeEvaluation(
        result['1_0_ExecJson']
      ) as unknown as SourcedContextualizedEvaluation;
      evaluation.from_file = evalFile;

      // Set and freeze
      evalFile.evaluation = evaluation;
      Object.freeze(evaluation);
      InspecDataModule.addExecution(evalFile);
      FilteredDataModule.toggle_evaluation(evalFile.uniqueId);
    } else if (result['1_0_ProfileJson']) {
      // Handle as profile
      const profileFile = {
        uniqueId: fileID,
        filename: options.filename
      } as ProfileFile;

      // Fixup the evaluation to be Sourced from a file. Requires a temporary type break
      const profile = contextualizeProfile(
        result['1_0_ProfileJson']
      ) as unknown as SourcedContextualizedProfile;
      profile.from_file = profileFile;

      // Set and freeze
      profileFile.profile = profile;
      Object.freeze(profile);
      InspecDataModule.addProfile(profileFile);
      FilteredDataModule.toggle_profile(profileFile.uniqueId);
    } else {
      // eslint-disable-next-line no-console
      console.error(result.errors);
      throw new Error(
        "Couldn't parse data. See developer's tools for more details."
      );
    }
    return fileID;
  }

  // Instead of re-stringifying converted evaluations, add the allow loading the ExecJSON directly.
  @Action
  async loadExecJson(options: ExecJSONLoadOptions) {
    // Convert it
    const fileID: FileID = uuid();
    // A bit of chicken and egg here, this will be our circular JSON structure
    const evalFile = {
      uniqueId: fileID,
      filename: options.filename,
      database_id: options.database_id,
      createdAt: options.createdAt,
      updatedAt: options.updatedAt,
      tags: options.tags
    } as EvaluationFile;

    // Fixup the evaluation to be Sourced from a file.
    const evaluation = contextualizeEvaluation(
      options.data
    ) as SourcedContextualizedEvaluation;
    evaluation.from_file = evalFile;

    // Set and freeze
    evalFile.evaluation = evaluation;
    Object.freeze(evaluation);
    InspecDataModule.addExecution(evalFile);
    FilteredDataModule.toggle_evaluation(evalFile.uniqueId);

    // Check for checklist and add to selected id for viewing
    if (_.get(evaluation.data, 'passthrough.checklist')) {
      FilteredDataModule.select_exclusive_checklist(evalFile.uniqueId);
    }

<<<<<<< HEAD
    return fileID;
  }

  @Action
  async loadChecklist(options: ChecklistLoadOptions) {
    const fileID: FileID = uuid();

    const newChecklist = ChecklistIntermediaryConverter.toIntermediary({
      text: options.text,
      filename: options.filename
    });

    InspecDataModule.addChecklist({uniqueId: fileID, ...newChecklist});
    FilteredDataModule.select_exclusive_checklist(fileID);

=======
>>>>>>> 3d8bdee2
    return fileID;
  }
}

export const InspecIntakeModule = getModule(InspecIntake);<|MERGE_RESOLUTION|>--- conflicted
+++ resolved
@@ -11,7 +11,6 @@
   BurpSuiteMapper,
   ChecklistResults,
   ConveyorResults as ConveyorResultsMapper,
-  ChecklistIntermediaryConverter,
   DBProtectMapper,
   fingerprint,
   FortifyMapper,
@@ -144,11 +143,6 @@
     }
     if (await this.isHDF(read)) {
       return this.loadText({
-        text: read,
-        filename: filename
-      });
-    } else if (await this.isChecklist(read)) {
-      return this.loadChecklist({
         text: read,
         filename: filename
       });
@@ -404,26 +398,7 @@
       FilteredDataModule.select_exclusive_checklist(evalFile.uniqueId);
     }
 
-<<<<<<< HEAD
     return fileID;
   }
-
-  @Action
-  async loadChecklist(options: ChecklistLoadOptions) {
-    const fileID: FileID = uuid();
-
-    const newChecklist = ChecklistIntermediaryConverter.toIntermediary({
-      text: options.text,
-      filename: options.filename
-    });
-
-    InspecDataModule.addChecklist({uniqueId: fileID, ...newChecklist});
-    FilteredDataModule.select_exclusive_checklist(fileID);
-
-=======
->>>>>>> 3d8bdee2
-    return fileID;
-  }
 }
-
 export const InspecIntakeModule = getModule(InspecIntake);