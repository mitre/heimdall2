/**
 * Reads and parses inspec files
 */

import {InspecDataModule} from '@/store/data_store';
import Store from '@/store/store';
import {Tag} from '@/types/models';
import {read_file_async} from '@/utilities/async_util';
import {
  ASFFResults as ASFFResultsMapper,
  BurpSuiteMapper,
  ChecklistResults,
<<<<<<< HEAD
=======
  ConveyorResults as ConveyorResultsMapper,
>>>>>>> 51e3eb1f
  DBProtectMapper,
  fingerprint,
  FortifyMapper,
  GoSecMapper,
  INPUT_TYPES,
  IonChannelMapper,
  JfrogXrayMapper,
  NessusResults,
  NetsparkerMapper,
  NiktoMapper,
  PrismaMapper,
  SarifMapper,
  ScoutsuiteMapper,
  SnykResults,
  TwistlockResults,
  VeracodeMapper,
  XCCDFResultsMapper,
  ZapMapper
} from '@mitre/hdf-converters';
import axios from 'axios';
import {
  ContextualizedEvaluation,
  ContextualizedProfile,
  contextualizeEvaluation,
  contextualizeProfile,
  ConversionResult,
  convertFile,
  ExecJSON
} from 'inspecjs';
import * as _ from 'lodash';
import {v4 as uuid} from 'uuid';
import {Action, getModule, Module, VuexModule} from 'vuex-module-decorators';
import {FilteredDataModule} from './data_filters';
import {SnackbarModule} from './snackbar';

/** Each FileID corresponds to a unique File in this store */
export type FileID = string;

/** Represents the minimum data to represent an uploaded file handle. */
export type InspecFile = {
  /**
   * Unique identifier for this file. Used to encode which file is currently selected, etc.
   *
   * Note that in general one can assume that if a file A is loaded AFTER a file B, then
   * A.unique_id > B.unique_id.
   * Using this property, one might order files by order in which they were added.
   */
  uniqueId: FileID;
  /** The filename that this file was uploaded under. */
  filename: string;

  database_id?: number;

  tags?: Tag[];

  createdAt?: Date;
  updatedAt?: Date;
};

/** Modify our contextual types to sort of have back-linking to sourced from files */
export interface SourcedContextualizedEvaluation
  extends ContextualizedEvaluation {
  from_file: EvaluationFile;
}

export interface SourcedContextualizedProfile extends ContextualizedProfile {
  from_file: ProfileFile;
}

/** Represents a file containing an Inspec Execution output */
export type EvaluationFile = InspecFile & {
  evaluation: SourcedContextualizedEvaluation;
};

/** Represents a file containing an Inspec Profile (not run) */
export type ProfileFile = InspecFile & {
  profile: SourcedContextualizedProfile;
};

export type FileLoadOptions = {
  /** The file to load */
  file?: File;
  filename?: string;
  data?: string;
};

export type TextLoadOptions = {
  /** The filename to denote this object with */
  filename: string;
  database_id?: string;
  createdAt?: Date;
  updatedAt?: Date;
  tags?: Tag[];

  /** The text to use for it. */
  text: string;
};

export type ExecJSONLoadOptions = {
  /** The filename to denote this object with */
  filename: string;
  database_id?: string;
  createdAt?: Date;
  updatedAt?: Date;
  tags?: Tag[];
  data: ExecJSON.Execution;
};

@Module({
  namespaced: true,
  dynamic: true,
  store: Store,
  name: 'intake'
})
export class InspecIntake extends VuexModule {
  /**
   * Load a file with the specified options. Promises an error message on failure
   */
  @Action
  async loadFile(options: FileLoadOptions): Promise<FileID | FileID[]> {
    let read: string;
    const filename =
      options.file?.name || options.filename || 'Missing Filename';
    if (options.file) {
      read = await read_file_async(options.file);
    } else if (options.data) {
      read = options.data;
    } else {
      throw Error('No file or data passed to report intake');
    }
    if (await this.isHDF(read)) {
      return this.loadText({
        text: read,
        filename: filename
      });
    } else {
      const converted = await this.convertToHdf({
        fileOptions: options,
        data: read
      });
      if (Array.isArray(converted)) {
        const originalFileSplit = filename.split('.');
        // Default to .json if not found
        let originalFileType = '.json';
        if (originalFileSplit.length > 1) {
          originalFileType = originalFileSplit[originalFileSplit.length - 1];
        }
        return Promise.all(
          converted.map((evaluation) => {
            return this.loadExecJson({
              data: evaluation,
              filename: `${filename
                .replace(/.json/gi, '')
                .replace(/.nessus/gi, '')}-${_.get(
                evaluation,
                'platform.target_id'
              )}.${originalFileType}`
            });
          })
        );
      } else if (converted) {
        return this.loadExecJson({
          data: converted,
          filename: filename
        });
      } else {
        return [];
      }
    }
  }

  @Action
  async isHDF(
    data: string | Record<string, unknown> | undefined
  ): Promise<boolean> {
    if (typeof data === 'string') {
      try {
        // If our data loads correctly it could be HDF
        const parsed = JSON.parse(data);
        return (
          Array.isArray(parsed.profiles) || // Execution JSON
          (Boolean(parsed.controls) && Boolean(parsed.sha256)) // Profile JSON
        );
      } catch {
        // HDF isn't valid json, we have a different format
        return false;
      }
    } else if (typeof data === 'object') {
      return (
        Array.isArray(data.profiles) || // Execution JSON
        (Boolean(data.controls) && Boolean(data.sha256)) // Profile JSON
      );
    } else if (typeof data === 'undefined') {
      SnackbarModule.failure('Missing data to convert to validate HDF');
      return false;
    } else {
      SnackbarModule.failure('Unknown file data type');
      return false;
    }
  }

  @Action
  async convertToHdf(convertOptions: {
    fileOptions: FileLoadOptions;
    data: string;
  }): Promise<ExecJSON.Execution | ExecJSON.Execution[] | void> {
    const filename =
      convertOptions.fileOptions.file?.name ||
      convertOptions.fileOptions.filename ||
      'No Filename';
    // If the data passed is valid json, try to match up known keys
    const typeGuess = fingerprint({
      data: convertOptions.data,
      filename: filename
    });
    switch (typeGuess) {
      case INPUT_TYPES.JFROG:
        return new JfrogXrayMapper(convertOptions.data).toHdf();
      case INPUT_TYPES.ASFF:
        return Object.values(
          new ASFFResultsMapper(convertOptions.data).toHdf()
        );
      case INPUT_TYPES.CONVEYOR:
        return Object.values(
          new ConveyorResultsMapper(convertOptions.data).toHdf()
        );
      case INPUT_TYPES.ZAP:
        return new ZapMapper(convertOptions.data).toHdf();
      case INPUT_TYPES.NIKTO:
        return new NiktoMapper(convertOptions.data).toHdf();
      case INPUT_TYPES.SARIF:
        return new SarifMapper(convertOptions.data).toHdf();
      case INPUT_TYPES.SNYK:
        return new SnykResults(convertOptions.data).toHdf();
      case INPUT_TYPES.TWISTLOCK:
        return new TwistlockResults(convertOptions.data).toHdf();
      case INPUT_TYPES.NESSUS:
        return new NessusResults(convertOptions.data).toHdf();
      case INPUT_TYPES.XCCDF:
        return new XCCDFResultsMapper(convertOptions.data).toHdf();
      case INPUT_TYPES.BURP:
        return new BurpSuiteMapper(convertOptions.data).toHdf();
      case INPUT_TYPES.IONCHANNEL:
        return new IonChannelMapper(convertOptions.data).toHdf();
      case INPUT_TYPES.SCOUTSUITE:
        return new ScoutsuiteMapper(convertOptions.data).toHdf();
      case INPUT_TYPES.DB_PROTECT:
        return new DBProtectMapper(convertOptions.data).toHdf();
      case INPUT_TYPES.NETSPARKER:
        return new NetsparkerMapper(convertOptions.data).toHdf();
      case INPUT_TYPES.PRISMA:
        return new PrismaMapper(convertOptions.data).toHdf();
      case INPUT_TYPES.VERACODE:
        return new VeracodeMapper(convertOptions.data).toHdf();
      case INPUT_TYPES.FORTIFY:
        return new FortifyMapper(convertOptions.data).toHdf();
      case INPUT_TYPES.CHECKLIST:
        return new ChecklistResults(convertOptions.data).toHdf();
      case INPUT_TYPES.GOSEC:
        return new GoSecMapper(convertOptions.data).toHdf();
      default:
        return SnackbarModule.failure(
          `Invalid file uploaded (${filename}), no fingerprints matched.`
        );
    }
  }

  @Action
  async detectAndLoadPredefinedJSON() {
    // On page load, check for the flag to load the preloaded JSON file
    const queryString = window.location.search;
    const urlParams = new URLSearchParams(queryString);
    if (urlParams.get('predefinedLoad')?.toLowerCase() === 'true') {
      return axios
        .get('/dynamic/predefinedload.json', {
          headers: {
            Accept: 'application/json'
          }
        })
        .then(async ({data}) => {
          data.forEach(async (file: {filename: string; data: string}) => {
            InspecIntakeModule.loadFile({
              file: new File([new Blob([file.data])], file.filename)
            });
          });
          return true;
        })
        .catch((error) => {
          SnackbarModule.failure(
            `An error ocurred while loading your pre-defined file: ${error}`
          );
          return false;
        });
    } else {
      return false;
    }
  }

  @Action
  async loadText(options: TextLoadOptions): Promise<FileID> {
    // Convert it
    const fileID: FileID = uuid();
    const result: ConversionResult = convertFile(options.text, true);
    // Determine what sort of file we (hopefully) have, then add it
    if (result['1_0_ExecJson']) {
      // A bit of chicken and egg here
      const evalFile = {
        uniqueId: fileID,
        filename: options.filename,
        database_id: options.database_id,
        createdAt: options.createdAt,
        updatedAt: options.updatedAt,
        tags: options.tags
        // evaluation
      } as EvaluationFile;

      // Fixup the evaluation to be Sourced from a file. Requires a temporary type break
      const evaluation = contextualizeEvaluation(
        result['1_0_ExecJson']
      ) as unknown as SourcedContextualizedEvaluation;
      evaluation.from_file = evalFile;

      // Set and freeze
      evalFile.evaluation = evaluation;
      Object.freeze(evaluation);
      InspecDataModule.addExecution(evalFile);
      FilteredDataModule.toggle_evaluation(evalFile.uniqueId);
    } else if (result['1_0_ProfileJson']) {
      // Handle as profile
      const profileFile = {
        uniqueId: fileID,
        filename: options.filename
      } as ProfileFile;

      // Fixup the evaluation to be Sourced from a file. Requires a temporary type break
      const profile = contextualizeProfile(
        result['1_0_ProfileJson']
      ) as unknown as SourcedContextualizedProfile;
      profile.from_file = profileFile;

      // Set and freeze
      profileFile.profile = profile;
      Object.freeze(profile);
      InspecDataModule.addProfile(profileFile);
      FilteredDataModule.toggle_profile(profileFile.uniqueId);
    } else {
      // eslint-disable-next-line no-console
      console.error(result.errors);
      throw new Error(
        "Couldn't parse data. See developer's tools for more details."
      );
    }
    return fileID;
  }

  // Instead of re-stringifying converted evaluations, add the allow loading the ExecJSON directly.
  @Action
  async loadExecJson(options: ExecJSONLoadOptions) {
    // Convert it
    const fileID: FileID = uuid();
    // A bit of chicken and egg here, this will be our circular JSON structure
    const evalFile = {
      uniqueId: fileID,
      filename: options.filename,
      database_id: options.database_id,
      createdAt: options.createdAt,
      updatedAt: options.updatedAt,
      tags: options.tags
    } as EvaluationFile;

    // Fixup the evaluation to be Sourced from a file.
    const evaluation = contextualizeEvaluation(
      options.data
    ) as SourcedContextualizedEvaluation;
    evaluation.from_file = evalFile;

    // Set and freeze
    evalFile.evaluation = evaluation;
    Object.freeze(evaluation);
    InspecDataModule.addExecution(evalFile);
    FilteredDataModule.toggle_evaluation(evalFile.uniqueId);

    return fileID;
  }
}

export const InspecIntakeModule = getModule(InspecIntake);<|MERGE_RESOLUTION|>--- conflicted
+++ resolved
@@ -10,10 +10,7 @@
   ASFFResults as ASFFResultsMapper,
   BurpSuiteMapper,
   ChecklistResults,
-<<<<<<< HEAD
-=======
   ConveyorResults as ConveyorResultsMapper,
->>>>>>> 51e3eb1f
   DBProtectMapper,
   fingerprint,
   FortifyMapper,
