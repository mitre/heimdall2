--- conflicted
+++ resolved
@@ -26,11 +26,7 @@
   SarifMapper,
   ScoutsuiteMapper,
   SnykResults,
-<<<<<<< HEAD
-  TrufflehogMapper,
-=======
   TrufflehogResults,
->>>>>>> 2d040284
   TwistlockResults,
   VeracodeMapper,
   XCCDFResultsMapper,
@@ -276,17 +272,9 @@
       case INPUT_TYPES.CHECKLIST:
         return new ChecklistResults(convertOptions.data).toHdf();
       case INPUT_TYPES.GOSEC:
-<<<<<<< HEAD
-        return new GoSecMapper(convertOptions.data).toHdf();
-      case INPUT_TYPES.TRUFFLEHOG:
-        return new TrufflehogMapper(convertOptions.data).toHdf();
-      case INPUT_TYPES.GRYPE:
-        return new AnchoreGrypeMapper(convertOptions.data).toHdf();
-=======
         return new GosecMapper(convertOptions.data).toHdf();
       case INPUT_TYPES.TRUFFLEHOG:
         return new TrufflehogResults(convertOptions.data).toHdf();
->>>>>>> 2d040284
       default:
         return SnackbarModule.failure(
           `Invalid file uploaded (${filename}), no fingerprints matched.`
