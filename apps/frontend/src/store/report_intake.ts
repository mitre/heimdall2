/**
 * Reads and parses inspec files
 */

import {InspecDataModule} from '@/store/data_store';
import Store from '@/store/store';
import {Tag} from '@/types/models';
import {readFileAsync} from '@/utilities/async_util';
import {
  ASFFResults as ASFFResultsMapper,
  BurpSuiteMapper,
  ChecklistResults,
  ConveyorResults as ConveyorResultsMapper,
  DBProtectMapper,
  fingerprint,
  FortifyMapper,
  GosecMapper,
  INPUT_TYPES,
  IonChannelMapper,
  JfrogXrayMapper,
  NessusResults,
  NetsparkerMapper,
  NiktoMapper,
  PrismaMapper,
  SarifMapper,
  SBOMResults,
  ScoutsuiteMapper,
  SnykResults,
  TrufflehogResults,
  TwistlockResults,
  VeracodeMapper,
  XCCDFResultsMapper,
  ZapMapper
} from '@mitre/hdf-converters';
import axios from 'axios';
import {
  ContextualizedEvaluation,
  ContextualizedProfile,
  contextualizeEvaluation,
  contextualizeProfile,
  ConversionResult,
  convertFile,
  ExecJSON
} from 'inspecjs';
import * as _ from 'lodash';
import {v4 as uuid} from 'uuid';
import {Action, getModule, Module, VuexModule} from 'vuex-module-decorators';
import {FilteredDataModule} from './data_filters';
import {SnackbarModule} from './snackbar';

/** Each FileID corresponds to a unique File in this store */
export type FileID = string;

/** Represents the minimum data to represent an uploaded file handle. */
export type InspecFile = {
  /**
   * Unique identifier for this file. Used to encode which file is currently selected, etc.
   *
   * Note that in general one can assume that if a file A is loaded AFTER a file B, then
   * A.unique_id > B.unique_id.
   * Using this property, one might order files by order in which they were added.
   */
  uniqueId: FileID;
  /** The filename that this file was uploaded under. */
  filename: string;

  database_id?: number;

  tags?: Tag[];

  createdAt?: Date;
  updatedAt?: Date;
};

/** Modify our contextual types to sort of have back-linking to sourced from files */
export interface SourcedContextualizedEvaluation
  extends ContextualizedEvaluation {
  from_file: EvaluationFile;
}

export interface SourcedContextualizedProfile extends ContextualizedProfile {
  from_file: ProfileFile;
}

/** Represents a file containing an Inspec Execution output */
export type EvaluationFile = InspecFile & {
  evaluation: SourcedContextualizedEvaluation;
};

/** Represents a file containing an Inspec Profile (not run) */
export type ProfileFile = InspecFile & {
  profile: SourcedContextualizedProfile;
};

export type FileLoadOptions = {
  /** The file to load */
  file?: File;
  filename?: string;
  data?: string;
};

export type TextLoadOptions = {
  /** The filename to denote this object with */
  filename: string;
  database_id?: string;
  createdAt?: Date;
  updatedAt?: Date;
  tags?: Tag[];

  /** The text to use for it. */
  text: string;
};

export type ExecJSONLoadOptions = {
  /** The filename to denote this object with */
  filename: string;
  database_id?: string;
  createdAt?: Date;
  updatedAt?: Date;
  tags?: Tag[];
  data: ExecJSON.Execution;
};

@Module({
  namespaced: true,
  dynamic: true,
  store: Store,
  name: 'intake'
})
export class InspecIntake extends VuexModule {
  /**
   * Load a file with the specified options. Promises an error message on failure
   */
  @Action
  async loadFile(options: FileLoadOptions): Promise<FileID | FileID[]> {
    let read: string;
    const filename =
      options.file?.name || options.filename || 'Missing Filename';
    if (options.file) {
      read = await readFileAsync(options.file);
    } else if (options.data) {
      read = options.data;
    } else {
      throw Error('No file or data passed to report intake');
    }
    if (await this.isHDF(read)) {
      return this.loadText({
        text: read,
        filename: filename
      });
    } else {
      const converted = await this.convertToHdf({
        fileOptions: options,
        data: read
      });
      if (Array.isArray(converted)) {
        const originalFileSplit = filename.split('.');
        // Default to .json if not found
        let originalFileType = '.json';
        if (originalFileSplit.length > 1) {
          originalFileType = originalFileSplit[originalFileSplit.length - 1];
        }
        return Promise.all(
          converted.map((evaluation) => {
            return this.loadExecJson({
              data: evaluation,
              filename: `${filename
                .replace(/.json/gi, '')
                .replace(/.nessus/gi, '')}-${_.get(
                evaluation,
                'platform.target_id'
              )}.${originalFileType}`
            });
          })
        );
      } else if (converted) {
        return this.loadExecJson({
          data: converted,
          filename: filename
        });
      } else {
        return [];
      }
    }
  }

  @Action
  async isHDF(
    data: string | Record<string, unknown> | undefined
  ): Promise<boolean> {
    if (typeof data === 'string') {
      try {
        // If our data loads correctly it could be HDF
        const parsed = JSON.parse(data);
        return (
          Array.isArray(parsed.profiles) || // Execution JSON
          (Boolean(parsed.controls) && Boolean(parsed.sha256)) // Profile JSON
        );
      } catch {
        // HDF isn't valid json, we have a different format
        return false;
      }
    } else if (typeof data === 'object') {
      return (
        Array.isArray(data.profiles) || // Execution JSON
        (Boolean(data.controls) && Boolean(data.sha256)) // Profile JSON
      );
    } else if (typeof data === 'undefined') {
      SnackbarModule.failure('Missing data to convert to validate HDF');
      return false;
    } else {
      SnackbarModule.failure('Unknown file data type');
      return false;
    }
  }

  @Action
  async convertToHdf(convertOptions: {
    fileOptions: FileLoadOptions;
    data: string;
  }): Promise<ExecJSON.Execution | ExecJSON.Execution[] | void> {
    const filename =
      convertOptions.fileOptions.file?.name ||
      convertOptions.fileOptions.filename ||
      'No Filename';
    // If the data passed is valid json, try to match up known keys
    const typeGuess = fingerprint({
      data: convertOptions.data,
      filename: filename
    });
    switch (typeGuess) {
      case INPUT_TYPES.JFROG:
        return new JfrogXrayMapper(convertOptions.data).toHdf();
      case INPUT_TYPES.ASFF:
        return Object.values(
          new ASFFResultsMapper(convertOptions.data).toHdf()
        );
      case INPUT_TYPES.CONVEYOR:
        return Object.values(
          new ConveyorResultsMapper(convertOptions.data).toHdf()
        );
      case INPUT_TYPES.ZAP:
        return new ZapMapper(convertOptions.data).toHdf();
      case INPUT_TYPES.NIKTO:
        return new NiktoMapper(convertOptions.data).toHdf();
      case INPUT_TYPES.SARIF:
        return new SarifMapper(convertOptions.data).toHdf();
      case INPUT_TYPES.SNYK:
        return new SnykResults(convertOptions.data).toHdf();
      case INPUT_TYPES.TWISTLOCK:
        return new TwistlockResults(convertOptions.data).toHdf();
      case INPUT_TYPES.NESSUS:
        return new NessusResults(convertOptions.data).toHdf();
      case INPUT_TYPES.XCCDF:
        return new XCCDFResultsMapper(convertOptions.data).toHdf();
      case INPUT_TYPES.BURP:
        return new BurpSuiteMapper(convertOptions.data).toHdf();
      case INPUT_TYPES.IONCHANNEL:
        return new IonChannelMapper(convertOptions.data).toHdf();
      case INPUT_TYPES.SCOUTSUITE:
        return new ScoutsuiteMapper(convertOptions.data).toHdf();
      case INPUT_TYPES.DB_PROTECT:
        return new DBProtectMapper(convertOptions.data).toHdf();
      case INPUT_TYPES.NETSPARKER:
        return new NetsparkerMapper(convertOptions.data).toHdf();
      case INPUT_TYPES.PRISMA:
        return new PrismaMapper(convertOptions.data).toHdf();
      case INPUT_TYPES.VERACODE:
        return new VeracodeMapper(convertOptions.data).toHdf();
      case INPUT_TYPES.FORTIFY:
        return new FortifyMapper(convertOptions.data).toHdf();
      case INPUT_TYPES.CHECKLIST:
        return new ChecklistResults(convertOptions.data).toHdf();
      case INPUT_TYPES.GOSEC:
<<<<<<< HEAD
        return new GoSecMapper(convertOptions.data).toHdf();
      case INPUT_TYPES.SBOM:
        return new SBOMResults(convertOptions.data).toHdf();
=======
        return new GosecMapper(convertOptions.data).toHdf();
      case INPUT_TYPES.TRUFFLEHOG:
        return new TrufflehogResults(convertOptions.data).toHdf();
>>>>>>> 2d040284
      default:
        return SnackbarModule.failure(
          `Invalid file uploaded (${filename}), no fingerprints matched.`
        );
    }
  }

  @Action
  async detectAndLoadPredefinedJSON() {
    // On page load, check for the flag to load the preloaded JSON file
    const queryString = window.location.search;
    const urlParams = new URLSearchParams(queryString);
    if (urlParams.get('predefinedLoad')?.toLowerCase() === 'true') {
      return axios
        .get('/dynamic/predefinedload.json', {
          headers: {
            Accept: 'application/json'
          }
        })
        .then(async ({data}) => {
          data.forEach(async (file: {filename: string; data: string}) => {
            InspecIntakeModule.loadFile({
              file: new File([new Blob([file.data])], file.filename)
            });
          });
          return true;
        })
        .catch((error) => {
          SnackbarModule.failure(
            `An error ocurred while loading your pre-defined file: ${error}`
          );
          return false;
        });
    } else {
      return false;
    }
  }

  @Action
  async loadText(options: TextLoadOptions): Promise<FileID> {
    // Convert it
    const fileID: FileID = uuid();
    const result: ConversionResult = convertFile(options.text, true);
    // Determine what sort of file we (hopefully) have, then add it
    if (result['1_0_ExecJson']) {
      // A bit of chicken and egg here
      const evalFile = {
        uniqueId: fileID,
        filename: options.filename,
        database_id: options.database_id,
        createdAt: options.createdAt,
        updatedAt: options.updatedAt,
        tags: options.tags
        // evaluation
      } as EvaluationFile;

      // Fixup the evaluation to be Sourced from a file. Requires a temporary type break
      const evaluation = contextualizeEvaluation(
        result['1_0_ExecJson']
      ) as unknown as SourcedContextualizedEvaluation;
      evaluation.from_file = evalFile;

      // Set and freeze
      evalFile.evaluation = evaluation;
      Object.freeze(evaluation);
      InspecDataModule.addExecution(evalFile);
      FilteredDataModule.toggle_evaluation(evalFile.uniqueId);
    } else if (result['1_0_ProfileJson']) {
      // Handle as profile
      const profileFile = {
        uniqueId: fileID,
        filename: options.filename
      } as ProfileFile;

      // Fixup the evaluation to be Sourced from a file. Requires a temporary type break
      const profile = contextualizeProfile(
        result['1_0_ProfileJson']
      ) as unknown as SourcedContextualizedProfile;
      profile.from_file = profileFile;

      // Set and freeze
      profileFile.profile = profile;
      Object.freeze(profile);
      InspecDataModule.addProfile(profileFile);
      FilteredDataModule.toggle_profile(profileFile.uniqueId);
    } else {
      // eslint-disable-next-line no-console
      console.error(result.errors);
      throw new Error(
        "Couldn't parse data. See developer's tools for more details."
      );
    }
    return fileID;
  }

  // Instead of re-stringifying converted evaluations, add the allow loading the ExecJSON directly.
  @Action
  async loadExecJson(options: ExecJSONLoadOptions) {
    // Convert it
    const fileID: FileID = uuid();
    // A bit of chicken and egg here, this will be our circular JSON structure
    const evalFile = {
      uniqueId: fileID,
      filename: options.filename,
      database_id: options.database_id,
      createdAt: options.createdAt,
      updatedAt: options.updatedAt,
      tags: options.tags
    } as EvaluationFile;

    // Fixup the evaluation to be Sourced from a file.
    const evaluation = contextualizeEvaluation(
      options.data
    ) as SourcedContextualizedEvaluation;
    evaluation.from_file = evalFile;

    // Set and freeze
    evalFile.evaluation = evaluation;
    Object.freeze(evaluation);
    InspecDataModule.addExecution(evalFile);
    FilteredDataModule.toggle_evaluation(evalFile.uniqueId);

    return fileID;
  }
}

export const InspecIntakeModule = getModule(InspecIntake);<|MERGE_RESOLUTION|>--- conflicted
+++ resolved
@@ -272,15 +272,11 @@
       case INPUT_TYPES.CHECKLIST:
         return new ChecklistResults(convertOptions.data).toHdf();
       case INPUT_TYPES.GOSEC:
-<<<<<<< HEAD
-        return new GoSecMapper(convertOptions.data).toHdf();
+        return new GosecMapper(convertOptions.data).toHdf();
       case INPUT_TYPES.SBOM:
         return new SBOMResults(convertOptions.data).toHdf();
-=======
-        return new GosecMapper(convertOptions.data).toHdf();
       case INPUT_TYPES.TRUFFLEHOG:
         return new TrufflehogResults(convertOptions.data).toHdf();
->>>>>>> 2d040284
       default:
         return SnackbarModule.failure(
           `Invalid file uploaded (${filename}), no fingerprints matched.`
