/**
 * Reads and parses inspec files
 */

import {InspecDataModule} from '@/store/data_store';
import Store from '@/store/store';
import {Tag} from '@/types/models';
import {readFileAsync} from '@/utilities/async_util';
import {
  AnchoreGrypeMapper,
  ASFFResults as ASFFResultsMapper,
  BurpSuiteMapper,
  ChecklistResults,
  ConveyorResults as ConveyorResultsMapper,
<<<<<<< HEAD
  DependencyTrackMapper,
=======
  CycloneDXSBOMResults,
>>>>>>> 05feeef0
  DBProtectMapper,
  fingerprint,
  FortifyMapper,
  GosecMapper,
  INPUT_TYPES,
  IonChannelMapper,
  JfrogXrayMapper,
  MsftSecureScoreResults,
  NessusResults,
  NetsparkerMapper,
  NeuVectorMapper,
  NiktoMapper,
  PrismaMapper,
  SarifMapper,
  ScoutsuiteMapper,
  SnykResults,
  TrufflehogResults,
  TwistlockResults,
  VeracodeMapper,
  XCCDFResultsMapper,
  ZapMapper
} from '@mitre/hdf-converters';
import axios from 'axios';
import {
  ContextualizedEvaluation,
  ContextualizedProfile,
  contextualizeEvaluation,
  contextualizeProfile,
  ConversionResult,
  convertFile,
  ExecJSON
} from 'inspecjs';
import * as _ from 'lodash';
import {v4 as uuid} from 'uuid';
import {Action, getModule, Module, VuexModule} from 'vuex-module-decorators';
import {FilteredDataModule} from './data_filters';
import {SnackbarModule} from './snackbar';

/** Each FileID corresponds to a unique File in this store */
export type FileID = string;

/** Represents the minimum data to represent an uploaded file handle. */
export type InspecFile = {
  /**
   * Unique identifier for this file. Used to encode which file is currently selected, etc.
   *
   * Note that in general one can assume that if a file A is loaded AFTER a file B, then
   * A.unique_id > B.unique_id.
   * Using this property, one might order files by order in which they were added.
   */
  uniqueId: FileID;
  /** The filename that this file was uploaded under. */
  filename: string;

  database_id?: number;

  tags?: Tag[];

  createdAt?: Date;
  updatedAt?: Date;
};

/** Modify our contextual types to sort of have back-linking to sourced from files */
export interface SourcedContextualizedEvaluation
  extends ContextualizedEvaluation {
  from_file: EvaluationFile;
}

export interface SourcedContextualizedProfile extends ContextualizedProfile {
  from_file: ProfileFile;
}

/** Represents a file containing an Inspec Execution output */
export type EvaluationFile = InspecFile & {
  evaluation: SourcedContextualizedEvaluation;
};

/** Represents a file containing an Inspec Profile (not run) */
export type ProfileFile = InspecFile & {
  profile: SourcedContextualizedProfile;
};

export type FileLoadOptions = {
  /** The file to load */
  file?: File;
  filename?: string;
  data?: string;
};

export type TextLoadOptions = {
  /** The filename to denote this object with */
  filename: string;
  database_id?: string;
  createdAt?: Date;
  updatedAt?: Date;
  tags?: Tag[];

  /** The text to use for it. */
  text: string;
};

export type ExecJSONLoadOptions = {
  /** The filename to denote this object with */
  filename: string;
  database_id?: string;
  createdAt?: Date;
  updatedAt?: Date;
  tags?: Tag[];
  data: ExecJSON.Execution;
};

@Module({
  namespaced: true,
  dynamic: true,
  store: Store,
  name: 'intake'
})
export class InspecIntake extends VuexModule {
  /**
   * Load a file with the specified options. Promises an error message on failure
   */
  @Action
  async loadFile(options: FileLoadOptions): Promise<FileID | FileID[]> {
    let read: string;
    const filename =
      options.file?.name || options.filename || 'Missing Filename';
    if (options.file) {
      read = await readFileAsync(options.file);
    } else if (options.data) {
      read = options.data;
    } else {
      throw Error('No file or data passed to report intake');
    }
    if (await this.isHDF(read)) {
      return this.loadText({
        text: read,
        filename: filename
      });
    } else {
      const converted = await this.convertToHdf({
        fileOptions: options,
        data: read
      });
      if (Array.isArray(converted)) {
        const originalFileSplit = filename.split('.');
        // Default to .json if not found
        let originalFileType = '.json';
        if (originalFileSplit.length > 1) {
          originalFileType = originalFileSplit[originalFileSplit.length - 1];
        }
        return Promise.all(
          converted.map((evaluation) => {
            return this.loadExecJson({
              data: evaluation,
              filename: `${filename
                .replace(/.json/gi, '')
                .replace(/.nessus/gi, '')}-${_.get(
                evaluation,
                'platform.target_id'
              )}.${originalFileType}`
            });
          })
        );
      } else if (converted) {
        return this.loadExecJson({
          data: converted,
          filename: filename
        });
      } else {
        return [];
      }
    }
  }

  @Action
  async isHDF(
    data: string | Record<string, unknown> | undefined
  ): Promise<boolean> {
    if (typeof data === 'string') {
      try {
        // If our data loads correctly it could be HDF
        const parsed = JSON.parse(data);
        return (
          Array.isArray(parsed.profiles) || // Execution JSON
          (Boolean(parsed.controls) && Boolean(parsed.sha256)) // Profile JSON
        );
      } catch {
        // HDF isn't valid json, we have a different format
        return false;
      }
    } else if (typeof data === 'object') {
      return (
        Array.isArray(data.profiles) || // Execution JSON
        (Boolean(data.controls) && Boolean(data.sha256)) // Profile JSON
      );
    } else if (typeof data === 'undefined') {
      SnackbarModule.failure('Missing data to convert to validate HDF');
      return false;
    } else {
      SnackbarModule.failure('Unknown file data type');
      return false;
    }
  }

  @Action
  async convertToHdf(convertOptions: {
    fileOptions: FileLoadOptions;
    data: string;
  }): Promise<ExecJSON.Execution | ExecJSON.Execution[] | void> {
    const filename =
      convertOptions.fileOptions.file?.name ||
      convertOptions.fileOptions.filename ||
      'No Filename';
    // If the data passed is valid json, try to match up known keys
    const typeGuess = fingerprint({
      data: convertOptions.data,
      filename: filename
    });
    switch (typeGuess) {
      case INPUT_TYPES.JFROG:
        return new JfrogXrayMapper(convertOptions.data).toHdf();
      case INPUT_TYPES.MSFT_SEC_SCORE:
        return new MsftSecureScoreResults(convertOptions.data).toHdf();
      case INPUT_TYPES.ASFF:
        return Object.values(
          new ASFFResultsMapper(convertOptions.data).toHdf()
        );
      case INPUT_TYPES.CONVEYOR:
        return Object.values(
          new ConveyorResultsMapper(convertOptions.data).toHdf()
        );
      case INPUT_TYPES.ZAP:
        return new ZapMapper(convertOptions.data).toHdf();
      case INPUT_TYPES.NIKTO:
        return new NiktoMapper(convertOptions.data).toHdf();
      case INPUT_TYPES.SARIF:
        return new SarifMapper(convertOptions.data).toHdf();
      case INPUT_TYPES.SNYK:
        return new SnykResults(convertOptions.data).toHdf();
      case INPUT_TYPES.TWISTLOCK:
        return new TwistlockResults(convertOptions.data).toHdf();
      case INPUT_TYPES.NESSUS:
        return new NessusResults(convertOptions.data).toHdf();
      case INPUT_TYPES.XCCDF:
        return new XCCDFResultsMapper(convertOptions.data).toHdf();
      case INPUT_TYPES.BURP:
        return new BurpSuiteMapper(convertOptions.data).toHdf();
      case INPUT_TYPES.IONCHANNEL:
        return new IonChannelMapper(convertOptions.data).toHdf();
      case INPUT_TYPES.SCOUTSUITE:
        return new ScoutsuiteMapper(convertOptions.data).toHdf();
      case INPUT_TYPES.DB_PROTECT:
        return new DBProtectMapper(convertOptions.data).toHdf();
      case INPUT_TYPES.NETSPARKER:
        return new NetsparkerMapper(convertOptions.data).toHdf();
      case INPUT_TYPES.PRISMA:
        return new PrismaMapper(convertOptions.data).toHdf();
      case INPUT_TYPES.VERACODE:
        return new VeracodeMapper(convertOptions.data).toHdf();
      case INPUT_TYPES.FORTIFY:
        return new FortifyMapper(convertOptions.data).toHdf();
      case INPUT_TYPES.CHECKLIST:
        return new ChecklistResults(convertOptions.data).toHdf();
      case INPUT_TYPES.GOSEC:
<<<<<<< HEAD
        return new GoSecMapper(convertOptions.data).toHdf();
      case INPUT_TYPES.DEPENDENCY_TRACK:
        return new DependencyTrackMapper(convertOptions.data).toHdf();
=======
        return new GosecMapper(convertOptions.data).toHdf();
      case INPUT_TYPES.CYCLONEDX_SBOM:
        return new CycloneDXSBOMResults(convertOptions.data).toHdf();
      case INPUT_TYPES.TRUFFLEHOG:
        return new TrufflehogResults(convertOptions.data).toHdf();
      case INPUT_TYPES.GRYPE:
        return new AnchoreGrypeMapper(convertOptions.data).toHdf();
      case INPUT_TYPES.NEUVECTOR:
        return new NeuVectorMapper(convertOptions.data).toHdf();
>>>>>>> 05feeef0
      default:
        return SnackbarModule.failure(
          `Invalid file uploaded (${filename}), no fingerprints matched.`
        );
    }
  }

  @Action
  async detectAndLoadPredefinedJSON() {
    // On page load, check for the flag to load the preloaded JSON file
    const queryString = window.location.search;
    const urlParams = new URLSearchParams(queryString);
    if (urlParams.get('predefinedLoad')?.toLowerCase() === 'true') {
      return axios
        .get('/dynamic/predefinedload.json', {
          headers: {
            Accept: 'application/json'
          }
        })
        .then(async ({data}) => {
          data.forEach(async (file: {filename: string; data: string}) => {
            InspecIntakeModule.loadFile({
              file: new File([new Blob([file.data])], file.filename)
            });
          });
          return true;
        })
        .catch((error) => {
          SnackbarModule.failure(
            `An error ocurred while loading your pre-defined file: ${error}`
          );
          return false;
        });
    } else {
      return false;
    }
  }

  @Action
  async loadText(options: TextLoadOptions): Promise<FileID> {
    // Convert it
    const fileID: FileID = uuid();
    const result: ConversionResult = convertFile(options.text, true);
    // Determine what sort of file we (hopefully) have, then add it
    if (result['1_0_ExecJson']) {
      // A bit of chicken and egg here
      const evalFile = {
        uniqueId: fileID,
        filename: options.filename,
        database_id: options.database_id,
        createdAt: options.createdAt,
        updatedAt: options.updatedAt,
        tags: options.tags
        // evaluation
      } as EvaluationFile;

      // Fixup the evaluation to be Sourced from a file. Requires a temporary type break
      const evaluation = contextualizeEvaluation(
        result['1_0_ExecJson']
      ) as unknown as SourcedContextualizedEvaluation;
      evaluation.from_file = evalFile;

      // Set and freeze
      evalFile.evaluation = evaluation;
      Object.freeze(evaluation);
      InspecDataModule.addExecution(evalFile);
      FilteredDataModule.toggle_evaluation(evalFile.uniqueId);
    } else if (result['1_0_ProfileJson']) {
      // Handle as profile
      const profileFile = {
        uniqueId: fileID,
        filename: options.filename
      } as ProfileFile;

      // Fixup the evaluation to be Sourced from a file. Requires a temporary type break
      const profile = contextualizeProfile(
        result['1_0_ProfileJson']
      ) as unknown as SourcedContextualizedProfile;
      profile.from_file = profileFile;

      // Set and freeze
      profileFile.profile = profile;
      Object.freeze(profile);
      InspecDataModule.addProfile(profileFile);
      FilteredDataModule.toggle_profile(profileFile.uniqueId);
    } else {
      // eslint-disable-next-line no-console
      console.error(result.errors);
      throw new Error(
        "Couldn't parse data. See developer's tools for more details."
      );
    }
    return fileID;
  }

  // Instead of re-stringifying converted evaluations, add the allow loading the ExecJSON directly.
  @Action
  async loadExecJson(options: ExecJSONLoadOptions) {
    // Convert it
    const fileID: FileID = uuid();
    // A bit of chicken and egg here, this will be our circular JSON structure
    const evalFile = {
      uniqueId: fileID,
      filename: options.filename,
      database_id: options.database_id,
      createdAt: options.createdAt,
      updatedAt: options.updatedAt,
      tags: options.tags
    } as EvaluationFile;

    // Fixup the evaluation to be Sourced from a file.
    const evaluation = contextualizeEvaluation(
      options.data
    ) as SourcedContextualizedEvaluation;
    evaluation.from_file = evalFile;

    // Set and freeze
    evalFile.evaluation = evaluation;
    Object.freeze(evaluation);
    InspecDataModule.addExecution(evalFile);
    FilteredDataModule.toggle_evaluation(evalFile.uniqueId);

    return fileID;
  }
}

export const InspecIntakeModule = getModule(InspecIntake);<|MERGE_RESOLUTION|>--- conflicted
+++ resolved
@@ -12,12 +12,9 @@
   BurpSuiteMapper,
   ChecklistResults,
   ConveyorResults as ConveyorResultsMapper,
-<<<<<<< HEAD
+  CycloneDXSBOMResults,
+  DBProtectMapper,
   DependencyTrackMapper,
-=======
-  CycloneDXSBOMResults,
->>>>>>> 05feeef0
-  DBProtectMapper,
   fingerprint,
   FortifyMapper,
   GosecMapper,
@@ -281,11 +278,6 @@
       case INPUT_TYPES.CHECKLIST:
         return new ChecklistResults(convertOptions.data).toHdf();
       case INPUT_TYPES.GOSEC:
-<<<<<<< HEAD
-        return new GoSecMapper(convertOptions.data).toHdf();
-      case INPUT_TYPES.DEPENDENCY_TRACK:
-        return new DependencyTrackMapper(convertOptions.data).toHdf();
-=======
         return new GosecMapper(convertOptions.data).toHdf();
       case INPUT_TYPES.CYCLONEDX_SBOM:
         return new CycloneDXSBOMResults(convertOptions.data).toHdf();
@@ -295,7 +287,8 @@
         return new AnchoreGrypeMapper(convertOptions.data).toHdf();
       case INPUT_TYPES.NEUVECTOR:
         return new NeuVectorMapper(convertOptions.data).toHdf();
->>>>>>> 05feeef0
+      case INPUT_TYPES.DEPENDENCY_TRACK:
+        return new DependencyTrackMapper(convertOptions.data).toHdf();
       default:
         return SnackbarModule.failure(
           `Invalid file uploaded (${filename}), no fingerprints matched.`
