--- conflicted
+++ resolved
@@ -338,11 +338,7 @@
         );
       }
 
-<<<<<<< HEAD
       // Freeform search
-=======
-      // Filter by search term
->>>>>>> d4fa1853
       if (filter.searchTerm !== undefined) {
         const term = filter.searchTerm.toLowerCase();
 
@@ -378,21 +374,8 @@
  * - defaulting "omit_overlayed_controls"
  */
 export function filter_cache_key(f: Filter) {
-<<<<<<< HEAD
   const newFilter: Filter = {
     searchTerm: f.searchTerm?.trim() || '',
-=======
-  // fix the search term
-  let newSearch: string;
-  if (f.searchTerm !== undefined) {
-    newSearch = f.searchTerm.trim();
-  } else {
-    newSearch = '';
-  }
-
-  const newFilter: Filter = {
-    searchTerm: newSearch,
->>>>>>> d4fa1853
     omit_overlayed_controls: f.omit_overlayed_controls || false,
     ...f
   };
