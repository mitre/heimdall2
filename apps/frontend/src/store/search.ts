--- conflicted
+++ resolved
@@ -1,12 +1,7 @@
 import Store from '@/store/store';
-<<<<<<< HEAD
 import {controlStatuses, Severity} from 'inspecjs';
 import _ from 'lodash';
 import {parse} from 'search-string';
-=======
-import {Severity, severities} from 'inspecjs';
-import {parse} from 'search-query-parser';
->>>>>>> b32f6c6e
 import {
   Action,
   getModule,
@@ -44,64 +39,15 @@
 /** List of possible status types  */
 export const statusTypes = [...controlStatuses, 'Waived'];
 
-<<<<<<< HEAD
-=======
-export interface ISearchState {
-  searchTerm: string;
-  freeSearch: string;
-  titleSearchTerms: string[];
-  descriptionSearchTerms: string[];
-  controlIdSearchTerms: string[];
-  codeSearchTerms: string[];
-  NISTIdFilter: string[];
-  statusFilter: ExtendedControlStatus[];
-  severityFilter: Severity[];
-}
-
-export interface SearchQuery {
-  [key: string]: {
-    include?: string;
-    exclude?: string;
-  };
-}
-
-export const statusTypes = [
-  'Not Applicable',
-  'From Profile',
-  'Profile Error',
-  'Passed',
-  'Failed',
-  'Not Reviewed',
-  'Waived'
-];
-
-export function lowercaseAll(input: string | string[]): string | string[] {
-  if (typeof input === 'string') {
-    return input.toLowerCase();
-  } else {
-    return input.map((string) => {
-      return string.toLowerCase();
-    });
-  }
-}
-
-export function valueToSeverity(severity: string): Severity {
-  if (severities.find((severity) => severity === severity.toLowerCase())) {
-    return severity as Severity;
-  } else {
-    return 'none';
-  }
-}
->>>>>>> b32f6c6e
 @Module({
   namespaced: true,
   dynamic: true,
   store: Store,
   name: 'SearchModule'
 })
-<<<<<<< HEAD
 class Search extends VuexModule {
   searchTerm = ''; // Value entered into the top search bar
+  tagFilter: string[] = [];
 
   /** Current value of the parsed query string
    * Standard format for the condition array:
@@ -154,91 +100,6 @@
     group: [],
     evalTag: []
   };
-=======
-class Search extends VuexModule implements ISearchState {
-  controlIdSearchTerms: string[] = [];
-  codeSearchTerms: string[] = [];
-  NISTIdFilter: string[] = [];
-  descriptionSearchTerms: string[] = [];
-  freeSearch = '';
-  searchTerm = '';
-  statusFilter: ExtendedControlStatus[] = [];
-  severityFilter: Severity[] = [];
-  titleSearchTerms: string[] = [];
-  tagFilter: string[] = [];
-
-  /** Update the current search */
-  @Action
-  updateSearch(newValue: string) {
-    if (newValue) {
-      this.context.commit('SET_SEARCH', newValue);
-    } else {
-      this.context.commit('SET_SEARCH', '');
-    }
-  }
-
-  @Action
-  parseSearch() {
-    this.clear();
-    const options = {
-      keywords: [
-        'status',
-        'severity',
-        'impact',
-        'id',
-        'title',
-        'nist',
-        'desc',
-        'description',
-        'code',
-        'input',
-        'tags'
-      ]
-    };
-    const searchResult = parse(this.searchTerm, options);
-    if (typeof searchResult === 'string') {
-      this.setFreesearch(searchResult);
-    } else {
-      for (const prop in searchResult) {
-        const include: string | string[] = searchResult[prop] || '';
-        switch (prop) {
-          case 'status':
-            this.addStatusFilter(
-              include as ExtendedControlStatus | ExtendedControlStatus[]
-            );
-            break;
-          case 'severity':
-            this.addSeverityFilter(include as Severity | Severity[]);
-            break;
-          case 'id':
-            this.addIdFilter(lowercaseAll(include));
-            break;
-          case 'title':
-            this.addTitleFilter(lowercaseAll(include));
-            break;
-          case 'nist':
-            this.addNISTIdFilter(lowercaseAll(include));
-            break;
-          case 'desc':
-          case 'description':
-            this.addDescriptionFilter(lowercaseAll(include));
-            break;
-          case 'code':
-            this.addCodeFilter(lowercaseAll(include));
-            break;
-          case 'tags':
-            this.addTagFilter(lowercaseAll(include));
-            break;
-          case 'text':
-            if (typeof include === 'string') {
-              this.setFreesearch(include);
-            }
-            break;
-        }
-      }
-    }
-  }
->>>>>>> b32f6c6e
 
   /** Sets the current search */
   @Mutation
@@ -248,25 +109,12 @@
 
   /** Update the current search */
   @Action
-<<<<<<< HEAD
   updateSearch(newSearch: string) {
     if (newSearch) {
       this.context.commit('SET_SEARCH', newSearch);
     } else {
       this.context.commit('SET_SEARCH', '');
     }
-=======
-  clear() {
-    this.context.commit('CLEAR_SEVERITY');
-    this.context.commit('CLEAR_STATUS');
-    this.context.commit('CLEAR_ID');
-    this.context.commit('CLEAR_TITLE');
-    this.context.commit('CLEAR_NIST');
-    this.context.commit('CLEAR_DESCRIPTION');
-    this.context.commit('CLEAR_CODE');
-    this.context.commit('CLEAR_TAG');
-    this.context.commit('CLEAR_FREESEARCH');
->>>>>>> b32f6c6e
   }
 
   /** Mapper for category input fields to valid filter values*/
@@ -657,30 +505,7 @@
     this.inFileSearchTerms.stigid = [];
   }
 
-<<<<<<< HEAD
   // Classification filtering
-=======
-  // Tag filtering
-
-  /** Adds code to filter */
-  @Action
-  addTagFilter(tag: string | string[]) {
-    this.context.commit('ADD_TAG', tag);
-  }
-
-  @Mutation
-  ADD_TAG(tag: string | string[]) {
-    this.tagFilter = this.tagFilter.concat(tag);
-  }
-
-  /** Clears all code filters */
-  @Mutation
-  CLEAR_TAG() {
-    this.tagFilter = [];
-  }
-
-  // Freetext search
->>>>>>> b32f6c6e
 
   /** Adds Classification to filter */
   @Action
