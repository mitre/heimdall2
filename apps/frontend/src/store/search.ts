--- conflicted
+++ resolved
@@ -318,59 +318,11 @@
 
   // Control ID Filtering
 
-<<<<<<< HEAD
-  /** Adds or replaces ID search in the search bar */
-  @Action
-  addIdSearch(id: string) {
-    // If we already have search filtering
-    if (this.searchTerm.trim() !== '') {
-      // If our current filters include control IDs
-      if (this.searchTerm.toLowerCase().indexOf('id:') !== -1) {
-        const newSearch = this.searchTerm.replace(
-          /id:"(.*?)"/gm,
-          `id:"${this.controlIdSearchTerms.concat(id).join(',')}"`
-        );
-        this.context.commit('SET_SEARCH', newSearch);
-      } // We have a filter already, but it doesn't include control ID
-      else {
-        const newSearch = `${this.searchTerm} id:"${this.controlIdSearchTerms
-          .concat(id)
-          .join(',')}"`;
-        this.context.commit('SET_SEARCH', newSearch);
-      }
-    }
-    // We don't have any search yet
-    else {
-      this.context.commit('SET_SEARCH', `id:"${id}"`);
-    }
-    this.parseSearch();
-  }
-
-  @Action
-  removeIdSearch(id: string) {
-    this.removeIdFilter(id);
-    if (this.controlIdSearchTerms.length !== 0) {
-      // If we still have any control ID filters
-      const newSearch = this.searchTerm.replace(
-        /id:"(.*?)"/gm,
-        `id:"${this.controlIdSearchTerms.join(',')}"`
-      );
-      this.context.commit('SET_SEARCH', newSearch);
-    } // Otherwise just remove the severity text from the search bar
-    else {
-      const newSearch = this.searchTerm.replace(/id:"(.*?)"/gm, '');
-      this.context.commit('SET_SEARCH', newSearch);
-    }
-    this.parseSearch();
-  }
-
   @Action
   removeIdFilter(id: string) {
     this.context.commit('REMOVE_ID', id);
   }
 
-=======
->>>>>>> a19cf211
   /** Adds control id to filter */
   @Action
   addIdFilter(id: string | string[]) {
