--- conflicted
+++ resolved
@@ -175,11 +175,7 @@
         // This is dumb and we should make the inspecjs layer more accepting of many file types
         let result: ConversionResult;
         try {
-<<<<<<< HEAD
-          result = convertFile(JSON.stringify(full_event));
-=======
-          result = parse.convertFile(JSON.stringify(fullEvent));
->>>>>>> d4fa1853
+          result = convertFile(JSON.stringify(fullEvent));
         } catch (e) {
           throw SplunkErrorCode.SchemaViolation;
         }
