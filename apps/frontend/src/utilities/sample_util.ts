const awsS3BaselinePath = '/static/samples/aws-s3-baseline.json';
const badNginxPath = '/static/samples/bad_nginx.json';
const cisAwsFoundationsBaselinePath =
  '/static/samples/cis-aws-foundations-baseline.json';
const fortifyHToolsConvWebgoatPath =
  '/static/samples/fortify_h_tools_conv_webgoat.json';
const goodNginxResultsPath = '/static/samples/good_nginxresults.json';
const owaspZapWebgoatPath = '/static/samples/owasp_zap_webgoat.json';
const owaspZapZeroPath = '/static/samples/owasp_zap_zero.webappsecurity.json';
const redhatBadPath = '/static/samples/red_hat_bad.json';
const redhatGoodPath = '/static/samples/red_hat_good.json';
const rhel7ResultsPath = '/static/samples/rhel7-results.json';
const rhelCveVulnerabilityScanBaselineWithFailuresPath =
  '/static/samples/rhel_cve_vulnerability_scan_baseline_with_failures.json';
const sonarqubeJavaSamplePath = '/static/samples/sonarqube_java_sample.json';
const tripleOverlayProfilePath =
  '/static/samples/triple_overlay_profile_example.json';
const ubuntu1604BaselineResultsPath =
  '/static/samples/ubuntu-16.04-baseline-results.json';
const acmeOverlayPath = '/static/samples/wrapper-acme-run.json';

import axios from 'axios';

export interface Sample {
  filename: string;
<<<<<<< HEAD
  // eslint-disable-next-line @typescript-eslint/no-explicit-any
  data: any;
=======
  data: Function;
  path: string;
}

function fetch(sample: string) {
  return axios.get(sample).then(({data}) => data);
>>>>>>> 032a41f4
}

export const samples: Sample[] = [
  {
    filename: 'Sonarqube Java Heimdall_tools Sample',
    data: () => fetch(sonarqubeJavaSamplePath),
    path: sonarqubeJavaSamplePath
  },
  {
    filename: 'OWASP ZAP Webgoat Heimdall_tools Sample',
    data: () => fetch(owaspZapWebgoatPath),
    path: owaspZapWebgoatPath
  },
  {
    filename: 'OWASP ZAP Zero_WebAppSecurity Heimdall_tools Sample',
    data: () => fetch(owaspZapZeroPath),
    path: owaspZapZeroPath
  },
  {
    filename: 'Fortify Heimdall_tools Sample',
    data: () => fetch(fortifyHToolsConvWebgoatPath),
    path: fortifyHToolsConvWebgoatPath
  },
  {
    filename: 'AWS S3 Permissions Check',
    data: () => fetch(awsS3BaselinePath),
    path: awsS3BaselinePath
  },
  {
    filename: 'AWS CIS Foundations Baseline',
    data: () => fetch(cisAwsFoundationsBaselinePath),
    path: cisAwsFoundationsBaselinePath
  },
  {
    filename: 'NGINX Clean Sample',
    data: () => fetch(goodNginxResultsPath),
    path: goodNginxResultsPath
  },
  {
    filename: 'NGINX With Failing Tests',
    data: () => fetch(badNginxPath),
    path: badNginxPath
  },
  {
    filename: 'Red Hat CVE Vulnerability Scan',
    data: () => fetch(rhelCveVulnerabilityScanBaselineWithFailuresPath),
    path: rhelCveVulnerabilityScanBaselineWithFailuresPath
  },
  {
    filename: 'Red Hat 7 STIG Baseline',
    data: () => fetch(rhel7ResultsPath),
    path: rhel7ResultsPath
  },
  {
    filename: 'Ubuntu STIG Baseline',
    data: () => fetch(ubuntu1604BaselineResultsPath),
    path: ubuntu1604BaselineResultsPath
  },
  {
    filename: 'Red Hat With Failing Tests',
    data: () => fetch(redhatBadPath),
    path: redhatBadPath
  },
  {
    filename: 'Red Hat Clean Sample',
    data: () => fetch(redhatGoodPath),
    path: redhatGoodPath
  },
  {
    filename: 'Triple Overlay Example',
    data: () => fetch(tripleOverlayProfilePath),
    path: tripleOverlayProfilePath
  },
  {
    filename: 'Acme Overlay Example',
    data: () => fetch(acmeOverlayPath),
    path: acmeOverlayPath
  }
];<|MERGE_RESOLUTION|>--- conflicted
+++ resolved
@@ -23,17 +23,12 @@
 
 export interface Sample {
   filename: string;
-<<<<<<< HEAD
-  // eslint-disable-next-line @typescript-eslint/no-explicit-any
-  data: any;
-=======
   data: Function;
   path: string;
 }
 
 function fetch(sample: string) {
   return axios.get(sample).then(({data}) => data);
->>>>>>> 032a41f4
 }
 
 export const samples: Sample[] = [
