--- conflicted
+++ resolved
@@ -16,16 +16,11 @@
 const ubuntu1604BaselineResultsPath =
   '/static/samples/ubuntu-16.04-baseline-results.json';
 const acmeOverlayPath = '/static/samples/wrapper-acme-run.json';
-<<<<<<< HEAD
-const checklistExamplePath =
-  '/static/samples/Red_Hat_7_STIG_Baseline_Checklist.ckl';
-=======
 const cleanRhel8ChecklistPath = '/static/samples/clean_rhel_8_checklist.ckl';
 const rhel8ChecklistPath = '/static/samples/rhel_8_checklist.ckl';
 const threeStigChecklistPath = '/static/samples/three_stig_checklist.ckl';
 const ubuntuProfile = '/static/samples/ubuntu_profile.json';
 const veracodeExecJson = '/static/samples/veracode.xml';
->>>>>>> 9ce5a127
 
 import axios from 'axios';
 
@@ -98,11 +93,6 @@
     path: acmeOverlayPath
   },
   {
-<<<<<<< HEAD
-    filename: 'Demo Checklist (Red Hat 7 STIG Baseline)',
-    data: () => fetch(checklistExamplePath),
-    path: checklistExamplePath
-=======
     filename: 'Clean RHEL 8 Checklist',
     path: cleanRhel8ChecklistPath
   },
@@ -121,6 +111,5 @@
   {
     filename: 'Veracode Exec JSON',
     path: veracodeExecJson
->>>>>>> 9ce5a127
   }
 ];