--- conflicted
+++ resolved
@@ -16,14 +16,9 @@
 const ubuntu1604BaselineResultsPath =
   '/static/samples/ubuntu-16.04-baseline-results.json';
 const acmeOverlayPath = '/static/samples/wrapper-acme-run.json';
-<<<<<<< HEAD
-const checklistExamplePath =
-  '/static/samples/Red_Hat_7_STIG_Baseline_Checklist.ckl';
-=======
 const cleanRhel8ChecklistPath = '/static/samples/clean_rhel_8_checklist.ckl';
 const rhel8ChecklistPath = '/static/samples/rhel_8_checklist.ckl';
 const threeStigChecklistPath = '/static/samples/three_stig_checklist.ckl';
->>>>>>> 077750b6
 
 import axios from 'axios';
 
@@ -109,11 +104,6 @@
     path: acmeOverlayPath
   },
   {
-<<<<<<< HEAD
-    filename: 'Demo Checklist (Red Hat 7 STIG Baseline)',
-    data: () => fetch(checklistExamplePath),
-    path: checklistExamplePath
-=======
     filename: 'Clean RHEL 8 Checklist',
     data: () => fetch(cleanRhel8ChecklistPath),
     path: cleanRhel8ChecklistPath
@@ -127,6 +117,5 @@
     filename: 'Three Stig Checklist',
     data: () => fetch(threeStigChecklistPath),
     path: threeStigChecklistPath
->>>>>>> 077750b6
   }
 ];