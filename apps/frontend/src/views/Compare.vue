--- conflicted
+++ resolved
@@ -445,19 +445,6 @@
     return this.files.length;
   }
 
-<<<<<<< HEAD
-  on_resize(elt: unknown) {
-    const newClientWidth: number = _.get(elt, 'clientWidth');
-    if (this.start_index > this.files.length - this.num_shown_files) {
-      this.start_index = this.files.length - this.num_shown_files;
-    }
-    if (newClientWidth !== undefined && newClientWidth > 1) {
-      this.width = newClientWidth - 24;
-    }
-  }
-
-=======
->>>>>>> 032a41f4
   scroll_left() {
     this.start_index -= 1;
   }
