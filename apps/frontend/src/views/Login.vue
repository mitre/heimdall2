--- conflicted
+++ resolved
@@ -28,22 +28,16 @@
                   v-if="anyAuthProvidersAvailable"
                   id="select-tab-standard-login"
                   href="#login-standard"
-<<<<<<< HEAD
-                  >Heimdall Login (Local Authentication)</v-tab
-=======
-                  >Heimdall Login (Local Authorization)</v-tab
->>>>>>> 2c8a97ba
                 >
+                  Heimdall Login (Local Authentication)
+                </v-tab>
                 <v-tab
                   v-if="ldapenabled"
                   id="select-tab-ldap-login"
                   href="#login-ldap"
-<<<<<<< HEAD
-                  >Organization Login (LDAP Authentication)</v-tab
-=======
-                  >Organization Login (LDAP Authorization)</v-tab
->>>>>>> 2c8a97ba
                 >
+                  Organization Login (LDAP Authentication)
+                </v-tab>
 
                 <v-tab-item value="login-standard">
                   <LocalLogin />
