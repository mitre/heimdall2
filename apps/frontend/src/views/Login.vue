--- conflicted
+++ resolved
@@ -11,129 +11,6 @@
                 </v-toolbar-title>
                 <v-spacer />
               </v-toolbar>
-<<<<<<< HEAD
-              <v-card-text>
-                <v-form id="login_form" ref="form" name="login_form">
-                  <v-text-field
-                    id="email_field"
-                    v-model="email"
-                    :error-messages="emailErrors($v.email)"
-                    name="email"
-                    label="Email"
-                    prepend-icon="mdi-account"
-                    type="text"
-                    required
-                    @keyup.enter="$refs.password.focus"
-                    @blur="$v.email.$touch()"
-                  />
-                  <v-text-field
-                    id="password_field"
-                    ref="password"
-                    v-model="password"
-                    :error-messages="
-                      requiredFieldError($v.password, 'Password')
-                    "
-                    type="password"
-                    name="password"
-                    label="Password"
-                    prepend-icon="mdi-lock"
-                    @keyup.enter="login"
-                    @blur="$v.password.$touch()"
-                  />
-                  <v-row>
-                    <v-col class="pl-10">
-                      <v-btn
-                        id="login_button"
-                        depressed
-                        large
-                        color="primary"
-                        :disabled="$v.$invalid"
-                        @click="login"
-                      >
-                        Login
-                      </v-btn>
-                    </v-col>
-                    <v-col cols="auto">
-                      <v-btn
-                        id="sign_up_button"
-                        depressed
-                        large
-                        @click="signup"
-                      >
-                        Sign Up
-                      </v-btn>
-                    </v-col>
-                  </v-row>
-                </v-form>
-              </v-card-text>
-              <v-card-actions>
-                <v-spacer />
-
-                <v-container fluid>
-                  <v-row align="center"> <v-divider />OR<v-divider /> </v-row>
-                  <div class="container d-flex flex-column">
-                    <v-row justify="space-between">
-                      <v-col cols="auto">
-                        <v-btn
-                          v-if="authStrategySupported('OIDC')"
-                          plain
-                          @click="oauthLogin('oidc')"
-                        >
-                          <v-img :src="require('@/assets/openid_mark.png')" />
-                          <div class="pl-2">Login with {{ OIDCName }}</div>
-                        </v-btn></v-col
-                      >
-                      <v-col cols="auto">
-                        <v-btn
-                          v-if="authStrategySupported('google')"
-                          plain
-                          @click="oauthLogin('google')"
-                        >
-                          <v-img :src="require('@/assets/google_mark.png')" />
-                          <div class="pl-2">Login with Google</div>
-                        </v-btn></v-col
-                      >
-                      <v-col cols="auto">
-                        <v-btn
-                          v-if="authStrategySupported('github')"
-                          plain
-                          @click="oauthLogin('github')"
-                        >
-                          <v-img :src="require('@/assets/github_mark.png')" />
-                          <div class="pl-2">Login with GitHub</div>
-                        </v-btn></v-col
-                      >
-                      <v-col cols="auto"
-                        ><v-btn
-                          v-if="authStrategySupported('gitlab')"
-                          plain
-                          @click="oauthLogin('gitlab')"
-                        >
-                          <v-img
-                            height="42"
-                            :src="require('@/assets/gitlab_mark.png')"
-                          />
-                          <div class="pl-2">Login with GitLab</div>
-                        </v-btn></v-col
-                      >
-                      <v-col cols="auto"
-                        ><v-btn
-                          v-if="authStrategySupported('okta')"
-                          plain
-                          @click="oauthLogin('okta')"
-                        >
-                          <v-img
-                            height="32"
-                            :src="require('@/assets/okta_mark.png')"
-                          />
-                          <div class="pl-2">Login with Okta</div>
-                        </v-btn></v-col
-                      >
-                    </v-row>
-                  </div>
-                </v-container>
-              </v-card-actions>
-=======
               <v-tabs
                 active
                 :value="activeTab"
@@ -158,7 +35,6 @@
                   <LDAPLogin />
                 </v-tab-item>
               </v-tabs>
->>>>>>> 63b92ee1
             </v-card>
           </v-col>
         </v-row>
@@ -203,28 +79,8 @@
     this.$router.push('/signup');
   }
 
-<<<<<<< HEAD
-  authStrategySupported(strategy: string) {
-    return ServerModule.enabledOAuth.includes(strategy)
-  }
-
-  login() {
-    let creds: LoginHash = {
-      email: this.email,
-      password: this.password
-    };
-    ServerModule.Login(creds)
-      .then(() => {
-        this.$router.push('/');
-        SnackbarModule.notify('You have successfully signed in.');
-      })
-      .catch((error) => {
-        SnackbarModule.notify(error.response.data.message);
-      });
-=======
   get ldapenabled() {
     return ServerModule.ldap
->>>>>>> 63b92ee1
   }
 
   oauthLogin(site: string){
