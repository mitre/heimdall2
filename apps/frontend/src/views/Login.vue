<template>
  <v-app id="inspire">
    <v-main>
      <v-container class="fill-height" fluid>
        <v-row align="center" justify="center">
          <v-col cols="12" sm="8" md="4">
            <v-card class="elevation-12">
              <v-toolbar color="primary" dark flat>
                <v-toolbar-title id="login_form_title">
                  Login to Heimdall Server
                </v-toolbar-title>
                <v-spacer />
              </v-toolbar>
              <v-card-text>
                <v-form id="login_form" ref="form" name="login_form">
                  <v-text-field
                    id="email_field"
                    v-model="email"
                    :error-messages="emailErrors"
                    name="email"
                    label="Email"
                    prepend-icon="mdi-account"
                    type="text"
                    required
                    @blur="$v.email.$touch()"
                  />
                  <v-text-field
                    id="password_field"
                    v-model="password"
                    :error-messages="passwordErrors"
                    type="password"
                    name="password"
                    label="Password"
<<<<<<< HEAD
                    prepend-icon="lock"
=======
                    prepend-icon="mdi-lock"
                    :type="showPassword ? 'text' : 'password'"
                    :append-icon="showPassword ? 'mdi-eye' : 'mdi-eye-off'"
                    @click:append="showPassword = !showPassword"
>>>>>>> 3240c695
                    @blur="$v.password.$touch()"
                  />
                  <v-btn
                    id="login_button"
                    depressed
                    large
                    color="primary"
                    :disabled="$v.$invalid"
                    @click="login"
                  >
                    Login
                  </v-btn>
                </v-form>
              </v-card-text>
              <v-card-actions>
                <v-spacer />
                <div class="my-2">
                  <v-btn id="sign_up_button" depressed small @click="signup">
                    Sign Up
                  </v-btn>
                </div>
              </v-card-actions>
            </v-card>
          </v-col>
        </v-row>
      </v-container>
    </v-main>
  </v-app>
</template>
<script lang="ts">
import Vue from 'vue';
import Component from 'vue-class-component';
import UserValidatorMixin from '@/mixins/UserValidatorMixin';
import {required, email} from 'vuelidate/lib/validators';
import {ServerModule} from '@/store/server';

export interface LoginHash {
  email: string;
  password: string;
}

@Component({
  mixins: [UserValidatorMixin],
  validations: {
    email: {
      required,
      email
    },
    password: {
      required
    }
  }
})
export default class Login extends Vue {
  email: string = '';
  password: string = '';
  showPassword: boolean = false;

  mounted() {
    this.checkLoggedIn();
  }

  checkLoggedIn() {
    if (ServerModule.token) {
      this.$router.push('/');
    }
  }

  signup() {
    this.$router.push('/signup');
  }

  login() {
    let creds: LoginHash = {
      email: this.email,
      password: this.password
    };
    ServerModule.Login(creds)
      .then(() => {
        this.$router.push('/');
      })
      .catch(error => {
        this.$toasted.global.error({
          message: error.response.data.message
        });
      });
  }
}
</script><|MERGE_RESOLUTION|>--- conflicted
+++ resolved
@@ -31,14 +31,10 @@
                     type="password"
                     name="password"
                     label="Password"
-<<<<<<< HEAD
-                    prepend-icon="lock"
-=======
                     prepend-icon="mdi-lock"
                     :type="showPassword ? 'text' : 'password'"
                     :append-icon="showPassword ? 'mdi-eye' : 'mdi-eye-off'"
                     @click:append="showPassword = !showPassword"
->>>>>>> 3240c695
                     @blur="$v.password.$touch()"
                   />
                   <v-btn
