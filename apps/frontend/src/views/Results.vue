--- conflicted
+++ resolved
@@ -198,11 +198,8 @@
 import SeverityChart from '@/components/cards/SeverityChart.vue';
 import ComplianceChart from '@/components/cards/ComplianceChart.vue';
 import UploadButton from '@/components/generic/UploadButton.vue';
-<<<<<<< HEAD
 import EditEvaluationModal from '@/components/global/upload_tabs/EditEvaluationModal.vue';
 import Tour from '@/components/generic/Tour.vue';
-=======
->>>>>>> bc2ad3a9
 
 import ExportCaat from '@/components/global/ExportCaat.vue';
 import ExportNist from '@/components/global/ExportNist.vue';
@@ -239,13 +236,9 @@
     ExportJson,
     EvaluationInfo,
     ProfileData,
-<<<<<<< HEAD
     UploadButton,
     EditEvaluationModal,
     Tour
-=======
-    UploadButton
->>>>>>> bc2ad3a9
   }
 })
 export default class Results extends mixins(RouteMixin, ServerMixin) {
