<template>
  <Base
    :show-search="true"
    :title="curr_title"
    @changed-files="evalInfo = null"
  >
    <!-- Topbar content - give it a search bar -->
    <template #topbar-content>
      <v-btn :disabled="!canClear" @click="clear">
        <span class="d-none d-md-inline pr-2"> Clear </span>
        <v-icon>mdi-filter-remove</v-icon>
      </v-btn>
      <UploadButton />
      <div class="text-center">
        <v-menu>
          <template #activator="{on, attrs}">
            <v-btn v-bind="attrs" class="mr-2" v-on="on">
              <span class="d-none d-md-inline mr-2"> Export </span>
              <v-icon> mdi-file-export </v-icon>
            </v-btn>
          </template>
          <v-list class="py-0">
            <v-list-item v-if="isResultView" class="px-0">
              <ExportCaat :filter="allFilter" />
            </v-list-item>
            <v-list-item v-if="isResultView" class="px-0">
              <ExportNist :filter="allFilter" />
            </v-list-item>
            <v-list-item v-if="isResultView" class="px-0">
              <ExportASFFModal :filter="allFilter" />
            </v-list-item>
            <v-list-item v-if="isResultView" class="px-0">
              <ExportCKLModal :filter="allFilter" />
            </v-list-item>
            <v-list-item v-if="isResultView" class="px-0">
              <ExportCSVModal :filter="allFilter" />
            </v-list-item>
            <v-list-item v-if="isResultView" class="px-0">
              <ExportHTMLModal
                :filter="allFilter"
                :file-type="current_route_name"
              />
            </v-list-item>
            <v-list-item v-if="isResultView" class="px-0">
              <ExportSplunkModal />
            </v-list-item>
            <v-list-item class="px-0">
              <ExportJson />
            </v-list-item>
            <v-list-item v-if="isResultView" class="px-0">
              <ExportXCCDFResults
                :filter="allFilter"
                :is-result-view="isResultView"
              />
            </v-list-item>
          </v-list>
        </v-menu>
      </div>
      <PrintButton />
    </template>

    <!-- The main content: cards, etc -->
    <template #main-content>
      <v-container fluid grid-list-md pt-0 pa-2>
        <v-container id="fileCards" mx-0 px-0 fluid>
          <!-- Evaluation Info -->
          <v-row no-gutters class="mx-n3 mb-3">
            <v-col>
              <v-slide-group v-model="evalInfo" show-arrows>
                <v-slide-item v-for="(file, i) in activeFiles" :key="i">
                  <v-card
                    width="100%"
                    max-width="100%"
                    class="mx-3"
                    data-cy="profileInfo"
                    @click="toggle_profile(file)"
                  >
                    <EvaluationInfo :file="file" />
                    <v-card-subtitle class="bottom-right">
                      File Info ↓
                    </v-card-subtitle>
                  </v-card>
                </v-slide-item>
              </v-slide-group>
            </v-col>
          </v-row>
          <ProfileData
            v-if="evalInfo != null"
            class="my-4 mx-2"
            :file="evalInfo"
          />
        </v-container>
        <!-- Count Cards -->
        <StatusCardRow
          :filter="allFilter"
          :current-status-filter="statusFilter"
          @show-errors="showErrors"
          @show-waived="showWaived"
          @add-filter="addStatusSearch"
          @remove-filter="removeStatusFilter"
        />
        <!-- Compliance Cards -->
        <v-row id="complianceCards" justify="space-around">
          <v-col xs="4">
            <v-card id="statusCounts" class="fill-height">
              <v-card-title class="justify-center">Status Counts</v-card-title>
              <v-card-actions class="justify-center">
                <StatusChart v-model="statusFilter" :filter="allFilter" />
              </v-card-actions>
            </v-card>
          </v-col>
          <v-col xs="4">
            <v-card id="severityCounts" class="fill-height">
              <v-card-title class="justify-center"
                >Severity Counts</v-card-title
              >
              <v-card-actions class="justify-center">
                <SeverityChart v-model="severityFilter" :filter="allFilter" />
              </v-card-actions>
            </v-card>
          </v-col>
          <v-col xs="4">
            <v-card id="complianceLevel" class="fill-height">
              <v-card-title class="justify-center"
                >Compliance Level</v-card-title
              >
              <v-card-actions class="justify-center">
                <ComplianceChart :filter="allFilter" />
              </v-card-actions>
              <v-card-text style="text-align: center"
                >[Passed/(Passed + Failed + Not Reviewed + Profile Error<span
                  v-if="waivedProfilesExist"
                >
                  + Waived</span
                >) * 100]</v-card-text
              >
            </v-card>
          </v-col>
        </v-row>

        <!-- TreeMap and Partition Map -->
        <v-row>
          <v-col xs-12>
            <v-card elevation="2">
              <v-card-title>Tree Map</v-card-title>
              <v-card-text>
                <Treemap
                  v-model="treeFilters"
                  :filter="treemap_full_filter"
                  :selected_control.sync="controlSelection"
                />
              </v-card-text>
            </v-card>
          </v-col>
        </v-row>

        <!-- DataTable -->
        <v-row>
          <v-col xs-12>
            <v-card elevation="2">
              <ControlTable :filter="allFilter" :show-impact="isResultView" />
            </v-card>
          </v-col>
        </v-row>
      </v-container>
    </template>

    <!-- Everything-is-filtered snackbar -->
    <v-snackbar
      v-model="enableResultSnackbar"
      class="mt-11"
      style="z-index: 2"
      :timeout="-1"
      color="warning"
      top
    >
      <span v-if="file_filter.length" class="subtitle-2">
        All results are filtered out. Use the
        <v-icon>mdi-filter-remove</v-icon> button in the top right to clear
        filters and show all.
      </span>
      <span v-else-if="noFiles" class="subtitle-2">
        No files are currently loaded. Press the <strong>LOAD</strong>
        <v-icon class="mx-1"> mdi-cloud-upload</v-icon> button above to load
        some.
      </span>
      <span v-else class="subtitle-2">
        No files are currently enabled for viewing. Open the
        <v-icon class="mx-1">mdi-arrow-right</v-icon> sidebar menu, and ensure
        that the file(s) you wish to view are
        <v-icon class="mx-1">mdi-checkbox-marked</v-icon> checked. If you would
        like to load a file, press the <strong>LOAD</strong>
        <v-icon class="mx-1"> mdi-cloud-upload</v-icon> button above.
      </span>
    </v-snackbar>
  </Base>
</template>

<script lang="ts">
import ComplianceChart from '@/components/cards/ComplianceChart.vue';
import ControlTable from '@/components/cards/controltable/ControlTable.vue';
import EvaluationInfo from '@/components/cards/EvaluationInfo.vue';
import ProfileData from '@/components/cards/ProfileData.vue';
import SeverityChart from '@/components/cards/SeverityChart.vue';
import StatusCardRow from '@/components/cards/StatusCardRow.vue';
import StatusChart from '@/components/cards/StatusChart.vue';
import Treemap from '@/components/cards/treemap/Treemap.vue';
import UploadButton from '@/components/generic/UploadButton.vue';
import ExportASFFModal from '@/components/global/ExportASFFModal.vue';
import ExportCaat from '@/components/global/ExportCaat.vue';
import ExportCKLModal from '@/components/global/ExportCKLModal.vue';
import ExportCSVModal from '@/components/global/ExportCSVModal.vue';
import ExportHTMLModal from '@/components/global/ExportHTMLModal.vue';
import ExportJson from '@/components/global/ExportJson.vue';
import ExportNist from '@/components/global/ExportNist.vue';
import PrintButton from '@/components/global/PrintButton.vue';
import ExportSplunkModal from '@/components/global/ExportSplunkModal.vue';
import ExportXCCDFResults from '@/components/global/ExportXCCDFResults.vue';
import RouteMixin from '@/mixins/RouteMixin';
import {
  ExtendedControlStatus,
  ControlsFilter,
  FilteredDataModule,
  TreeMapState
} from '@/store/data_filters';
import {InspecDataModule} from '@/store/data_store';
import {
  EvaluationFile,
  FileID,
  ProfileFile,
  SourcedContextualizedEvaluation,
  SourcedContextualizedProfile
} from '@/store/report_intake';
import {SearchEntry, SearchModule} from '@/store/search';
import {ServerModule} from '@/store/server';
import Base from '@/views/Base.vue';
import {IEvaluation} from '@heimdall/interfaces';
import {Severity} from 'inspecjs';
import {capitalize} from 'lodash';
import Component, {mixins} from 'vue-class-component';
import ServerMixin from '../mixins/ServerMixin';
import {EvaluationModule} from '../store/evaluations';
import {StatusCountModule} from '../store/status_counts';
import {compare_times} from '../utilities/delta_util';

@Component({
  components: {
    Base,
    StatusCardRow,
    Treemap,
    ControlTable,
    StatusChart,
    SeverityChart,
    ComplianceChart,
    ExportASFFModal,
    ExportCaat,
    ExportCSVModal,
    ExportNist,
    ExportJson,
    ExportXCCDFResults,
    ExportCKLModal,
    ExportHTMLModal,
    PrintButton,
    EvaluationInfo,
    ExportSplunkModal,
    ProfileData,
    UploadButton
  }
})
export default class Results extends mixins(RouteMixin, ServerMixin) {
  /**
   * The current state of the treemap as modeled by the treemap (duh).
   * Once can reliably expect that if a "deep" selection is not null, then its parent should also be not-null.
   */
  treeFilters: TreeMapState = [];
  controlSelection: string | null = null;

<<<<<<< HEAD
  /** Determines if snackbar should be enabled */
  get enableResultSnackbar(): boolean {
    return FilteredDataModule.controls(this.allFilter).length === 0;
  }
=======
  gotStatus: boolean = false;
  gotSeverity: boolean = false;

  /** Model for if all-filtered snackbar should be showing */
  filterSnackbar = false;
>>>>>>> 3981e213

  evalInfo:
    | SourcedContextualizedEvaluation
    | SourcedContextualizedProfile
    | null = null;

  /**
   * The current search terms, as modeled by the search bar
   */
  get searchTerm(): string {
    return SearchModule.searchTerm;
  }

  set searchTerm(term: string) {
    SearchModule.updateSearch(term);
  }

  get severityFilter(): SearchEntry<Severity>[] {
    return SearchModule.inFileSearchTerms.severityFilter;
  }

  set severityFilter(severity: SearchEntry<Severity>[]) {
    SearchModule.setSeverity(severity);
  }

  get statusFilter(): SearchEntry<ExtendedControlStatus>[] {
    return SearchModule.inFileSearchTerms.statusFilter;
  }

  set statusFilter(status: SearchEntry<ExtendedControlStatus>[]) {
    SearchModule.setStatusFilter(status);
  }

  /**
   * The currently selected file, if one exists.
   * Controlled by router.
   */
  get file_filter(): FileID[] {
    if (this.isResultView) {
      return FilteredDataModule.selectedEvaluationIds;
    } else {
      return FilteredDataModule.selectedProfileIds;
    }
  }

  get evaluationFiles(): SourcedContextualizedEvaluation[] {
    return Array.from(FilteredDataModule.evaluations(this.file_filter)).sort(
      compare_times
    );
  }

  get profiles(): SourcedContextualizedProfile[] {
    return Array.from(FilteredDataModule.profiles(this.file_filter));
  }

  get activeFiles(): (
    | SourcedContextualizedEvaluation
    | SourcedContextualizedProfile
  )[] {
    return this.isResultView ? this.evaluationFiles : this.profiles;
  }

  getFile(fileID: FileID) {
    return InspecDataModule.allFiles.find((f) => f.uniqueId === fileID);
  }

  getDbFile(file: EvaluationFile | ProfileFile): IEvaluation | undefined {
    return EvaluationModule.evaluationForFile(file);
  }

  /**
   * Returns true if we're showing results
   */
  get isResultView(): boolean {
    return this.currentRoute === 'results';
  }

  // Returns true if no files are uploaded
  get noFiles(): boolean {
    return InspecDataModule.allFiles.length === 0;
  }

  /**
   * Subset of all filter terms specific for Results
   */
  get allFilter(): ControlsFilter {
    return {
      status: SearchModule.inFileSearchTerms.statusFilter,
      severity: SearchModule.inFileSearchTerms.severityFilter,
      fromFile: this.file_filter,
      ids: SearchModule.inFileSearchTerms.controlId,
      titleSearchTerms: SearchModule.inFileSearchTerms.title,
      descriptionSearchTerms: SearchModule.inFileSearchTerms.description,
      nistIdFilter: SearchModule.inFileSearchTerms.NISTIdFilter,
      codeSearchTerms: SearchModule.inFileSearchTerms.code,
      treeFilters: this.treeFilters,
      omit_overlayed_controls: true,
      control_id: this.controlSelection || undefined,
      filenameSearchTerms: SearchModule.fileMetadataSearchTerms.filename,
      userGroupSearchTerms: SearchModule.fileMetadataSearchTerms.group,
      evalTagSearchTerms: SearchModule.fileMetadataSearchTerms.evalTag,
      keywordsSearchTerms: SearchModule.inFileSearchTerms.keywords
    };
  }

  /**
   * The filter for treemap. Omits its own stuff
   */
  get treemap_full_filter(): ControlsFilter {
    return {
      status: SearchModule.inFileSearchTerms.statusFilter || [],
      severity: SearchModule.inFileSearchTerms.severityFilter,
      titleSearchTerms: SearchModule.inFileSearchTerms.title,
      descriptionSearchTerms: SearchModule.inFileSearchTerms.description,
      codeSearchTerms: SearchModule.inFileSearchTerms.code,
      nistIdFilter: SearchModule.inFileSearchTerms.NISTIdFilter,
      ids: SearchModule.inFileSearchTerms.controlId,
      fromFile: this.file_filter,
      omit_overlayed_controls: true,
      keywordsSearchTerms: SearchModule.inFileSearchTerms.keywords
    };
  }

  /**
   * Clear all filters
   */
  clear(clearSearchBar = false) {
    SearchModule.clear();
    this.controlSelection = null;
    this.treeFilters = [];
    if (clearSearchBar) {
      this.searchTerm = '';
    }
  }

  /**
   * Returns true if we can currently clear.
   * Essentially, just controls whether the button is available
   */
  get canClear(): boolean {
    // Return if any params not null/empty
    let result: boolean;
    if (
      SearchModule.inFileSearchTerms.severityFilter.length !== 0 ||
      SearchModule.inFileSearchTerms.statusFilter.length !== 0 ||
      SearchModule.inFileSearchTerms.controlId.length !== 0 ||
      SearchModule.inFileSearchTerms.code.length !== 0 ||
      this.searchTerm ||
      this.treeFilters.length
    ) {
      result = true;
    } else {
      result = false;
    }

    // Finally, return our result
    return result;
  }

  get waivedProfilesExist(): boolean {
    return StatusCountModule.countOf(this.allFilter, 'Waived') >= 1;
  }

  /**
   * The title to override with
   */
  get curr_title(): string {
    let returnText = `${capitalize(this.current_route_name.slice(0, -1))} View`;
    if (this.file_filter.length === 1) {
      const file = this.getFile(this.file_filter[0]);
      if (file) {
        const dbFile = this.getDbFile(file);
        returnText += ` (${dbFile?.filename || file.filename} selected)`;
      }
    } else {
      returnText += ` (${this.file_filter.length} ${this.current_route_name} selected)`;
    }
    return returnText;
  }

  get current_route_name(): string {
    return this.$router.currentRoute.path.replace(/[^a-z]/gi, '');
  }

  //changes width of eval info if it is in server mode and needs more room for tags
  get info_width(): number {
    if (ServerModule.serverMode) {
      return 500;
    }
    return 300;
  }

  //basically a v-model for the eval info cards when there is no slide group
  toggle_profile(
    file: SourcedContextualizedEvaluation | SourcedContextualizedProfile
  ) {
    if (file === this.evalInfo) {
      this.evalInfo = null;
    } else {
      this.evalInfo = file;
    }
  }

  showErrors() {
    this.searchTerm = 'status:"Profile Error"';
  }

  showWaived() {
    this.searchTerm = 'status:"Waived"';
  }

  addStatusSearch(status: ExtendedControlStatus) {
    SearchModule.addSearchFilter({
      field: 'status',
      value: status,
      negated: false // Defaulted as false
    });
  }

  removeStatusFilter(status: ExtendedControlStatus) {
    SearchModule.removeSearchFilter({
      field: 'status',
      value: status,
      negated: false // Defaulted as false
    });
  }
}
</script>

<style scoped>
.glow {
  box-shadow: 0px 0px 8px 6px #5a5;
}

.bottom-right {
  position: absolute;
  bottom: 0;
  right: 0;
}
</style><|MERGE_RESOLUTION|>--- conflicted
+++ resolved
@@ -275,18 +275,15 @@
   treeFilters: TreeMapState = [];
   controlSelection: string | null = null;
 
-<<<<<<< HEAD
   /** Determines if snackbar should be enabled */
   get enableResultSnackbar(): boolean {
     return FilteredDataModule.controls(this.allFilter).length === 0;
   }
-=======
   gotStatus: boolean = false;
   gotSeverity: boolean = false;
 
   /** Model for if all-filtered snackbar should be showing */
   filterSnackbar = false;
->>>>>>> 3981e213
 
   evalInfo:
     | SourcedContextualizedEvaluation
