<template>
  <Base
    :show-search="true"
    :title="curr_title"
    @changed-files="evalInfo = null"
  >
    <!-- Topbar content - give it a search bar -->
    <template #topbar-content>
      <v-btn :disabled="!canClear" @click="clear">
        <span class="d-none d-md-inline pr-2"> Clear </span>
        <v-icon>mdi-filter-remove</v-icon>
      </v-btn>
      <UploadButton />
      <div class="text-center">
        <v-menu>
          <template #activator="{on, attrs}">
            <v-btn v-bind="attrs" class="mr-2" v-on="on">
              <span class="d-none d-md-inline mr-2"> Export </span>
              <v-icon> mdi-file-export </v-icon>
            </v-btn>
          </template>
          <v-list class="py-0">
<<<<<<< HEAD
            <v-list-item class="px-0">
              <ExportCaat :filter="allFilter" />
=======
            <v-list-item v-if="is_result_view" class="px-0">
              <ExportCaat :filter="all_filter" />
>>>>>>> 9ce5a127
            </v-list-item>
            <v-list-item v-if="isResultView" class="px-0">
              <ExportNist :filter="allFilter" />
            </v-list-item>
            <v-list-item v-if="isResultView" class="px-0">
              <ExportASFFModal :filter="allFilter" />
            </v-list-item>
            <v-list-item v-if="isResultView" class="px-0">
              <ExportCKLModal :filter="allFilter" />
            </v-list-item>
<<<<<<< HEAD
            <v-list-item class="px-0">
              <ExportCSVModal :filter="allFilter" />
=======
            <v-list-item v-if="is_result_view" class="px-0">
              <ExportCSVModal :filter="all_filter" />
>>>>>>> 9ce5a127
            </v-list-item>
            <v-list-item v-if="isResultView" class="px-0">
              <ExportHTMLModal
                :filter="allFilter"
                :file-type="current_route_name"
              />
            </v-list-item>
            <v-list-item v-if="isResultView" class="px-0">
              <ExportSplunkModal />
            </v-list-item>
            <v-list-item class="px-0">
              <ExportJson />
            </v-list-item>
            <v-list-item v-if="is_result_view" class="px-0">
              <ExportXCCDFResults
                :filter="allFilter"
                :is-result-view="isResultView"
              />
            </v-list-item>
          </v-list>
        </v-menu>
      </div>
    </template>

    <!-- The main content: cards, etc -->
    <template #main-content>
      <v-container fluid grid-list-md pt-0 pa-2>
        <v-container id="fileCards" mx-0 px-0 fluid>
          <!-- Evaluation Info -->
          <v-row no-gutters class="mx-n3 mb-3">
            <v-col>
              <v-slide-group v-model="evalInfo" show-arrows>
                <v-slide-item v-for="(file, i) in activeFiles" :key="i">
                  <v-card
                    width="100%"
                    max-width="100%"
                    class="mx-3"
                    data-cy="profileInfo"
                    @click="toggle_profile(file)"
                  >
                    <EvaluationInfo :file="file" />
                    <v-card-subtitle class="bottom-right">
                      File Info ↓
                    </v-card-subtitle>
                  </v-card>
                </v-slide-item>
              </v-slide-group>
            </v-col>
          </v-row>
          <ProfileData
            v-if="evalInfo != null"
            class="my-4 mx-2"
            :file="evalInfo"
          />
        </v-container>
        <!-- Count Cards -->
        <StatusCardRow
          :filter="allFilter"
          :current-status-filter="statusFilter"
          @show-errors="showErrors"
          @show-waived="showWaived"
          @add-filter="addStatusSearch"
          @remove-filter="removeStatusFilter"
        />
        <!-- Compliance Cards -->
        <v-row id="complianceCards" justify="space-around">
          <v-col xs="4">
            <v-card id="statusCounts" class="fill-height">
              <v-card-title class="justify-center">Status Counts</v-card-title>
              <v-card-actions class="justify-center">
                <StatusChart v-model="statusFilter" :filter="allFilter" />
              </v-card-actions>
            </v-card>
          </v-col>
          <v-col xs="4">
            <v-card id="severityCounts" class="fill-height">
              <v-card-title class="justify-center"
                >Severity Counts</v-card-title
              >
              <v-card-actions class="justify-center">
                <SeverityChart v-model="severityFilter" :filter="allFilter" />
              </v-card-actions>
            </v-card>
          </v-col>
          <v-col xs="4">
            <v-card id="complianceLevel" class="fill-height">
              <v-card-title class="justify-center"
                >Compliance Level</v-card-title
              >
              <v-card-actions class="justify-center">
                <ComplianceChart :filter="allFilter" />
              </v-card-actions>
              <v-card-text style="text-align: center"
                >[Passed/(Passed + Failed + Not Reviewed + Profile Error<span
                  v-if="waivedProfilesExist"
                >
                  + Waived</span
                >) * 100]</v-card-text
              >
            </v-card>
          </v-col>
        </v-row>

        <!-- TreeMap and Partition Map -->
        <v-row>
          <v-col xs-12>
            <v-card elevation="2">
              <v-card-title>Tree Map</v-card-title>
              <v-card-text>
                <Treemap
                  v-model="treeFilters"
                  :filter="treemap_full_filter"
                  :selected_control.sync="controlSelection"
                />
              </v-card-text>
            </v-card>
          </v-col>
        </v-row>

        <!-- DataTable -->
        <v-row>
          <v-col xs-12>
            <v-card elevation="2">
              <ControlTable :filter="allFilter" :show-impact="isResultView" />
            </v-card>
          </v-col>
        </v-row>
      </v-container>
    </template>

    <!-- Everything-is-filtered snackbar -->
    <v-snackbar
      v-model="enableResultSnackbar"
      class="mt-11"
      style="z-index: 2"
      :timeout="-1"
      color="warning"
      top
    >
      <span v-if="file_filter.length" class="subtitle-2">
        All results are filtered out. Use the
        <v-icon>mdi-filter-remove</v-icon> button in the top right to clear
        filters and show all.
      </span>
      <span v-else-if="noFiles" class="subtitle-2">
        No files are currently loaded. Press the <strong>LOAD</strong>
        <v-icon class="mx-1"> mdi-cloud-upload</v-icon> button above to load
        some.
      </span>
      <span v-else class="subtitle-2">
        No files are currently enabled for viewing. Open the
        <v-icon class="mx-1">mdi-arrow-right</v-icon> sidebar menu, and ensure
        that the file(s) you wish to view are
        <v-icon class="mx-1">mdi-checkbox-marked</v-icon> checked. If you would
        like to load a file, press the <strong>LOAD</strong>
        <v-icon class="mx-1"> mdi-cloud-upload</v-icon> button above.
      </span>
    </v-snackbar>
  </Base>
</template>

<script lang="ts">
import ComplianceChart from '@/components/cards/ComplianceChart.vue';
import ControlTable from '@/components/cards/controltable/ControlTable.vue';
import EvaluationInfo from '@/components/cards/EvaluationInfo.vue';
import ProfileData from '@/components/cards/ProfileData.vue';
import SeverityChart from '@/components/cards/SeverityChart.vue';
import StatusCardRow from '@/components/cards/StatusCardRow.vue';
import StatusChart from '@/components/cards/StatusChart.vue';
import Treemap from '@/components/cards/treemap/Treemap.vue';
import UploadButton from '@/components/generic/UploadButton.vue';
import ExportASFFModal from '@/components/global/ExportASFFModal.vue';
import ExportCaat from '@/components/global/ExportCaat.vue';
import ExportCKLModal from '@/components/global/ExportCKLModal.vue';
import ExportCSVModal from '@/components/global/ExportCSVModal.vue';
import ExportHTMLModal from '@/components/global/ExportHTMLModal.vue';
import ExportJson from '@/components/global/ExportJson.vue';
import ExportNist from '@/components/global/ExportNist.vue';
import ExportSplunkModal from '@/components/global/ExportSplunkModal.vue';
import ExportXCCDFResults from '@/components/global/ExportXCCDFResults.vue';
import RouteMixin from '@/mixins/RouteMixin';
import {
  ExtendedControlStatus,
  ControlsFilter,
  FilteredDataModule,
  TreeMapState
} from '@/store/data_filters';
import {InspecDataModule} from '@/store/data_store';
import {
  EvaluationFile,
  FileID,
  ProfileFile,
  SourcedContextualizedEvaluation,
  SourcedContextualizedProfile
} from '@/store/report_intake';
import {SearchEntry, SearchModule} from '@/store/search';
import {ServerModule} from '@/store/server';
import Base from '@/views/Base.vue';
import {IEvaluation} from '@heimdall/interfaces';
import {Severity} from 'inspecjs';
import {capitalize} from 'lodash';
import Component, {mixins} from 'vue-class-component';
import ServerMixin from '../mixins/ServerMixin';
import {EvaluationModule} from '../store/evaluations';
import {StatusCountModule} from '../store/status_counts';
import {compare_times} from '../utilities/delta_util';

@Component({
  components: {
    Base,
    StatusCardRow,
    Treemap,
    ControlTable,
    StatusChart,
    SeverityChart,
    ComplianceChart,
    ExportASFFModal,
    ExportCaat,
    ExportCSVModal,
    ExportNist,
    ExportJson,
    ExportXCCDFResults,
    ExportCKLModal,
    ExportHTMLModal,
    EvaluationInfo,
    ExportSplunkModal,
    ProfileData,
    UploadButton
  }
})
export default class Results extends mixins(RouteMixin, ServerMixin) {
  /**
   * The current state of the treemap as modeled by the treemap (duh).
   * Once can reliably expect that if a "deep" selection is not null, then its parent should also be not-null.
   */
  treeFilters: TreeMapState = [];
  controlSelection: string | null = null;

  /** Determines if snackbar should be enabled */
  get enableResultSnackbar(): boolean {
    return FilteredDataModule.controls(this.allFilter).length === 0;
  }

  evalInfo:
    | SourcedContextualizedEvaluation
    | SourcedContextualizedProfile
    | null = null;

  /**
   * The current search terms, as modeled by the search bar
   */
  get searchTerm(): string {
    return SearchModule.searchTerm;
  }

  set searchTerm(term: string) {
    SearchModule.updateSearch(term);
  }

  get severityFilter(): SearchEntry<Severity>[] {
    return SearchModule.inFileSearchTerms.severityFilter;
  }

  set severityFilter(severity: SearchEntry<Severity>[]) {
    SearchModule.setSeverity(severity);
  }

  get statusFilter(): SearchEntry<ExtendedControlStatus>[] {
    return SearchModule.inFileSearchTerms.statusFilter;
  }

  set statusFilter(status: SearchEntry<ExtendedControlStatus>[]) {
    SearchModule.setStatusFilter(status);
  }

  /**
   * The currently selected file, if one exists.
   * Controlled by router.
   */
  get file_filter(): FileID[] {
    if (this.isResultView) {
      return FilteredDataModule.selectedEvaluationIds;
    } else {
      return FilteredDataModule.selectedProfileIds;
    }
  }

  get evaluationFiles(): SourcedContextualizedEvaluation[] {
    return Array.from(FilteredDataModule.evaluations(this.file_filter)).sort(
      compare_times
    );
  }

<<<<<<< HEAD
  get profiles(): SourcedContextualizedProfile[] {
    return Array.from(FilteredDataModule.profiles(this.file_filter));
  }

  get activeFiles(): (
    | SourcedContextualizedEvaluation
    | SourcedContextualizedProfile
  )[] {
    return this.isResultView ? this.evaluationFiles : this.profiles;
=======
  get activeFiles(): SourcedContextualizedEvaluation[] {
    return this.evaluationFiles;
>>>>>>> 9ce5a127
  }

  getFile(fileID: FileID) {
    return InspecDataModule.allFiles.find((f) => f.uniqueId === fileID);
  }

  getDbFile(file: EvaluationFile | ProfileFile): IEvaluation | undefined {
    return EvaluationModule.evaluationForFile(file);
  }

  /**
   * Returns true if we're showing results
   */
  get isResultView(): boolean {
    return this.currentRoute === 'results';
  }

  // Returns true if no files are uploaded
  get noFiles(): boolean {
    return InspecDataModule.allFiles.length === 0;
  }

  /**
   * Subset of all filter terms specific for Results
   */
  get allFilter(): ControlsFilter {
    return {
      status: SearchModule.inFileSearchTerms.statusFilter,
      severity: SearchModule.inFileSearchTerms.severityFilter,
      fromFile: this.file_filter,
      ids: SearchModule.inFileSearchTerms.controlId,
      titleSearchTerms: SearchModule.inFileSearchTerms.title,
      descriptionSearchTerms: SearchModule.inFileSearchTerms.description,
      nistIdFilter: SearchModule.inFileSearchTerms.NISTIdFilter,
      codeSearchTerms: SearchModule.inFileSearchTerms.code,
      treeFilters: this.treeFilters,
      omit_overlayed_controls: true,
      control_id: this.controlSelection || undefined,
      filenameSearchTerms: SearchModule.fileMetadataSearchTerms.filename,
      keywordsSearchTerms: SearchModule.inFileSearchTerms.keywords
    };
  }

  /**
   * The filter for treemap. Omits its own stuff
   */
  get treemap_full_filter(): ControlsFilter {
    return {
      status: SearchModule.inFileSearchTerms.statusFilter || [],
      severity: SearchModule.inFileSearchTerms.severityFilter,
      titleSearchTerms: SearchModule.inFileSearchTerms.title,
      descriptionSearchTerms: SearchModule.inFileSearchTerms.description,
      codeSearchTerms: SearchModule.inFileSearchTerms.code,
      nistIdFilter: SearchModule.inFileSearchTerms.NISTIdFilter,
      ids: SearchModule.inFileSearchTerms.controlId,
      fromFile: this.file_filter,
      omit_overlayed_controls: true,
      keywordsSearchTerms: SearchModule.inFileSearchTerms.keywords
    };
  }

  /**
   * Clear all filters
   */
  clear(clearSearchBar = false) {
    SearchModule.clear();
    this.controlSelection = null;
    this.treeFilters = [];
    if (clearSearchBar) {
      this.searchTerm = '';
    }
  }

  /**
   * Returns true if we can currently clear.
   * Essentially, just controls whether the button is available
   */
  get canClear(): boolean {
    // Return if any params not null/empty
    let result: boolean;
    if (
      SearchModule.inFileSearchTerms.severityFilter.length !== 0 ||
      SearchModule.inFileSearchTerms.statusFilter.length !== 0 ||
      SearchModule.inFileSearchTerms.controlId.length !== 0 ||
      SearchModule.inFileSearchTerms.code.length !== 0 ||
      this.searchTerm ||
      this.treeFilters.length
    ) {
      result = true;
    } else {
      result = false;
    }

    // Finally, return our result
    return result;
  }

  get waivedProfilesExist(): boolean {
    return StatusCountModule.countOf(this.allFilter, 'Waived') >= 1;
  }

  /**
   * The title to override with
   */
  get curr_title(): string {
    let returnText = `${capitalize(this.current_route_name.slice(0, -1))} View`;
    if (this.file_filter.length === 1) {
      const file = this.getFile(this.file_filter[0]);
      if (file) {
        const dbFile = this.getDbFile(file);
        returnText += ` (${dbFile?.filename || file.filename} selected)`;
      }
    } else {
      returnText += ` (${this.file_filter.length} ${this.current_route_name} selected)`;
    }
    return returnText;
  }

  get current_route_name(): string {
    return this.$router.currentRoute.path.replace(/[^a-z]/gi, '');
  }

  //changes width of eval info if it is in server mode and needs more room for tags
  get info_width(): number {
    if (ServerModule.serverMode) {
      return 500;
    }
    return 300;
  }

  //basically a v-model for the eval info cards when there is no slide group
  toggle_profile(
    file: SourcedContextualizedEvaluation | SourcedContextualizedProfile
  ) {
    if (file === this.evalInfo) {
      this.evalInfo = null;
    } else {
      this.evalInfo = file;
    }
  }

  showErrors() {
    this.searchTerm = 'status:"Profile Error"';
  }

  showWaived() {
    this.searchTerm = 'status:"Waived"';
  }

  addStatusSearch(status: ExtendedControlStatus) {
    SearchModule.addSearchFilter({
      field: 'status',
      value: status,
      negated: false // Defaulted as false
    });
  }

  removeStatusFilter(status: ExtendedControlStatus) {
    SearchModule.removeSearchFilter({
      field: 'status',
      value: status,
      negated: false // Defaulted as false
    });
  }
}
</script>

<style scoped>
.glow {
  box-shadow: 0px 0px 8px 6px #5a5;
}

.bottom-right {
  position: absolute;
  bottom: 0;
  right: 0;
}
</style><|MERGE_RESOLUTION|>--- conflicted
+++ resolved
@@ -1,207 +1,152 @@
 <template>
-  <Base
-    :show-search="true"
-    :title="curr_title"
-    @changed-files="evalInfo = null"
-  >
-    <!-- Topbar content - give it a search bar -->
-    <template #topbar-content>
-      <v-btn :disabled="!canClear" @click="clear">
-        <span class="d-none d-md-inline pr-2"> Clear </span>
-        <v-icon>mdi-filter-remove</v-icon>
-      </v-btn>
-      <UploadButton />
-      <div class="text-center">
-        <v-menu>
-          <template #activator="{on, attrs}">
-            <v-btn v-bind="attrs" class="mr-2" v-on="on">
-              <span class="d-none d-md-inline mr-2"> Export </span>
-              <v-icon> mdi-file-export </v-icon>
-            </v-btn>
-          </template>
-          <v-list class="py-0">
-<<<<<<< HEAD
-            <v-list-item class="px-0">
-              <ExportCaat :filter="allFilter" />
-=======
-            <v-list-item v-if="is_result_view" class="px-0">
-              <ExportCaat :filter="all_filter" />
->>>>>>> 9ce5a127
-            </v-list-item>
-            <v-list-item v-if="isResultView" class="px-0">
-              <ExportNist :filter="allFilter" />
-            </v-list-item>
-            <v-list-item v-if="isResultView" class="px-0">
-              <ExportASFFModal :filter="allFilter" />
-            </v-list-item>
-            <v-list-item v-if="isResultView" class="px-0">
-              <ExportCKLModal :filter="allFilter" />
-            </v-list-item>
-<<<<<<< HEAD
-            <v-list-item class="px-0">
-              <ExportCSVModal :filter="allFilter" />
-=======
-            <v-list-item v-if="is_result_view" class="px-0">
-              <ExportCSVModal :filter="all_filter" />
->>>>>>> 9ce5a127
-            </v-list-item>
-            <v-list-item v-if="isResultView" class="px-0">
-              <ExportHTMLModal
-                :filter="allFilter"
-                :file-type="current_route_name"
-              />
-            </v-list-item>
-            <v-list-item v-if="isResultView" class="px-0">
-              <ExportSplunkModal />
-            </v-list-item>
-            <v-list-item class="px-0">
-              <ExportJson />
-            </v-list-item>
-            <v-list-item v-if="is_result_view" class="px-0">
-              <ExportXCCDFResults
-                :filter="allFilter"
-                :is-result-view="isResultView"
-              />
-            </v-list-item>
-          </v-list>
-        </v-menu>
-      </div>
-    </template>
-
-    <!-- The main content: cards, etc -->
-    <template #main-content>
-      <v-container fluid grid-list-md pt-0 pa-2>
-        <v-container id="fileCards" mx-0 px-0 fluid>
-          <!-- Evaluation Info -->
-          <v-row no-gutters class="mx-n3 mb-3">
-            <v-col>
-              <v-slide-group v-model="evalInfo" show-arrows>
-                <v-slide-item v-for="(file, i) in activeFiles" :key="i">
-                  <v-card
-                    width="100%"
-                    max-width="100%"
-                    class="mx-3"
-                    data-cy="profileInfo"
-                    @click="toggle_profile(file)"
-                  >
-                    <EvaluationInfo :file="file" />
-                    <v-card-subtitle class="bottom-right">
-                      File Info ↓
-                    </v-card-subtitle>
-                  </v-card>
-                </v-slide-item>
-              </v-slide-group>
-            </v-col>
-          </v-row>
-          <ProfileData
-            v-if="evalInfo != null"
-            class="my-4 mx-2"
-            :file="evalInfo"
-          />
-        </v-container>
-        <!-- Count Cards -->
-        <StatusCardRow
-          :filter="allFilter"
-          :current-status-filter="statusFilter"
-          @show-errors="showErrors"
-          @show-waived="showWaived"
-          @add-filter="addStatusSearch"
-          @remove-filter="removeStatusFilter"
-        />
-        <!-- Compliance Cards -->
-        <v-row id="complianceCards" justify="space-around">
-          <v-col xs="4">
-            <v-card id="statusCounts" class="fill-height">
-              <v-card-title class="justify-center">Status Counts</v-card-title>
-              <v-card-actions class="justify-center">
-                <StatusChart v-model="statusFilter" :filter="allFilter" />
-              </v-card-actions>
-            </v-card>
-          </v-col>
-          <v-col xs="4">
-            <v-card id="severityCounts" class="fill-height">
-              <v-card-title class="justify-center"
-                >Severity Counts</v-card-title
-              >
-              <v-card-actions class="justify-center">
-                <SeverityChart v-model="severityFilter" :filter="allFilter" />
-              </v-card-actions>
-            </v-card>
-          </v-col>
-          <v-col xs="4">
-            <v-card id="complianceLevel" class="fill-height">
-              <v-card-title class="justify-center"
-                >Compliance Level</v-card-title
-              >
-              <v-card-actions class="justify-center">
-                <ComplianceChart :filter="allFilter" />
-              </v-card-actions>
-              <v-card-text style="text-align: center"
-                >[Passed/(Passed + Failed + Not Reviewed + Profile Error<span
-                  v-if="waivedProfilesExist"
-                >
-                  + Waived</span
-                >) * 100]</v-card-text
-              >
-            </v-card>
+  <Base :show-search="true" :title="curr_title" @changed-files="evalInfo = null">
+  <!-- Topbar content - give it a search bar -->
+  <template #topbar-content>
+    <v-btn :disabled="!canClear" @click="clear">
+      <span class="d-none d-md-inline pr-2"> Clear </span>
+      <v-icon>mdi-filter-remove</v-icon>
+    </v-btn>
+    <UploadButton />
+    <div class="text-center">
+      <v-menu>
+        <template #activator="{ on, attrs }">
+          <v-btn v-bind="attrs" class="mr-2" v-on="on">
+            <span class="d-none d-md-inline mr-2"> Export </span>
+            <v-icon> mdi-file-export </v-icon>
+          </v-btn>
+        </template>
+        <v-list class="py-0">
+          <v-list-item v-if="isResultView" class="px-0">
+            <ExportCaat :filter="allFilter" />
+          </v-list-item>
+          <v-list-item v-if="isResultView" class="px-0">
+            <ExportNist :filter="allFilter" />
+          </v-list-item>
+          <v-list-item v-if="isResultView" class="px-0">
+            <ExportASFFModal :filter="allFilter" />
+          </v-list-item>
+          <v-list-item v-if="isResultView" class="px-0">
+            <ExportCKLModal :filter="allFilter" />
+          </v-list-item>
+          <v-list-item v-if="isResultView" class="px-0">
+            <ExportCSVModal :filter="allFilter" />
+          </v-list-item>
+          <v-list-item v-if="isResultView" class="px-0">
+            <ExportHTMLModal :filter="allFilter" :file-type="current_route_name" />
+          </v-list-item>
+          <v-list-item v-if="isResultView" class="px-0">
+            <ExportSplunkModal />
+          </v-list-item>
+          <v-list-item class="px-0">
+            <ExportJson />
+          </v-list-item>
+          <v-list-item v-if="isResultView" class="px-0">
+            <ExportXCCDFResults :filter="allFilter" :is-result-view="isResultView" />
+          </v-list-item>
+        </v-list>
+      </v-menu>
+    </div>
+  </template>
+
+  <!-- The main content: cards, etc -->
+  <template #main-content>
+    <v-container fluid grid-list-md pt-0 pa-2>
+      <v-container id="fileCards" mx-0 px-0 fluid>
+        <!-- Evaluation Info -->
+        <v-row no-gutters class="mx-n3 mb-3">
+          <v-col>
+            <v-slide-group v-model="evalInfo" show-arrows>
+              <v-slide-item v-for="(file, i) in activeFiles" :key="i">
+                <v-card width="100%" max-width="100%" class="mx-3" data-cy="profileInfo" @click="toggle_profile(file)">
+                  <EvaluationInfo :file="file" />
+                  <v-card-subtitle class="bottom-right">
+                    File Info ↓
+                  </v-card-subtitle>
+                </v-card>
+              </v-slide-item>
+            </v-slide-group>
           </v-col>
         </v-row>
-
-        <!-- TreeMap and Partition Map -->
-        <v-row>
-          <v-col xs-12>
-            <v-card elevation="2">
-              <v-card-title>Tree Map</v-card-title>
-              <v-card-text>
-                <Treemap
-                  v-model="treeFilters"
-                  :filter="treemap_full_filter"
-                  :selected_control.sync="controlSelection"
-                />
-              </v-card-text>
-            </v-card>
-          </v-col>
-        </v-row>
-
-        <!-- DataTable -->
-        <v-row>
-          <v-col xs-12>
-            <v-card elevation="2">
-              <ControlTable :filter="allFilter" :show-impact="isResultView" />
-            </v-card>
-          </v-col>
-        </v-row>
+        <ProfileData v-if="evalInfo != null" class="my-4 mx-2" :file="evalInfo" />
       </v-container>
-    </template>
-
-    <!-- Everything-is-filtered snackbar -->
-    <v-snackbar
-      v-model="enableResultSnackbar"
-      class="mt-11"
-      style="z-index: 2"
-      :timeout="-1"
-      color="warning"
-      top
-    >
-      <span v-if="file_filter.length" class="subtitle-2">
-        All results are filtered out. Use the
-        <v-icon>mdi-filter-remove</v-icon> button in the top right to clear
-        filters and show all.
-      </span>
-      <span v-else-if="noFiles" class="subtitle-2">
-        No files are currently loaded. Press the <strong>LOAD</strong>
-        <v-icon class="mx-1"> mdi-cloud-upload</v-icon> button above to load
-        some.
-      </span>
-      <span v-else class="subtitle-2">
-        No files are currently enabled for viewing. Open the
-        <v-icon class="mx-1">mdi-arrow-right</v-icon> sidebar menu, and ensure
-        that the file(s) you wish to view are
-        <v-icon class="mx-1">mdi-checkbox-marked</v-icon> checked. If you would
-        like to load a file, press the <strong>LOAD</strong>
-        <v-icon class="mx-1"> mdi-cloud-upload</v-icon> button above.
-      </span>
-    </v-snackbar>
+      <!-- Count Cards -->
+      <StatusCardRow :filter="allFilter" :current-status-filter="statusFilter" @show-errors="showErrors"
+        @show-waived="showWaived" @add-filter="addStatusSearch" @remove-filter="removeStatusFilter" />
+      <!-- Compliance Cards -->
+      <v-row id="complianceCards" justify="space-around">
+        <v-col xs="4">
+          <v-card id="statusCounts" class="fill-height">
+            <v-card-title class="justify-center">Status Counts</v-card-title>
+            <v-card-actions class="justify-center">
+              <StatusChart v-model="statusFilter" :filter="allFilter" />
+            </v-card-actions>
+          </v-card>
+        </v-col>
+        <v-col xs="4">
+          <v-card id="severityCounts" class="fill-height">
+            <v-card-title class="justify-center">Severity Counts</v-card-title>
+            <v-card-actions class="justify-center">
+              <SeverityChart v-model="severityFilter" :filter="allFilter" />
+            </v-card-actions>
+          </v-card>
+        </v-col>
+        <v-col xs="4">
+          <v-card id="complianceLevel" class="fill-height">
+            <v-card-title class="justify-center">Compliance Level</v-card-title>
+            <v-card-actions class="justify-center">
+              <ComplianceChart :filter="allFilter" />
+            </v-card-actions>
+            <v-card-text style="text-align: center">[Passed/(Passed + Failed + Not Reviewed + Profile Error<span
+                v-if="waivedProfilesExist">
+                + Waived</span>) * 100]</v-card-text>
+          </v-card>
+        </v-col>
+      </v-row>
+
+      <!-- TreeMap and Partition Map -->
+      <v-row>
+        <v-col xs-12>
+          <v-card elevation="2">
+            <v-card-title>Tree Map</v-card-title>
+            <v-card-text>
+              <Treemap v-model="treeFilters" :filter="treemap_full_filter" :selected_control.sync="controlSelection" />
+            </v-card-text>
+          </v-card>
+        </v-col>
+      </v-row>
+
+      <!-- DataTable -->
+      <v-row>
+        <v-col xs-12>
+          <v-card elevation="2">
+            <ControlTable :filter="allFilter" :show-impact="isResultView" />
+          </v-card>
+        </v-col>
+      </v-row>
+    </v-container>
+  </template>
+
+  <!-- Everything-is-filtered snackbar -->
+  <v-snackbar v-model="enableResultSnackbar" class="mt-11" style="z-index: 2" :timeout="-1" color="warning" top>
+    <span v-if="file_filter.length" class="subtitle-2">
+      All results are filtered out. Use the
+      <v-icon>mdi-filter-remove</v-icon> button in the top right to clear
+      filters and show all.
+    </span>
+    <span v-else-if="noFiles" class="subtitle-2">
+      No files are currently loaded. Press the <strong>LOAD</strong>
+      <v-icon class="mx-1"> mdi-cloud-upload</v-icon> button above to load
+      some.
+    </span>
+    <span v-else class="subtitle-2">
+      No files are currently enabled for viewing. Open the
+      <v-icon class="mx-1">mdi-arrow-right</v-icon> sidebar menu, and ensure
+      that the file(s) you wish to view are
+      <v-icon class="mx-1">mdi-checkbox-marked</v-icon> checked. If you would
+      like to load a file, press the <strong>LOAD</strong>
+      <v-icon class="mx-1"> mdi-cloud-upload</v-icon> button above.
+    </span>
+  </v-snackbar>
   </Base>
 </template>
 
@@ -231,7 +176,7 @@
   FilteredDataModule,
   TreeMapState
 } from '@/store/data_filters';
-import {InspecDataModule} from '@/store/data_store';
+import { InspecDataModule } from '@/store/data_store';
 import {
   EvaluationFile,
   FileID,
@@ -239,17 +184,17 @@
   SourcedContextualizedEvaluation,
   SourcedContextualizedProfile
 } from '@/store/report_intake';
-import {SearchEntry, SearchModule} from '@/store/search';
-import {ServerModule} from '@/store/server';
+import { SearchEntry, SearchModule } from '@/store/search';
+import { ServerModule } from '@/store/server';
 import Base from '@/views/Base.vue';
-import {IEvaluation} from '@heimdall/interfaces';
-import {Severity} from 'inspecjs';
-import {capitalize} from 'lodash';
-import Component, {mixins} from 'vue-class-component';
+import { IEvaluation } from '@heimdall/interfaces';
+import { Severity } from 'inspecjs';
+import { capitalize } from 'lodash';
+import Component, { mixins } from 'vue-class-component';
 import ServerMixin from '../mixins/ServerMixin';
-import {EvaluationModule} from '../store/evaluations';
-import {StatusCountModule} from '../store/status_counts';
-import {compare_times} from '../utilities/delta_util';
+import { EvaluationModule } from '../store/evaluations';
+import { StatusCountModule } from '../store/status_counts';
+import { compare_times } from '../utilities/delta_util';
 
 @Component({
   components: {
@@ -337,20 +282,8 @@
     );
   }
 
-<<<<<<< HEAD
-  get profiles(): SourcedContextualizedProfile[] {
-    return Array.from(FilteredDataModule.profiles(this.file_filter));
-  }
-
-  get activeFiles(): (
-    | SourcedContextualizedEvaluation
-    | SourcedContextualizedProfile
-  )[] {
-    return this.isResultView ? this.evaluationFiles : this.profiles;
-=======
   get activeFiles(): SourcedContextualizedEvaluation[] {
     return this.evaluationFiles;
->>>>>>> 9ce5a127
   }
 
   getFile(fileID: FileID) {
