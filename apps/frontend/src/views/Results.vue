<template>
  <Base
    :show-search="true"
    :title="curr_title"
    @changed-files="evalInfo = null"
  >
    <!-- Topbar content - give it a search bar -->
    <template #topbar-content>
      <v-btn :disabled="!can_clear" @click="clear">
        <span class="d-none d-md-inline pr-2"> Clear </span>
        <v-icon>mdi-filter-remove</v-icon>
      </v-btn>
      <UploadButton />
      <div class="text-center">
        <v-menu>
          <template #activator="{on, attrs}">
            <v-btn v-bind="attrs" class="mr-2" v-on="on">
              <span class="d-none d-md-inline mr-2"> Export </span>
              <v-icon> mdi-file-export </v-icon>
            </v-btn>
          </template>
          <v-list class="py-0">
            <v-list-item class="px-0">
              <ExportCaat :filter="all_filter" />
            </v-list-item>
            <v-list-item class="px-0">
              <ExportNist :filter="all_filter" />
            </v-list-item>
            <v-list-item class="px-0">
              <ExportJson />
            </v-list-item>
            <v-list-item class="px-0">
              <ExportHTMLModal
                :filter="all_filter"
                :file-type="current_route_name"
              />
            </v-list-item>
          </v-list>
        </v-menu>
      </div>
    </template>

    <!-- The main content: cards, etc -->
    <template #main-content>
      <v-container fluid grid-list-md pt-0 pa-2>
        <v-container id="fileCards" mx-0 px-0 fluid>
          <!-- Evaluation Info -->
          <v-row no-gutters class="mx-n3 mb-3">
            <v-col>
              <v-slide-group v-model="evalInfo" show-arrows>
                <v-slide-item v-for="(file, i) in activeFiles" :key="i">
                  <v-card
                    width="100%"
                    max-width="100%"
                    class="mx-3"
                    data-cy="profileInfo"
                    @click="toggle_profile(file)"
                  >
                    <EvaluationInfo :file="file" />
                    <v-card-subtitle class="bottom-right">
                      File Info ↓
                    </v-card-subtitle>
                  </v-card>
                </v-slide-item>
              </v-slide-group>
            </v-col>
          </v-row>
          <ProfileData
            v-if="evalInfo != null"
            class="my-4 mx-2"
            :file="evalInfo"
          />
        </v-container>
        <!-- Count Cards -->
        <StatusCardRow
          :filter="all_filter"
          :current-status-filter="statusFilter"
          @show-errors="showErrors"
          @show-waived="showWaived"
          @add-filter="addStatusSearch"
          @remove-filter="removeStatusFilter"
        />
        <!-- Compliance Cards -->
        <v-row id="complianceCards" justify="space-around">
          <v-col xs="4">
            <v-card id="statusCounts" class="fill-height">
              <v-card-title class="justify-center">Status Counts</v-card-title>
              <v-card-actions class="justify-center">
                <StatusChart v-model="statusFilter" :filter="all_filter" />
              </v-card-actions>
            </v-card>
          </v-col>
          <v-col xs="4">
            <v-card id="severityCounts" class="fill-height">
              <v-card-title class="justify-center"
                >Severity Counts</v-card-title
              >
              <v-card-actions class="justify-center">
                <SeverityChart v-model="severityFilter" :filter="all_filter" />
              </v-card-actions>
            </v-card>
          </v-col>
          <v-col xs="4">
            <v-card id="complianceLevel" class="fill-height">
              <v-card-title class="justify-center"
                >Compliance Level</v-card-title
              >
              <v-card-actions class="justify-center">
                <ComplianceChart :filter="all_filter" />
              </v-card-actions>
              <v-card-text style="text-align: center"
                >[Passed/(Passed + Failed + Not Reviewed + Profile Error<span
                  v-if="waivedProfilesExist"
                >
                  + Waived</span
                >) * 100]</v-card-text
              >
            </v-card>
          </v-col>
        </v-row>

        <!-- TreeMap and Partition Map -->
        <v-row>
          <v-col xs-12>
            <v-card elevation="2">
              <v-card-title>Tree Map</v-card-title>
              <v-card-text>
                <Treemap v-model="treeFilters" :filter="treemap_full_filter" />
              </v-card-text>
            </v-card>
          </v-col>
        </v-row>

        <!-- DataTable -->
        <v-row>
          <v-col xs-12>
            <v-card elevation="2">
              <ControlTable
                :filter="all_filter"
                :show-impact="is_result_view"
              />
            </v-card>
          </v-col>
        </v-row>
      </v-container>
    </template>

    <!-- Everything-is-filtered snackbar -->
    <v-snackbar
      v-model="filterSnackbar"
      class="mt-11"
      style="z-index: 2"
      :timeout="-1"
      color="warning"
      top
    >
      <span v-if="file_filter.length" class="subtitle-2">
        All results are filtered out. Use the
        <v-icon>mdi-filter-remove</v-icon> button in the top right to clear
        filters and show all.
      </span>
      <span v-else-if="no_files" class="subtitle-2">
        No files are currently loaded. Press the <strong>LOAD</strong>
        <v-icon class="mx-1"> mdi-cloud-upload</v-icon> button above to load
        some.
      </span>
      <span v-else class="subtitle-2">
        No files are currently enabled for viewing. Open the
        <v-icon class="mx-1">mdi-menu</v-icon> sidebar menu, and ensure that the
        file(s) you wish to view are
        <v-icon class="mx-1">mdi-checkbox-marked</v-icon> checked.
      </span>
    </v-snackbar>
  </Base>
</template>

<script lang="ts">
import Component, {mixins} from 'vue-class-component';
import Base from '@/views/Base.vue';

import StatusCardRow from '@/components/cards/StatusCardRow.vue';
import ControlTable from '@/components/cards/controltable/ControlTable.vue';
import Treemap from '@/components/cards/treemap/Treemap.vue';
import StatusChart from '@/components/cards/StatusChart.vue';
import SeverityChart from '@/components/cards/SeverityChart.vue';
import ComplianceChart from '@/components/cards/ComplianceChart.vue';
import UploadButton from '@/components/generic/UploadButton.vue';

import ExportCaat from '@/components/global/ExportCaat.vue';
import ExportNist from '@/components/global/ExportNist.vue';
import ExportJson from '@/components/global/ExportJson.vue';
import ExportHTMLModal from '@/components/global/ExportHTMLModal.vue';
import EvaluationInfo from '@/components/cards/EvaluationInfo.vue';

import {FilteredDataModule, Filter, TreeMapState, ExtendedControlStatus} from '@/store/data_filters';
import {Severity} from 'inspecjs';
import {EvaluationFile, FileID, ProfileFile, SourcedContextualizedEvaluation, SourcedContextualizedProfile} from '@/store/report_intake';
import {InspecDataModule} from '@/store/data_store';

import ProfileData from '@/components/cards/ProfileData.vue';

import {ServerModule} from '@/store/server';
import {capitalize} from 'lodash';
import {compare_times} from '../utilities/delta_util';
import {EvaluationModule} from '../store/evaluations';
import RouteMixin from '@/mixins/RouteMixin';
import {StatusCountModule} from '../store/status_counts';
import ServerMixin from '../mixins/ServerMixin';
import {IEvaluation} from '@heimdall/interfaces';
import {SearchModule} from '@/store/search';

@Component({
  components: {
    Base,
    StatusCardRow,
    Treemap,
    ControlTable,
    StatusChart,
    SeverityChart,
    ComplianceChart,
    ExportCaat,
    ExportNist,
    ExportJson,
    ExportHTMLModal,
    EvaluationInfo,
    ProfileData,
    UploadButton
  }
})

export default class Results extends mixins(RouteMixin, ServerMixin) {
  /**
   * The current state of the treemap as modeled by the treemap (duh).
   * Once can reliably expect that if a "deep" selection is not null, then its parent should also be not-null.
   */
  treeFilters: TreeMapState = [];
<<<<<<< HEAD
=======
  controlSelection: string | null = null;
>>>>>>> 6f88e560

  /** Model for if all-filtered snackbar should be showing */
  filterSnackbar = false;

  evalInfo: SourcedContextualizedEvaluation | SourcedContextualizedProfile | null = null;

  /**
   * The current search terms, as modeled by the search bar
   */
  get searchTerm(): string {
    return SearchModule.searchTerm;
  }

  set searchTerm(term: string) {
    SearchModule.updateSearch(term);
  }

  get severityFilter(): Severity[] {
    return SearchModule.severityFilter;
  }

  set severityFilter(severity: Severity[]) {
    SearchModule.setSeverity(severity)
  }

  get statusFilter(): ExtendedControlStatus[] {
    return SearchModule.statusFilter;
  }

  set statusFilter(status: ExtendedControlStatus[]) {
    SearchModule.setStatusFilter(status);
  }

  /**
   * The currently selected file, if one exists.
   * Controlled by router.
   */
  get file_filter(): FileID[] {
    if (this.is_result_view) {
      return FilteredDataModule.selectedEvaluationIds;
    }
    else {
      return FilteredDataModule.selectedProfileIds;
    }
  }

  get evaluationFiles(): SourcedContextualizedEvaluation[] {
    return Array.from(FilteredDataModule.evaluations(this.file_filter)).sort(compare_times);
  }

  get profiles(): SourcedContextualizedProfile[] {
    return Array.from(FilteredDataModule.profiles(this.file_filter));
  }

  get activeFiles(): (SourcedContextualizedEvaluation | SourcedContextualizedProfile)[] {
    return this.is_result_view ? this.evaluationFiles : this.profiles;
  }

  getFile(fileID: FileID) {
    return InspecDataModule.allFiles.find(
      (f) => f.uniqueId === fileID
    );
  }

  getDbFile(file: EvaluationFile | ProfileFile): IEvaluation | undefined {
    return EvaluationModule.evaluationForFile(file);
  }

  /**
   * Returns true if we're showing results
   */
  get is_result_view(): boolean {
    return this.current_route === 'results';
  }

  // Returns true if no files are uploaded
  get no_files(): boolean {
    return InspecDataModule.allFiles.length === 0;
  }

  /**
   * The filter for charts. Contains all of our filter stuff
   */
  get all_filter(): Filter {
    return {
      status: SearchModule.statusFilter,
      severity: SearchModule.severityFilter,
      fromFile: this.file_filter,
      ids: SearchModule.controlIdSearchTerms,
      titleSearchTerms: SearchModule.titleSearchTerms,
      descriptionSearchTerms: SearchModule.descriptionSearchTerms,
      nistIdFilter: SearchModule.NISTIdFilter,
      searchTerm: SearchModule.freeSearch || '',
      codeSearchTerms: SearchModule.codeSearchTerms,
      treeFilters: this.treeFilters,
<<<<<<< HEAD
      omit_overlayed_controls: true
=======
      omit_overlayed_controls: true,
      control_id: this.controlSelection || undefined
>>>>>>> 6f88e560
    };
  }

  /**
   * The filter for treemap. Omits its own stuff
   */
  get treemap_full_filter(): Filter {
    return {
      status: SearchModule.statusFilter || [],
      severity: SearchModule.severityFilter,
      titleSearchTerms: SearchModule.titleSearchTerms,
      descriptionSearchTerms: SearchModule.descriptionSearchTerms,
      codeSearchTerms: SearchModule.codeSearchTerms,
      nistIdFilter: SearchModule.NISTIdFilter,
      ids: SearchModule.controlIdSearchTerms,
      fromFile: this.file_filter,
      searchTerm: SearchModule.freeSearch,
      omit_overlayed_controls: true
    };
  }

  /**
   * Clear all filters
   */
  clear(clearSearchBar = false) {
    SearchModule.clear();
    this.filterSnackbar = false;
<<<<<<< HEAD
=======
    this.controlSelection = null;
>>>>>>> 6f88e560
    this.treeFilters = [];
    if(clearSearchBar) {
      this.searchTerm = '';
    }
  }

  /**
   * Returns true if we can currently clear.
   * Essentially, just controls whether the button is available
   */
  get can_clear(): boolean {
    // Return if any params not null/empty
    let result: boolean;
    if (
      SearchModule.severityFilter.length !== 0 ||
      SearchModule.statusFilter.length !== 0 ||
      SearchModule.controlIdSearchTerms.length !== 0 ||
      SearchModule.codeSearchTerms.length !== 0 ||
      this.searchTerm ||
      this.treeFilters.length
    ) {
      result = true;
    } else {
      result = false;
    }

    // Logic to check: are any files actually visible?
    if (FilteredDataModule.controls(this.all_filter).length === 0) {
      this.filterSnackbar = true;
    } else {
      this.filterSnackbar = false;
    }

    // Finally, return our result
    return result;
  }

  get waivedProfilesExist(): boolean {
    return StatusCountModule.countOf(this.all_filter, 'Waived') >= 1
  }

  /**
   * The title to override with
   */
  get curr_title(): string {
    let returnText = `${capitalize(this.current_route_name.slice(0, -1))} View`;
    if (this.file_filter.length === 1) {
      const file = this.getFile(this.file_filter[0])
      if (file) {
        const dbFile = this.getDbFile(file);
        returnText += ` (${dbFile?.filename || file.filename} selected)`;
      }
    } else {
      returnText += ` (${this.file_filter.length} ${this.current_route_name} selected)`;
    }
    return returnText;
  }

  get current_route_name(): string {
    return this.$router.currentRoute.path.replace(/[^a-z]/gi, '');
  }

  //changes width of eval info if it is in server mode and needs more room for tags
  get info_width(): number {
    if (ServerModule.serverMode) {
      return 500;
    }
    return 300;
  }

  //basically a v-model for the eval info cards when there is no slide group
  toggle_profile(file: SourcedContextualizedEvaluation | SourcedContextualizedProfile) {
    if (file === this.evalInfo) {
      this.evalInfo = null;
    } else {
      this.evalInfo = file;
    }
  }

  showErrors() {
    this.searchTerm = 'status:"Profile Error"'
  }

  showWaived() {
    this.searchTerm = 'status:"Waived"'
  }

  addStatusSearch(status: ExtendedControlStatus) {
    SearchModule.addSearchFilter({field: 'status', value: status, previousValues: this.statusFilter});
  }

  removeStatusFilter(status: ExtendedControlStatus) {
    SearchModule.removeSearchFilter({field: 'status', value: status, previousValues: this.statusFilter})
  }
}
</script>

<style scoped>
.glow {
  box-shadow: 0px 0px 8px 6px #5a5;
}
.bottom-right {
  position: absolute;
  bottom: 0;
  right: 0;
}
</style><|MERGE_RESOLUTION|>--- conflicted
+++ resolved
@@ -234,10 +234,7 @@
    * Once can reliably expect that if a "deep" selection is not null, then its parent should also be not-null.
    */
   treeFilters: TreeMapState = [];
-<<<<<<< HEAD
-=======
   controlSelection: string | null = null;
->>>>>>> 6f88e560
 
   /** Model for if all-filtered snackbar should be showing */
   filterSnackbar = false;
@@ -333,12 +330,8 @@
       searchTerm: SearchModule.freeSearch || '',
       codeSearchTerms: SearchModule.codeSearchTerms,
       treeFilters: this.treeFilters,
-<<<<<<< HEAD
-      omit_overlayed_controls: true
-=======
       omit_overlayed_controls: true,
       control_id: this.controlSelection || undefined
->>>>>>> 6f88e560
     };
   }
 
@@ -366,10 +359,7 @@
   clear(clearSearchBar = false) {
     SearchModule.clear();
     this.filterSnackbar = false;
-<<<<<<< HEAD
-=======
     this.controlSelection = null;
->>>>>>> 6f88e560
     this.treeFilters = [];
     if(clearSearchBar) {
       this.searchTerm = '';
