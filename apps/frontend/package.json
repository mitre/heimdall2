{
  "name": "@mitre/heimdall-lite",
  "version": "2.10.19",
  "description": "Heimdall-Lite 2 is a JavaScript based security results viewer and review tool supporting multiple security results formats, such as: InSpec, SonarQube, OWASP-Zap and Fortify which you can load locally or from S3 and other data sources.",
  "repository": {
    "type": "git",
    "url": "https://github.com/mitre/heimdall2"
  },
  "license": "Apache-2.0",
  "bin": "./src/server.js",
  "files": [
    "dist",
    "src/server.js"
  ],
  "scripts": {
    "prebuild": "rimraf ../../dist/frontend",
    "build:tailwind": "tailwindcss -i ./src/tailwind.css -o ./public/static/export/style.css --minify",
    "build": "yarn build:tailwind && vue-cli-service build",
    "lint": "vue-cli-service lint",
    "lint:ci": "vue-cli-service lint --no-fix  --maxWarnings 0",
    "make:component": "vue-cli-service make:component",
    "make:directive": "vue-cli-service make:directive",
    "make:layout": "vue-cli-service make:layout",
    "make:mixin": "vue-cli-service make:mixin",
    "make:view": "vue-cli-service make:view",
    "prepack": "vue-cli-service build --dest dist && cp ../../README.md README.md && cp package.json package.json.orig && cat package.json.orig | jq '.dependencies = (.dependencies | with_entries(select(.key | contains(\"express\"))))' > package.json",
    "postpack": "mv package.json.orig package.json && rm README.md",
    "start:dev": "vue-cli-service serve & yarn build:tailwind --watch",
    "test": "jest"
  },
  "dependencies": {
    "@aws-sdk/client-s3": "^3.425.0",
    "@aws-sdk/client-sts": "^3.427.0",
    "@e965/xlsx": "^0.20.0",
<<<<<<< HEAD
    "@heimdall/common": "^2.9.3",
=======
    "@heimdall/interfaces": "^2.10.16",
>>>>>>> 0625532e
    "@mdi/font": "^7.0.96",
    "@mdi/js": "^7.0.96",
    "@types/chroma-js": "^2.1.0",
    "@types/concat-stream": "^2.0.0",
    "@types/d3": "^7.0.0",
    "@types/diff": "^5.0.0",
    "@types/file-saver": "^2.0.1",
    "@types/lodash": "^4.14.161",
    "@types/luxon": "^3.3.1",
    "@types/mustache": "^4.1.1",
    "@types/node": "^22.0.0",
    "@types/prismjs": "^1.16.1",
    "@types/sanitize-html": "^2.3.1",
    "@types/triple-beam": "^1.3.2",
    "@types/uuid": "^10.0.0",
    "@types/vuelidate": "^0.7.13",
    "@types/xml-js": "^1.0.0",
    "@vue/cli": "^5.0.8",
    "@vue/cli-plugin-eslint": "^5.0.3",
    "@vue/cli-plugin-typescript": "^5.0.3",
    "@vue/cli-plugin-unit-jest": "~5.0.3",
    "@vue/cli-service": "^5.0.8",
    "@vue/eslint-config-prettier": "^7.0.0",
    "@vue/eslint-config-typescript": "^13.0.0",
    "adm-zip": "^0.5.10",
    "apexcharts": "^3.10.1",
    "axios": "^1.3.5",
    "chroma-js": "^2.1.0",
    "class-transformer": "^0.5.1",
    "concat-stream": "^2.0.0",
    "connect": "^3.7.0",
    "core-js": "^3.4.1",
    "csv-stringify": "^6.4.1",
    "d3": "^7.2.0",
    "date-fns": "^4.0.0",
    "diff": "^7.0.0",
    "diff2html": "^3.1.7",
    "eslint-plugin-vue": "^9.15.0",
    "express": "^4.17.1",
    "file-saver": "^2.0.2",
    "highlight.js": "^11.0.0",
    "html-loader": "^5.0.0",
    "inspecjs": "^2.10.16",
    "lodash": "4.17.21",
    "lru-cache": "^10.1.0",
    "luxon": "^3.0.1",
    "mustache": "^4.2.0",
    "node-polyfill-webpack-plugin": "^2.0.1",
    "prismjs": "^1.29.0",
    "rimraf": "^5.0.0",
    "roboto-fontface": "*",
    "sanitize-html": "~2.13.0",
    "sass": "~1.32.6",
    "sass-loader": "^16.0.0",
    "search-query-parser": "^1.5.5",
    "semver": "^7.6.0",
    "uuid": "^10.0.0",
    "vue": "~2.7.16",
    "vue-apexcharts": "^1.5.1",
    "vue-class-component": "^7.0.2",
    "vue-cli-plugin-vuetify": "~2.5.0",
    "vue-cookies": "^1.7.4",
    "vue-file-agent": "^1.7.3",
    "vue-highlightjs": "^1.3.3",
    "vue-prism-component": "~1.2.0",
    "vue-property-decorator": "^9.0.0",
    "vue-router": "~3.5.4",
    "vue-svg-inline-loader": "^2.0.0",
    "vue-svg-loader": "^0.16.0",
    "vue-template-compiler": "~2.7.16",
    "vuelidate": "^0.7.5",
    "vuetify": "^2.3.9",
    "vuetify-loader": "^1.6.0",
    "vuex": "^3.1.2",
    "vuex-module-decorators": "^1.0.1",
    "winston": "^3.6.0",
    "xml-js": "^1.6.11"
  },
  "devDependencies": {
    "@types/adm-zip": "^0.5.0",
    "@types/chai": "^4.2.5",
    "@types/chai-as-promised": "^7.1.2",
    "@types/jest": "^27.0.0",
    "@types/sinon": "^17.0.0",
    "@vue/test-utils": "^1.0.3",
    "chai": "^4.1.2",
    "chai-as-promised": "^7.1.1",
    "jest": "^27.0.6",
    "jest-useragent-mock": "^0.1.1",
    "sinon": "^19.0.0",
    "ts-jest": "^29.1.0",
    "vue-jest": "^3.0.7"
  },
  "resolutions": {
    "adm-zip": "0.5.12",
    "@types/lru-cache/lru-cache@*": "^10.3.0",
    "prismjs": "1.29.0"
  },
  "engines": {
    "node": "^18.19.0"
  },
  "branch": "/blob/master/",
  "changelog": "/releases",
  "issues": "/issues/new/choose",
  "readme": "README.md"
}<|MERGE_RESOLUTION|>--- conflicted
+++ resolved
@@ -32,11 +32,7 @@
     "@aws-sdk/client-s3": "^3.425.0",
     "@aws-sdk/client-sts": "^3.427.0",
     "@e965/xlsx": "^0.20.0",
-<<<<<<< HEAD
-    "@heimdall/common": "^2.9.3",
-=======
-    "@heimdall/interfaces": "^2.10.16",
->>>>>>> 0625532e
+    "@heimdall/common": "^2.10.16",
     "@mdi/font": "^7.0.96",
     "@mdi/js": "^7.0.96",
     "@types/chroma-js": "^2.1.0",
