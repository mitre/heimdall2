--- conflicted
+++ resolved
@@ -100,12 +100,8 @@
     "vue": "~2.6.10",
     "vue-apexcharts": "^1.5.1",
     "vue-class-component": "^7.0.2",
-<<<<<<< HEAD
-    "vue-cli-plugin-vuetify": "~2.0.7",
     "vue-cookies": "^1.7.4",
-=======
     "vue-cli-plugin-vuetify": "~2.1.0",
->>>>>>> a60ee0b3
     "vue-file-agent": "^1.7.3",
     "vue-highlightjs": "^1.3.3",
     "vue-prism-component": "~1.2.0",
