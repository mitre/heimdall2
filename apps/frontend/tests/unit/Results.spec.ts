--- conflicted
+++ resolved
@@ -52,12 +52,7 @@
         $router
       },
       propsData: {
-<<<<<<< HEAD
-        filter: (wrapper.vm as Vue & {allFilter: ControlsFilter}).allFilter,
-        showImpact: true
-=======
-        filter: (wrapper.vm as Vue & {all_filter: Filter}).all_filter
->>>>>>> b32f6c6e
+        filter: (wrapper.vm as Vue & {allFilter: ControlsFilter}).allFilter
       }
     });
     const expected =
@@ -106,7 +101,7 @@
       },
       propsData: {
         filter: {
-          ...(wrapper.vm as Vue & {all_filter: Filter}).all_filter,
+          ...(wrapper.vm as Vue & {allFilter: ControlsFilter}).allFilter,
           tagFilter: ['severityoverride']
         }
       }
