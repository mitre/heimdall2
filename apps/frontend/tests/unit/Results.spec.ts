import ControlTable from '@/components/cards/controltable/ControlTable.vue';
import ProfData from '@/components/cards/ProfileData.vue';
import {Filter, FilteredDataModule} from '@/store/data_filters';
import {profile_unique_key} from '@/utilities/format_util';
import Results from '@/views/Results.vue';
import {shallowMount, Wrapper} from '@vue/test-utils';
import {context} from 'inspecjs';
import 'jest';
import Vue from 'vue';
import Vuetify from 'vuetify';
import {FileID} from '../../src/store/report_intake';
import {
  expectedCount,
  loadAll,
  loadSample,
  removeAllFiles
} from '../util/testingUtils';

interface ListElt {
  // A unique id to be used as a key.
  key: string;

  // Computed values for status and severity "value", for sorting
  status_val: number;
  severity_val: number;

  control: context.ContextualizedControl;
}

interface InfoItem {
  label: string;
  text: string;
  info?: string;
}

const $router = {
  currentRoute: {
    path: '/results'
  }
};
const vuetify = new Vuetify();
let profInfoWrapper: Wrapper<Vue>;
let controlTableWrapper: Wrapper<Vue>;

const wrapper: Wrapper<Vue> = shallowMount(Results, {
  vuetify,
  mocks: {
    $router
  },
  propsData: {}
});

loadSample('Acme Overlay Example');

<<<<<<< HEAD
=======
describe('Profile Info', () => {
  it('shows correct number of files', () => {
    loadAll();
    expect((wrapper.vm as Vue & {file_filter: FileID}).file_filter.length).toBe(
      FilteredDataModule.selected_file_ids.length
    );
  });

  it('no children', () => {
    removeAllFiles();
    loadSample('NGINX Clean Sample');

    profInfoWrapper = shallowMount(ProfData, {
      vuetify,
      mocks: {
        $router
      },
      propsData: {
        selected_prof: (wrapper.vm as Vue & {
          root_profiles: context.ContextualizedProfile[];
        }).root_profiles[0]
      }
    });

    expect((profInfoWrapper.vm as Vue & {items: ListElt[]}).items.length).toBe(
      0
    );
  });

  it('2 children', () => {
    removeAllFiles();
    loadSample('Acme Overlay Example');

    profInfoWrapper = shallowMount(ProfData, {
      vuetify,
      mocks: {
        $router
      },
      propsData: {
        selected_prof: (wrapper.vm as Vue & {
          root_profiles: context.ContextualizedProfile[];
        }).root_profiles[0]
      }
    });

    const actual = [
      (profInfoWrapper.vm as Vue & {
        // eslint-disable-next-line @typescript-eslint/no-explicit-any
        items: Array<any>;
      }).items[0].name,
      (profInfoWrapper.vm as Vue & {
        // eslint-disable-next-line @typescript-eslint/no-explicit-any
        items: Array<any>;
      }).items[1].name
    ];
    const expected = ['ssh-baseline', 'ssl-baseline'];

    expect(actual).toEqual(expected);
  });

  it('children of children', () => {
    removeAllFiles();
    loadSample('Triple Overlay Example');

    profInfoWrapper = shallowMount(ProfData, {
      vuetify,
      mocks: {
        $router
      },
      propsData: {
        selected_prof: (wrapper.vm as Vue & {
          root_profiles: context.ContextualizedProfile[];
        }).root_profiles[0]
      }
    });

    expect(
      (profInfoWrapper.vm as Vue & {
        // eslint-disable-next-line @typescript-eslint/no-explicit-any
        items: Array<any>;
      }).items[0].children[0].name
    ).toBe('Oracle Database 12c Security Technical Implementation Guide');
  });

  it('parent has correct data', () => {
    const expected: InfoItem[] = [
      {label: 'Version', text: '0.1.0'},
      {label: 'From file', text: 'Triple Overlay Example'},
      {label: 'Start time', text: '2020-06-01T18:50:31+00:00'},
      {
        label: 'Sha256 Hash',
        text: '3fe40f9476a23b5b4dd6c0da2bb8dbe8ca5a4a8b6bfb27ffbf9f1797160c0f91'
      },
      {label: 'Title', text: '.'},
      {label: 'Maintainer', text: 'CMS InSpec Dev Team'},
      {label: 'Copyright', text: '.'},
      {label: 'Controls', text: '200'}
    ];
    expect(
      (profInfoWrapper.vm as Vue & {selected_info: InfoItem[]}).selected_info
    ).toEqual(expected);
  });

  it('children have correct data', () => {
    const expected: InfoItem[] = [
      {label: 'Version', text: '0.1.0'},
      {label: 'From file', text: 'Triple Overlay Example'},
      {label: 'Start time', text: '2020-06-01T18:50:31+00:00'},
      {
        label: 'Sha256 Hash',
        text: 'a34d4b2bb6d5675173abdb1df727cc552807b5c80c1d5de027b85c640f8a0fee'
      },
      {label: 'Title', text: 'InSpec Profile'},
      {label: 'Maintainer', text: 'The Authors'},
      {label: 'Copyright', text: 'The Authors'},
      {label: 'Copyright Email', text: 'you@example.com'},
      {label: 'Controls', text: '200'}
    ];
    (profInfoWrapper.vm as Vue & {active: string[]}).active = [];
    (profInfoWrapper.vm as Vue & {child_active: string[]}).child_active = [
      profile_unique_key(
        (wrapper.vm as Vue & {
          visible_profiles: Readonly<context.ContextualizedProfile[]>;
        }).visible_profiles[1]
      )
    ];
    expect(
      (profInfoWrapper.vm as Vue & {selected_info: InfoItem[]}).selected_info
    ).toEqual(expected);
  });
});

>>>>>>> 368205cf
describe('Datatable', () => {
  it('displays correct number of controls with many files', () => {
    removeAllFiles();
    loadAll();
    controlTableWrapper = shallowMount(ControlTable, {
      vuetify,
      mocks: {
        $router
      },
      propsData: {
        filter: (wrapper.vm as Vue & {all_filter: Filter}).all_filter,
        showImpact: true
      }
    });
    const expected =
      expectedCount('passed') +
      expectedCount('failed') +
      expectedCount('notReviewed') +
      expectedCount('notApplicable') +
      expectedCount('profileError');
    expect(
      (controlTableWrapper.vm as Vue & {
        // eslint-disable-next-line @typescript-eslint/no-explicit-any
        items: Array<any>;
      }).items.length
    ).toBe(expected);
  });

  it('control row and table data is correct', () => {
    expect(
      (controlTableWrapper.vm as Vue & {
        // eslint-disable-next-line @typescript-eslint/no-explicit-any
        items: Array<any>;
      }).items
        .map((item: ListElt) => item.control.data.id)
        .sort()
    ).toEqual(
      FilteredDataModule.controls({
        fromFile: FilteredDataModule.selected_file_ids,
        omit_overlayed_controls: true
      })
        .map((c) => c.data.id)
        .sort()
    );
  });
});<|MERGE_RESOLUTION|>--- conflicted
+++ resolved
@@ -52,141 +52,6 @@
 
 loadSample('Acme Overlay Example');
 
-<<<<<<< HEAD
-=======
-describe('Profile Info', () => {
-  it('shows correct number of files', () => {
-    loadAll();
-    expect((wrapper.vm as Vue & {file_filter: FileID}).file_filter.length).toBe(
-      FilteredDataModule.selected_file_ids.length
-    );
-  });
-
-  it('no children', () => {
-    removeAllFiles();
-    loadSample('NGINX Clean Sample');
-
-    profInfoWrapper = shallowMount(ProfData, {
-      vuetify,
-      mocks: {
-        $router
-      },
-      propsData: {
-        selected_prof: (wrapper.vm as Vue & {
-          root_profiles: context.ContextualizedProfile[];
-        }).root_profiles[0]
-      }
-    });
-
-    expect((profInfoWrapper.vm as Vue & {items: ListElt[]}).items.length).toBe(
-      0
-    );
-  });
-
-  it('2 children', () => {
-    removeAllFiles();
-    loadSample('Acme Overlay Example');
-
-    profInfoWrapper = shallowMount(ProfData, {
-      vuetify,
-      mocks: {
-        $router
-      },
-      propsData: {
-        selected_prof: (wrapper.vm as Vue & {
-          root_profiles: context.ContextualizedProfile[];
-        }).root_profiles[0]
-      }
-    });
-
-    const actual = [
-      (profInfoWrapper.vm as Vue & {
-        // eslint-disable-next-line @typescript-eslint/no-explicit-any
-        items: Array<any>;
-      }).items[0].name,
-      (profInfoWrapper.vm as Vue & {
-        // eslint-disable-next-line @typescript-eslint/no-explicit-any
-        items: Array<any>;
-      }).items[1].name
-    ];
-    const expected = ['ssh-baseline', 'ssl-baseline'];
-
-    expect(actual).toEqual(expected);
-  });
-
-  it('children of children', () => {
-    removeAllFiles();
-    loadSample('Triple Overlay Example');
-
-    profInfoWrapper = shallowMount(ProfData, {
-      vuetify,
-      mocks: {
-        $router
-      },
-      propsData: {
-        selected_prof: (wrapper.vm as Vue & {
-          root_profiles: context.ContextualizedProfile[];
-        }).root_profiles[0]
-      }
-    });
-
-    expect(
-      (profInfoWrapper.vm as Vue & {
-        // eslint-disable-next-line @typescript-eslint/no-explicit-any
-        items: Array<any>;
-      }).items[0].children[0].name
-    ).toBe('Oracle Database 12c Security Technical Implementation Guide');
-  });
-
-  it('parent has correct data', () => {
-    const expected: InfoItem[] = [
-      {label: 'Version', text: '0.1.0'},
-      {label: 'From file', text: 'Triple Overlay Example'},
-      {label: 'Start time', text: '2020-06-01T18:50:31+00:00'},
-      {
-        label: 'Sha256 Hash',
-        text: '3fe40f9476a23b5b4dd6c0da2bb8dbe8ca5a4a8b6bfb27ffbf9f1797160c0f91'
-      },
-      {label: 'Title', text: '.'},
-      {label: 'Maintainer', text: 'CMS InSpec Dev Team'},
-      {label: 'Copyright', text: '.'},
-      {label: 'Controls', text: '200'}
-    ];
-    expect(
-      (profInfoWrapper.vm as Vue & {selected_info: InfoItem[]}).selected_info
-    ).toEqual(expected);
-  });
-
-  it('children have correct data', () => {
-    const expected: InfoItem[] = [
-      {label: 'Version', text: '0.1.0'},
-      {label: 'From file', text: 'Triple Overlay Example'},
-      {label: 'Start time', text: '2020-06-01T18:50:31+00:00'},
-      {
-        label: 'Sha256 Hash',
-        text: 'a34d4b2bb6d5675173abdb1df727cc552807b5c80c1d5de027b85c640f8a0fee'
-      },
-      {label: 'Title', text: 'InSpec Profile'},
-      {label: 'Maintainer', text: 'The Authors'},
-      {label: 'Copyright', text: 'The Authors'},
-      {label: 'Copyright Email', text: 'you@example.com'},
-      {label: 'Controls', text: '200'}
-    ];
-    (profInfoWrapper.vm as Vue & {active: string[]}).active = [];
-    (profInfoWrapper.vm as Vue & {child_active: string[]}).child_active = [
-      profile_unique_key(
-        (wrapper.vm as Vue & {
-          visible_profiles: Readonly<context.ContextualizedProfile[]>;
-        }).visible_profiles[1]
-      )
-    ];
-    expect(
-      (profInfoWrapper.vm as Vue & {selected_info: InfoItem[]}).selected_info
-    ).toEqual(expected);
-  });
-});
-
->>>>>>> 368205cf
 describe('Datatable', () => {
   it('displays correct number of controls with many files', () => {
     removeAllFiles();
