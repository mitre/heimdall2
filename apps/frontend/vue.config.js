<<<<<<< HEAD
const NodePolyfillPlugin = require('node-polyfill-webpack-plugin');
=======
var webpack = require('webpack');

// Lookup constants
const fs = require('fs');
const packageJson = fs.readFileSync('./package.json');
const parsed = JSON.parse(packageJson);
const version = parsed.version || 0;
const description = parsed.description || '';
const repository = parsed.repository.url || '';
const license = parsed.license || '';
const changelog = parsed.changelog || '';
const branch = parsed.branch || '';
const issues = parsed.issues || '';

// This grabs the js/css to allow for HTML export
const files = {
  [require.resolve('tw-elements/dist/js/tw-elements.umd.min.js')]:
    'public/static/export/tw-elements.min.js'
};

for (const file in files) {
  fs.copyFile(file, files[file], (err) => {
    if (err) {
      throw err;
    }
  });
}
>>>>>>> 5f52a19d

module.exports = {
  lintOnSave: 'warning',
  publicPath: '/',
  devServer: {
    // JWT_SECRET is a required secret for the backend. If it is sourced
    // then it is safe to assume the app is in server mode in development.
    //
    // PORT is not required so use the default backend port value
    // is used here if JWT_SECRET is applied but PORT is undefined
    proxy: process.env.JWT_SECRET
      ? `http://127.0.0.1:${process.env.PORT || 3000}`
      : ''
  },
  outputDir: '../../dist/frontend',
  configureWebpack: {
    resolve: {
      fallback: {
        fs: false
      }
    },
    module: {
      rules: [
        {
          test: /\.m?js$/,
          exclude: /(node_modules|bower_components)/,
          use: {
            loader: 'babel-loader',
            options: {
              presets: ['env'],
              plugins: [
                'transform-remove-strict-mode',
                [
                  require('@babel/plugin-transform-modules-commonjs'),
                  {
                    strictMode: true
                  }
                ]
              ]
            }
          }
        }
      ]
    },
    devtool: 'source-map',
    plugins: [
      new NodePolyfillPlugin({
        includeAliases: [
          'crypto',
          'path',
          'http',
          'https',
          'os',
          'zlib',
          'process',
          'Buffer',
          'stream'
        ]
      })
    ]
  },
  chainWebpack: (config) => {
    // Disable resolve symlinks to silence eslint when using `npm link`
    // (when developing inspecjs locally): https://stackoverflow.com/a/57518476/1670307
    config.resolve.symlinks(false);
    config.module
      .rule('vue')
      .use('vue-svg-inline-loader')
      .loader('vue-svg-inline-loader')
      .options();
  }
};<|MERGE_RESOLUTION|>--- conflicted
+++ resolved
@@ -1,7 +1,4 @@
-<<<<<<< HEAD
 const NodePolyfillPlugin = require('node-polyfill-webpack-plugin');
-=======
-var webpack = require('webpack');
 
 // Lookup constants
 const fs = require('fs');
@@ -28,7 +25,6 @@
     }
   });
 }
->>>>>>> 5f52a19d
 
 module.exports = {
   lintOnSave: 'warning',
