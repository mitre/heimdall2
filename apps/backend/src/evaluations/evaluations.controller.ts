import {ForbiddenError} from '@casl/ability';
import {
  Body,
  Controller,
  Delete,
  Get,
  Param,
  Post,
  Put,
  Request,
<<<<<<< HEAD
  UploadedFile,
  UseGuards,
  UseInterceptors
} from '@nestjs/common';
import {FileInterceptor} from '@nestjs/platform-express';
import {AuthzService} from '../authz/authz.service';
import {Action} from '../casl/casl-ability.factory';
import {JwtAuthGuard} from '../guards/jwt-auth.guard';
import {CreateEvaluationInterceptor} from '../interceptors/create-evaluation-interceptor';
import {PublicBooleanPipe} from '../pipes/public-boolean.pipe';
=======
  UseGuards
} from '@nestjs/common';
import {AuthzService} from '../authz/authz.service';
import {Action} from '../casl/casl-ability.factory';
import {GroupDto} from '../groups/dto/group.dto';
import {JwtAuthGuard} from '../guards/jwt-auth.guard';
>>>>>>> 462b18ae
import {User} from '../users/user.model';
import {CreateEvaluationDto} from './dto/create-evaluation.dto';
import {EvaluationDto} from './dto/evaluation.dto';
import {UpdateEvaluationDto} from './dto/update-evaluation.dto';
import {EvaluationsService} from './evaluations.service';

@Controller('evaluations')
@UseGuards(JwtAuthGuard)
export class EvaluationsController {
  constructor(
<<<<<<< HEAD
    private evaluationsService: EvaluationsService,
=======
    private readonly evaluationsService: EvaluationsService,
>>>>>>> 462b18ae
    private readonly authz: AuthzService
  ) {}
  @Get(':id')
  async findById(
    @Param('id') id: string,
    @Request() request: {user: User}
  ): Promise<EvaluationDto> {
    const abac = this.authz.abac.createForUser(request.user);
    const evaluation = await this.evaluationsService.findById(id);
    ForbiddenError.from(abac).throwUnlessCan(Action.Read, evaluation);
    return new EvaluationDto(evaluation);
<<<<<<< HEAD
=======
  }

  @Get(':id/groups')
  async groupsForEvaluation(
    @Param('id') id: string,
    @Request() request: {user: User}
  ): Promise<GroupDto[]> {
    const abac = this.authz.abac.createForUser(request.user);
    let evaluationGroups = await this.evaluationsService.groups(id);
    evaluationGroups = evaluationGroups.filter(
      (group) =>
        abac.can(Action.AddEvaluation, group) &&
        abac.can(Action.RemoveEvaluation, group)
    );
    return evaluationGroups.map((group) => new GroupDto(group));
>>>>>>> 462b18ae
  }

  @Get()
  async findAll(@Request() request: {user: User}): Promise<EvaluationDto[]> {
    const abac = this.authz.abac.createForUser(request.user);
    let evaluations = await this.evaluationsService.findAll();

    evaluations = evaluations.filter((evaluation) =>
      abac.can(Action.Read, evaluation)
    );

    return evaluations.map(
      (evaluation) =>
        new EvaluationDto(evaluation, abac.can(Action.Update, evaluation))
    );
  }

  @Post()
  @UseInterceptors(FileInterceptor('data'), CreateEvaluationInterceptor)
  async create(
<<<<<<< HEAD
    @Body(new PublicBooleanPipe())
    createEvaluationDto: CreateEvaluationDto,
    @UploadedFile() data: Express.Multer.File,
    @Request() request: {user: User}
  ): Promise<EvaluationDto> {
    const serializedDta: JSON = JSON.parse(data.buffer.toString('utf8'));
    const updatedEvaluationDto: CreateEvaluationDto = {
      filename: createEvaluationDto.filename,
      evaluationTags: createEvaluationDto.evaluationTags || [],
      public: createEvaluationDto.public
    };
    return new EvaluationDto(
      // Do not include userId on the DTO so we can set it automatically to the uploader's id.
      await this.evaluationsService.create(
        updatedEvaluationDto,
        serializedDta,
        request.user.id
      )
=======
    @Body() createEvaluationDto: CreateEvaluationDto,
    @Request() request: {user: User}
  ): Promise<EvaluationDto> {
    return new EvaluationDto(
      // Do not include userId on the DTO so we can set it automatically to the uploader's id.
      await this.evaluationsService.create(createEvaluationDto, request.user.id)
>>>>>>> 462b18ae
    );
  }

  @Put(':id')
  async update(
    @Param('id') id: string,
    @Request() request: {user: User},
    @Body() updateEvaluationDto: UpdateEvaluationDto
  ): Promise<EvaluationDto> {
    const abac = this.authz.abac.createForUser(request.user);
    const evaluationToUpdate = await this.evaluationsService.findById(id);
    ForbiddenError.from(abac).throwUnlessCan(Action.Update, evaluationToUpdate);

    return new EvaluationDto(
      await this.evaluationsService.update(id, updateEvaluationDto)
    );
  }

  @Delete(':id')
  async remove(
    @Param('id') id: string,
    @Request() request: {user: User}
  ): Promise<EvaluationDto> {
    const abac = this.authz.abac.createForUser(request.user);
    const evaluationToDelete = await this.evaluationsService.findById(id);
    ForbiddenError.from(abac).throwUnlessCan(Action.Delete, evaluationToDelete);
    return new EvaluationDto(await this.evaluationsService.remove(id));
  }
}<|MERGE_RESOLUTION|>--- conflicted
+++ resolved
@@ -8,7 +8,6 @@
   Post,
   Put,
   Request,
-<<<<<<< HEAD
   UploadedFile,
   UseGuards,
   UseInterceptors
@@ -19,14 +18,7 @@
 import {JwtAuthGuard} from '../guards/jwt-auth.guard';
 import {CreateEvaluationInterceptor} from '../interceptors/create-evaluation-interceptor';
 import {PublicBooleanPipe} from '../pipes/public-boolean.pipe';
-=======
-  UseGuards
-} from '@nestjs/common';
-import {AuthzService} from '../authz/authz.service';
-import {Action} from '../casl/casl-ability.factory';
 import {GroupDto} from '../groups/dto/group.dto';
-import {JwtAuthGuard} from '../guards/jwt-auth.guard';
->>>>>>> 462b18ae
 import {User} from '../users/user.model';
 import {CreateEvaluationDto} from './dto/create-evaluation.dto';
 import {EvaluationDto} from './dto/evaluation.dto';
@@ -37,11 +29,7 @@
 @UseGuards(JwtAuthGuard)
 export class EvaluationsController {
   constructor(
-<<<<<<< HEAD
-    private evaluationsService: EvaluationsService,
-=======
     private readonly evaluationsService: EvaluationsService,
->>>>>>> 462b18ae
     private readonly authz: AuthzService
   ) {}
   @Get(':id')
@@ -53,8 +41,6 @@
     const evaluation = await this.evaluationsService.findById(id);
     ForbiddenError.from(abac).throwUnlessCan(Action.Read, evaluation);
     return new EvaluationDto(evaluation);
-<<<<<<< HEAD
-=======
   }
 
   @Get(':id/groups')
@@ -70,7 +56,6 @@
         abac.can(Action.RemoveEvaluation, group)
     );
     return evaluationGroups.map((group) => new GroupDto(group));
->>>>>>> 462b18ae
   }
 
   @Get()
@@ -91,7 +76,6 @@
   @Post()
   @UseInterceptors(FileInterceptor('data'), CreateEvaluationInterceptor)
   async create(
-<<<<<<< HEAD
     @Body(new PublicBooleanPipe())
     createEvaluationDto: CreateEvaluationDto,
     @UploadedFile() data: Express.Multer.File,
@@ -110,14 +94,6 @@
         serializedDta,
         request.user.id
       )
-=======
-    @Body() createEvaluationDto: CreateEvaluationDto,
-    @Request() request: {user: User}
-  ): Promise<EvaluationDto> {
-    return new EvaluationDto(
-      // Do not include userId on the DTO so we can set it automatically to the uploader's id.
-      await this.evaluationsService.create(createEvaluationDto, request.user.id)
->>>>>>> 462b18ae
     );
   }
 
