import {ForbiddenError} from '@casl/ability';
import {
  Body,
  Controller,
  Delete,
  Get,
  Param,
  Post,
  Put,
  Request,
  UploadedFile,
  UseGuards,
  UseInterceptors
} from '@nestjs/common';
import {FileInterceptor} from '@nestjs/platform-express';
import _ from 'lodash';
import {AuthzService} from '../authz/authz.service';
import {Action} from '../casl/casl-ability.factory';
import {GroupDto} from '../groups/dto/group.dto';
import {Group} from '../groups/group.model';
import {GroupsService} from '../groups/groups.service';
import {JwtAuthGuard} from '../guards/jwt-auth.guard';
import {CreateEvaluationInterceptor} from '../interceptors/create-evaluation-interceptor';
import {User} from '../users/user.model';
import {CreateEvaluationDto} from './dto/create-evaluation.dto';
import {EvaluationDto} from './dto/evaluation.dto';
import {UpdateEvaluationDto} from './dto/update-evaluation.dto';
import {EvaluationsService} from './evaluations.service';

@Controller('evaluations')
@UseGuards(JwtAuthGuard)
export class EvaluationsController {
  constructor(
    private readonly evaluationsService: EvaluationsService,
    private readonly groupsService: GroupsService,
    private readonly authz: AuthzService
  ) {}
  @Get(':id')
  async findById(
    @Param('id') id: string,
    @Request() request: {user: User}
  ): Promise<EvaluationDto> {
    const abac = this.authz.abac.createForUser(request.user);
    const evaluation = await this.evaluationsService.findById(id);
    ForbiddenError.from(abac).throwUnlessCan(Action.Read, evaluation);
    return new EvaluationDto(evaluation);
  }

  @Get(':id/groups')
  async groupsForEvaluation(
    @Param('id') id: string,
    @Request() request: {user: User}
  ): Promise<GroupDto[]> {
    const abac = this.authz.abac.createForUser(request.user);
    let evaluationGroups = await this.evaluationsService.groups(id);
    evaluationGroups = evaluationGroups.filter(
      (group) =>
        abac.can(Action.AddEvaluation, group) &&
        abac.can(Action.RemoveEvaluation, group)
    );
    return evaluationGroups.map((group) => new GroupDto(group));
  }

  @Get()
  async findAll(@Request() request: {user: User}): Promise<EvaluationDto[]> {
    const abac = this.authz.abac.createForUser(request.user);
    let evaluations = await this.evaluationsService.findAll();

    evaluations = evaluations.filter((evaluation) =>
      abac.can(Action.Read, evaluation)
    );

    return evaluations.map(
      (evaluation) =>
        new EvaluationDto(evaluation, abac.can(Action.Update, evaluation))
    );
  }

  @Post()
  @UseInterceptors(FileInterceptor('data'), CreateEvaluationInterceptor)
  async create(
    @Body() createEvaluationDto: CreateEvaluationDto,
    @UploadedFile() data: Express.Multer.File,
    @Request() request: {user: User}
  ): Promise<EvaluationDto> {
    const serializedDta: JSON = JSON.parse(data.buffer.toString('utf8'));
<<<<<<< HEAD
    let groups: Group[] = createEvaluationDto.groups
      ? await this.groupsService.findByIds(createEvaluationDto.groups)
      : [];
    // Make sure the user can add evaluations to each group
    const abac = this.authz.abac.createForUser(request.user);
    groups = groups.filter((group) => {
      abac.can(Action.AddEvaluation, group);
    });
    const evaluation = new EvaluationDto(
      // Do not include userId on the DTO so we can set it automatically to the uploader's id.
      await this.evaluationsService
        .create({
          filename: createEvaluationDto.filename,
          evaluationTags: createEvaluationDto.evaluationTags || [],
          public: createEvaluationDto.public,
          data: serializedDta,
          userId: request.user.id
        })
        .then((createdEvaluation) => {
          groups.forEach((group) =>
            this.groupsService.addEvaluationToGroup(group, createdEvaluation)
          );
          return createdEvaluation;
        })
=======
    const updatedEvaluationDto: CreateEvaluationDto = {
      filename: createEvaluationDto.filename,
      evaluationTags: createEvaluationDto.evaluationTags || [],
      public: createEvaluationDto.public
    };
    // Do not include userId on the DTO so we can set it automatically to the uploader's id.
    const createdEvaluation = await this.evaluationsService.create(
      updatedEvaluationDto,
      serializedDta,
      request.user.id
>>>>>>> 03474369
    );
    const createdDto: EvaluationDto = new EvaluationDto(
      createdEvaluation,
      true,
      `/results/${createdEvaluation.id}`
    );
    return _.omit(createdDto, 'data');
  }

  @Put(':id')
  async update(
    @Param('id') id: string,
    @Request() request: {user: User},
    @Body() updateEvaluationDto: UpdateEvaluationDto
  ): Promise<EvaluationDto> {
    const abac = this.authz.abac.createForUser(request.user);
    const evaluationToUpdate = await this.evaluationsService.findById(id);
    ForbiddenError.from(abac).throwUnlessCan(Action.Update, evaluationToUpdate);

    return new EvaluationDto(
      await this.evaluationsService.update(id, updateEvaluationDto)
    );
  }

  @Delete(':id')
  async remove(
    @Param('id') id: string,
    @Request() request: {user: User}
  ): Promise<EvaluationDto> {
    const abac = this.authz.abac.createForUser(request.user);
    const evaluationToDelete = await this.evaluationsService.findById(id);
    ForbiddenError.from(abac).throwUnlessCan(Action.Delete, evaluationToDelete);
    return new EvaluationDto(await this.evaluationsService.remove(id));
  }
}<|MERGE_RESOLUTION|>--- conflicted
+++ resolved
@@ -84,7 +84,6 @@
     @Request() request: {user: User}
   ): Promise<EvaluationDto> {
     const serializedDta: JSON = JSON.parse(data.buffer.toString('utf8'));
-<<<<<<< HEAD
     let groups: Group[] = createEvaluationDto.groups
       ? await this.groupsService.findByIds(createEvaluationDto.groups)
       : [];
@@ -93,39 +92,24 @@
     groups = groups.filter((group) => {
       abac.can(Action.AddEvaluation, group);
     });
-    const evaluation = new EvaluationDto(
-      // Do not include userId on the DTO so we can set it automatically to the uploader's id.
-      await this.evaluationsService
-        .create({
-          filename: createEvaluationDto.filename,
-          evaluationTags: createEvaluationDto.evaluationTags || [],
-          public: createEvaluationDto.public,
-          data: serializedDta,
-          userId: request.user.id
-        })
-        .then((createdEvaluation) => {
-          groups.forEach((group) =>
-            this.groupsService.addEvaluationToGroup(group, createdEvaluation)
-          );
-          return createdEvaluation;
-        })
-=======
-    const updatedEvaluationDto: CreateEvaluationDto = {
-      filename: createEvaluationDto.filename,
-      evaluationTags: createEvaluationDto.evaluationTags || [],
-      public: createEvaluationDto.public
-    };
-    // Do not include userId on the DTO so we can set it automatically to the uploader's id.
-    const createdEvaluation = await this.evaluationsService.create(
-      updatedEvaluationDto,
-      serializedDta,
-      request.user.id
->>>>>>> 03474369
-    );
+    const evaluation = await this.evaluationsService
+      .create({
+        filename: createEvaluationDto.filename,
+        evaluationTags: createEvaluationDto.evaluationTags || [],
+        public: createEvaluationDto.public,
+        data: serializedDta,
+        userId: request.user.id // Do not include userId on the DTO so we can set it automatically to the uploader's id.
+      })
+      .then((createdEvaluation) => {
+        groups.forEach((group) =>
+          this.groupsService.addEvaluationToGroup(group, createdEvaluation)
+        );
+        return createdEvaluation;
+      });
     const createdDto: EvaluationDto = new EvaluationDto(
-      createdEvaluation,
+      evaluation,
       true,
-      `/results/${createdEvaluation.id}`
+      `/results/${evaluation.id}`
     );
     return _.omit(createdDto, 'data');
   }
