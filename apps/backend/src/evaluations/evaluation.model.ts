import {
  AllowNull,
  AutoIncrement,
  BelongsTo,
  BelongsToMany,
  Column,
  CreatedAt,
  DataType,
  Default,
  ForeignKey,
  HasMany,
  Model,
  PrimaryKey,
  Table,
  UpdatedAt
} from 'sequelize-typescript';
import {EvaluationTag} from '../evaluation-tags/evaluation-tag.model';
import {GroupEvaluation} from '../group-evaluations/group-evaluation.model';
import {Group} from '../groups/group.model';
import {User} from '../users/user.model';

@Table
export class Evaluation extends Model {
  @PrimaryKey
  @AutoIncrement
  @AllowNull(false)
  @Column(DataType.BIGINT)
  id!: string;

  @AllowNull(false)
  @Column
  filename!: string;

  @AllowNull(false)
  @Column(DataType.JSON)
  data!: Record<string, any>;

  @AllowNull(false)
  @Default(false)
  @Column(DataType.BOOLEAN)
  public!: boolean;

  @ForeignKey(() => User)
  @Column(DataType.BIGINT)
  userId!: string;

  @BelongsTo(() => User)
  user!: User;

  @CreatedAt
  @AllowNull(false)
  @Column
  createdAt!: Date;

  @UpdatedAt
  @AllowNull(false)
  @Column
  updatedAt!: Date;

  @HasMany(() => EvaluationTag)
<<<<<<< HEAD
  evaluationTags!: EvaluationTag[] | null;

  @BelongsToMany(() => Group, () => GroupEvaluation)
  groups!: Array<Group & {GroupEvaluation: GroupEvaluation}>;
=======
  evaluationTags!: EvaluationTag[];
>>>>>>> ac18ede4
}<|MERGE_RESOLUTION|>--- conflicted
+++ resolved
@@ -58,12 +58,8 @@
   updatedAt!: Date;
 
   @HasMany(() => EvaluationTag)
-<<<<<<< HEAD
-  evaluationTags!: EvaluationTag[] | null;
+  evaluationTags!: EvaluationTag[];
 
   @BelongsToMany(() => Group, () => GroupEvaluation)
   groups!: Array<Group & {GroupEvaluation: GroupEvaluation}>;
-=======
-  evaluationTags!: EvaluationTag[];
->>>>>>> ac18ede4
 }