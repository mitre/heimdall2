import {IUpdateEvaluation} from '@heimdall/interfaces';
import {IsBoolean, IsObject, IsOptional, IsString} from 'class-validator';

export class UpdateEvaluationDto implements IUpdateEvaluation {
  @IsOptional()
  @IsString()
  readonly filename: string | undefined;

  @IsOptional()
  @IsObject()
<<<<<<< HEAD
  readonly data: Record<string, unknown> | undefined;
=======
  readonly data: Record<string, any> | undefined;

  @IsOptional()
  @IsBoolean()
  readonly public: boolean | undefined;
>>>>>>> 032a41f4
}<|MERGE_RESOLUTION|>--- conflicted
+++ resolved
@@ -8,13 +8,9 @@
 
   @IsOptional()
   @IsObject()
-<<<<<<< HEAD
   readonly data: Record<string, unknown> | undefined;
-=======
-  readonly data: Record<string, any> | undefined;
 
   @IsOptional()
   @IsBoolean()
   readonly public: boolean | undefined;
->>>>>>> 032a41f4
 }