import {IEvaluation} from '@heimdall/interfaces';
import {EvaluationTagDto} from '../../evaluation-tags/dto/evaluation-tag.dto';
import {Evaluation} from '../evaluation.model';

export class EvaluationDto implements IEvaluation {
  readonly id: string;
  filename: string;
  readonly data: Record<string, any> | undefined;
  readonly evaluationTags: EvaluationTagDto[];
  readonly userId: string;
  readonly public: boolean;
  readonly createdAt: Date;
  readonly updatedAt: Date;
  readonly editable: boolean;

<<<<<<< HEAD
  constructor(evaluation: Evaluation, editable?: boolean) {
=======
  constructor(evaluation: Evaluation, editable = false) {
>>>>>>> 462b18ae
    this.id = evaluation.id;
    this.filename = evaluation.filename;
    this.data = evaluation.data;
    if (
      evaluation.evaluationTags === null ||
      evaluation.evaluationTags === undefined
    ) {
      this.evaluationTags = [];
    } else {
      this.evaluationTags = evaluation.evaluationTags.map(
        (tag) => new EvaluationTagDto(tag)
      );
    }
    this.userId = evaluation.userId;
    this.public = evaluation.public;
    this.createdAt = evaluation.createdAt;
    this.updatedAt = evaluation.updatedAt;
<<<<<<< HEAD
    this.editable = editable || false;
=======
    this.editable = editable;
>>>>>>> 462b18ae
  }
}<|MERGE_RESOLUTION|>--- conflicted
+++ resolved
@@ -13,11 +13,7 @@
   readonly updatedAt: Date;
   readonly editable: boolean;
 
-<<<<<<< HEAD
-  constructor(evaluation: Evaluation, editable?: boolean) {
-=======
   constructor(evaluation: Evaluation, editable = false) {
->>>>>>> 462b18ae
     this.id = evaluation.id;
     this.filename = evaluation.filename;
     this.data = evaluation.data;
@@ -35,10 +31,6 @@
     this.public = evaluation.public;
     this.createdAt = evaluation.createdAt;
     this.updatedAt = evaluation.updatedAt;
-<<<<<<< HEAD
-    this.editable = editable || false;
-=======
     this.editable = editable;
->>>>>>> 462b18ae
   }
 }