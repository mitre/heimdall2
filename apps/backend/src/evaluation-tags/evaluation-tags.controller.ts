--- conflicted
+++ resolved
@@ -9,6 +9,7 @@
   UseGuards
 } from '@nestjs/common';
 import {JwtAuthGuard} from '../guards/jwt-auth.guard';
+import {CreateEvaluationTagDto} from './dto/create-evaluation-tag.dto';
 import {EvaluationTagDto} from './dto/evaluation-tag.dto';
 import {EvaluationTagsService} from './evaluation-tags.service';
 
@@ -29,27 +30,18 @@
   @Post(':evaluationId')
   async create(
     @Param('evaluationId') evaluationId: string,
-<<<<<<< HEAD
-    @Body() createEvaluationTagDto: any
-=======
     @Body() createEvaluationTagDto: CreateEvaluationTagDto
->>>>>>> 819a095d
   ): Promise<EvaluationTagDto> {
     return this.evaluationTagsService.create(
-      parseInt(evaluationId),
+      evaluationId,
       createEvaluationTagDto
     );
   }
 
   @Put(':id')
   async update(
-<<<<<<< HEAD
-    @Param('id') id: number,
-    @Body() updateEvaluationTagDto: any
-=======
     @Param('id') id: string,
     @Body() updateEvaluationTagDto: UpdateEvaluationTagDto
->>>>>>> 819a095d
   ): Promise<EvaluationTagDto> {
     return this.evaluationTagsService.update(id, updateEvaluationTagDto);
   }
