--- conflicted
+++ resolved
@@ -1,12 +1,9 @@
 import {Module} from '@nestjs/common';
 import {SequelizeModule} from '@nestjs/sequelize';
-<<<<<<< HEAD
 import {ConfigModule} from '../config/config.module';
-=======
 import {ApiKey} from '../apikeys/apikey.model';
 import {ApiKeyService} from '../apikeys/apikey.service';
 import {ConfigService} from '../config/config.service';
->>>>>>> 5cea9b0d
 import {DatabaseService} from '../database/database.service';
 import {EvaluationTag} from '../evaluation-tags/evaluation-tag.model';
 import {EvaluationTagsService} from '../evaluation-tags/evaluation-tags.service';
@@ -21,12 +18,8 @@
 
 @Module({
   imports: [
-<<<<<<< HEAD
-    SequelizeModule.forFeature([Evaluation, EvaluationTag, User, Group]),
+    SequelizeModule.forFeature([ApiKey, Evaluation, EvaluationTag, User, Group]),
     ConfigModule
-=======
-    SequelizeModule.forFeature([ApiKey, Evaluation, EvaluationTag, User, Group])
->>>>>>> 5cea9b0d
   ],
   providers: [
     StatisticsService,
