import {Controller, Get, Post, Req, UseGuards} from '@nestjs/common';
import {AuthGuard} from '@nestjs/passport';
import {Request} from 'express';
import {LocalAuthGuard} from '../guards/local-auth.guard';
import {User} from '../users/user.model';
import {AuthnService} from './authn.service';

@Controller('authn')
export class AuthnController {
  constructor(private authnService: AuthnService) {}

  @UseGuards(LocalAuthGuard)
  @Post('login')
  async login(
    @Req() req: Request
  ): Promise<{userID: string; accessToken: string}> {
    return this.authnService.login(req.user as User);
  }

<<<<<<< HEAD
=======
  @UseGuards(AuthGuard('ldap'))
  @Post('login/ldap')
  async loginToLDAP(
    @Req() req: Request
  ): Promise<{userID: string; accessToken: string}> {
    return this.authnService.login(req.user as User);
  }

>>>>>>> 63b92ee1
  @Get('github')
  @UseGuards(AuthGuard('github'))
  async loginToGithub(
    @Req() req: Request
  ): Promise<{userID: string; accessToken: string}> {
    return this.authnService.login(req.user as User);
  }

  @Get('github/callback')
  @UseGuards(AuthGuard('github'))
  async getUserFromGithubLogin(@Req() req: Request): Promise<void> {
    const session = await this.authnService.login(req.user as User);
    await this.setSessionCookies(req, session);
  }

  @Get('gitlab')
  @UseGuards(AuthGuard('gitlab'))
  async loginToGitlab(
    @Req() req: Request
  ): Promise<{userID: string; accessToken: string}> {
    return this.authnService.login(req.user as User);
  }

  @Get('gitlab/callback')
  @UseGuards(AuthGuard('gitlab'))
  async getUserFromGitlabLogin(@Req() req: Request): Promise<void> {
    const session = await this.authnService.login(req.user as User);
    await this.setSessionCookies(req, session);
  }

  @Get('google')
  @UseGuards(AuthGuard('google'))
  async loginToGoogle(@Req() req: Request): Promise<any> {
    return this.authnService.login(req.user as User);
  }

  @Get('google/callback')
  @UseGuards(AuthGuard('google'))
  async getUserFromGoogle(@Req() req: Request): Promise<void> {
    const session = await this.authnService.login(req.user as User);
    await this.setSessionCookies(req, session);
  }

  @Get('okta')
  @UseGuards(AuthGuard('okta'))
  async loginToOkta(
    @Req() req: Request
  ): Promise<{userID: string; accessToken: string}> {
    return this.authnService.login(req.user as User);
  }

  @Get('okta/callback')
  @UseGuards(AuthGuard('okta'))
  async getUserFromOkta(@Req() req: Request): Promise<void> {
    const session = await this.authnService.login(req.user as User);
    await this.setSessionCookies(req, session);
  }

<<<<<<< HEAD
  @Get('oidc')
  @UseGuards(AuthGuard('oidc'))
  async loginToOIDC(
    @Req() req: Request
  ): Promise<{userID: string; accessToken: string}> {
    return this.authnService.login(req.user as User);
  }

  @Get('oidc/callback')
  @UseGuards(AuthGuard('oidc'))
  async getUserFromOIDC(@Req() req: Request): Promise<void> {
    const session = await this.authnService.login(req.user as User);
    await this.setSessionCookies(req, session);
  }

=======
>>>>>>> 63b92ee1
  async setSessionCookies(
    req: Request,
    session: {
      userID: string;
      accessToken: string;
    }
  ): Promise<void> {
    req.res?.cookie('userID', session.userID);
    req.res?.cookie('accessToken', session.accessToken);
    req.res?.redirect('/');
  }
}<|MERGE_RESOLUTION|>--- conflicted
+++ resolved
@@ -17,8 +17,6 @@
     return this.authnService.login(req.user as User);
   }
 
-<<<<<<< HEAD
-=======
   @UseGuards(AuthGuard('ldap'))
   @Post('login/ldap')
   async loginToLDAP(
@@ -27,7 +25,6 @@
     return this.authnService.login(req.user as User);
   }
 
->>>>>>> 63b92ee1
   @Get('github')
   @UseGuards(AuthGuard('github'))
   async loginToGithub(
@@ -86,7 +83,6 @@
     await this.setSessionCookies(req, session);
   }
 
-<<<<<<< HEAD
   @Get('oidc')
   @UseGuards(AuthGuard('oidc'))
   async loginToOIDC(
@@ -102,8 +98,6 @@
     await this.setSessionCookies(req, session);
   }
 
-=======
->>>>>>> 63b92ee1
   async setSessionCookies(
     req: Request,
     session: {
