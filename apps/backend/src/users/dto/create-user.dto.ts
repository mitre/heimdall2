--- conflicted
+++ resolved
@@ -37,10 +37,6 @@
 
   @IsNotEmpty()
   @IsString()
-<<<<<<< HEAD
-  @IsIn(['local', 'ldap', 'github', 'gitlab', 'google', 'okta'])
-=======
-  @IsIn(['local', 'ldap', 'oauth'])
->>>>>>> 2b002122
+  @IsIn(['local', 'ldap', 'github', 'gitlab', 'google', 'okta', 'ldap'])
   readonly creationMethod!: string;
 }