--- conflicted
+++ resolved
@@ -140,8 +140,6 @@
         'Cannot destroy only administrator account, please promote another user to administrator first'
       );
     }
-<<<<<<< HEAD
-=======
     // Clean up groups owned by user
     await Promise.all(
       (await this.groupsService.findAll()).map(async (group) => {
@@ -150,7 +148,6 @@
         }
       })
     );
->>>>>>> 6c1da0b5
     await userToDelete.destroy();
     return userToDelete;
   }
