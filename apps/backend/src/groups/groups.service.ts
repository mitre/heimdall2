import {
  ForbiddenException,
  Injectable,
  NotFoundException
} from '@nestjs/common';
import {InjectModel} from '@nestjs/sequelize';
import {Op} from 'sequelize';
import {FindOptions} from 'sequelize/types';
import winston from 'winston';
import AppConfig from '../../config/app_config';
import {Evaluation} from '../evaluations/evaluation.model';
import {GroupUser} from '../group-users/group-user.model';
import {User} from '../users/user.model';
import {CreateGroupDto} from './dto/create-group.dto';
import {UpdateGroupUserRoleDto} from './dto/update-group-user.dto';
import {Group} from './group.model';
@Injectable()
export class GroupsService {
  public logger = winston.createLogger({
    transports: [new winston.transports.Console()],
    format: winston.format.combine(
      winston.format.timestamp({
        format: 'MMM-DD-YYYY HH:mm:ss Z'
      }),
      winston.format.printf((info) => `[${[info.timestamp]}] ${info.message}`)
    )
  });
  constructor(
    @InjectModel(Group)
    private readonly groupModel: typeof Group,
    @InjectModel(User)
    private readonly userModel: typeof User
  ) {}

  async findAll(): Promise<Group[]> {
    return this.groupModel.findAll<Group>({include: 'users'});
  }

  async count(): Promise<number> {
    return this.groupModel.count();
  }

  async findOneBang(options?: FindOptions): Promise<Group> {
    const group = await this.groupModel.findOne<Group>(options);
    if (group === null) {
      throw new NotFoundException('Group with given name not found');
    } else {
      return group;
    }
  }

  // This method is used to find groups by group name,
  // primarily to sync user roles from an external provider
  async findByName(name: string): Promise<Group> {
    return this.findOneBang({
      where: {
        name
      }
    });
  }

  async findByPkBang(id: string): Promise<Group> {
    // Users must be included for determining permissions on the group.
    // Other assocations should be called by their ID separately and not eagerly loaded.
    const group = await this.groupModel.findByPk(id, {include: 'users'});
    if (group === null) {
      throw new NotFoundException('Group with given id not found');
    } else {
      return group;
    }
  }

  async findByIds(id: string[]): Promise<Group[]> {
    return this.groupModel.findAll({
      where: {id: {[Op.in]: id}},
      include: 'users'
    });
  }

  async addUserToGroup(group: Group, user: User, role: string): Promise<void> {
    await group.$add('user', user, {
      through: {role: role, createdAt: new Date(), updatedAt: new Date()}
    });
  }

  async ensureGroupHasOwner(
    group: Group,
    user: User | GroupUser
  ): Promise<void> {
    const owners = (await group.$get('users')).filter(
      (userOnGroup) => userOnGroup.GroupUser.role === 'owner'
    );
    // If there are no more owners, set an admin to owner
    if (
      (owners.length < 2 &&
        owners.some(
          (owner) => owner.id === ('userId' in user ? user.userId : user.id)
        )) ||
      owners.length === 0
    ) {
      const appConfig = new AppConfig();
      // If default admin is not found, use admin with lowest ID
      const admin =
        (await this.userModel.findOne({
          where: {role: 'admin', email: appConfig.getDefaultAdmin()}
        })) ||
        (await this.userModel.findOne({
          where: {role: 'admin'},
          order: [['id', 'ASC']]
        }));
      if (admin !== null) {
        // If admin is in the group, promote it. If not, add as owner
        const adminId = admin.id;
        const adminInGroup = (await group.$get('users')).find(
          (userOnGroup) => userOnGroup.id === adminId
        );
        adminInGroup
          ? await adminInGroup.GroupUser.update({role: 'owner'})
          : await this.addUserToGroup(group, admin, 'owner');
      } else {
        // No admin found in system
        throw new ForbiddenException('No admin to be promoted');
      }
    }
  }

  async updateGroupUserRole(
    group: Group,
    updateGroupUser: UpdateGroupUserRoleDto
  ): Promise<GroupUser | undefined> {
    const groupUser = await GroupUser.findOne({
      where: {groupId: group.id, userId: updateGroupUser.userId}
    });
    if (groupUser) {
      await this.ensureGroupHasOwner(group, groupUser);
    }
    return groupUser?.update({role: updateGroupUser.groupRole});
  }

  async removeUserFromGroup(group: Group, user: User): Promise<Group> {
    await this.ensureGroupHasOwner(group, user);
    return group.$remove('user', user);
  }

  async addEvaluationToGroup(
    group: Group,
    evaluation: Evaluation
  ): Promise<void> {
    await group.$add('evaluation', evaluation, {
      through: {createdAt: new Date(), updatedAt: new Date()}
    });
  }

  async removeEvaluationFromGroup(
    group: Group,
    evaluation: Evaluation
  ): Promise<Group> {
    return group.$remove('evaluation', evaluation);
  }

  async create(createGroupDto: CreateGroupDto): Promise<Group> {
<<<<<<< HEAD
    const group = new Group({...createGroupDto});
=======
    if (
      (await this.groupModel.findAll({where: {name: createGroupDto.name}}))
        .length > 0
    ) {
      throw new ForbiddenException(
        'Duplicate key detected. The names of groups must be unique.'
      );
    }
    // eslint-disable-next-line @typescript-eslint/no-explicit-any
    const group = new Group(createGroupDto as any);
>>>>>>> 5bdccf70
    return group.save();
  }

  async update(groupToUpdate: Group, groupDto: CreateGroupDto): Promise<Group> {
    if (
      (await this.groupModel.findAll({where: {name: groupDto.name}})).length > 1
    ) {
      throw new ForbiddenException(
        'Duplicate key detected. The names of groups must be unique.'
      );
    }
    return groupToUpdate.update(groupDto);
  }

  async remove(groupToDelete: Group): Promise<Group> {
    await groupToDelete.destroy();

    return groupToDelete;
  }

  // This method ensures that the passed in user is in all of the
  // passed in groups, as long as the group already exists.
  // It will additionally remove the user from any groups not in the list.
  // Called from oidc.strategy.ts, if OIDC_EXTERNAL_GROUPS is enabled
  async syncUserGroups(user: User, groups: string[]) {
    const currentGroups = await user.$get('groups', {include: [User]});
    const groupsToLeave = currentGroups.filter(
      (group) => !groups.includes(group.name)
    );

    // Remove user from any groups that they should not be in
    for (const groupToLeave of groupsToLeave) {
      try {
        await this.removeUserFromGroup(groupToLeave, user);
      } catch (err) {
        this.logger.warn(`Failed to remove user from group: ${err}`);
      }
    }

    const existingGroups: Group[] = [];

    // Find existing groups to add user to
    for (const group of groups) {
      try {
        const existingGroup = await this.findByName(group);
        existingGroups.push(existingGroup);
      } catch (err) {
        if (err instanceof NotFoundException) {
          this.logger.info('External group does not exist locally, skipping..');
        } else {
          this.logger.warn(err);
        }
      }
    }

    // Add user to existing groups that they aren't in yet
    await Promise.all(
      existingGroups
        .filter(
          (existingGroup) =>
            !currentGroups.some((group) => group.name === existingGroup.name)
        )
        .map((existingGroup) =>
          this.addUserToGroup(existingGroup, user, 'member')
        )
    );

    // Ensure we didn't leave any dangling groups
    await Promise.all(
      groupsToLeave.map(async (group) => {
        await this.ensureGroupHasOwner(group, user);
      })
    );
  }
}<|MERGE_RESOLUTION|>--- conflicted
+++ resolved
@@ -159,20 +159,7 @@
   }
 
   async create(createGroupDto: CreateGroupDto): Promise<Group> {
-<<<<<<< HEAD
     const group = new Group({...createGroupDto});
-=======
-    if (
-      (await this.groupModel.findAll({where: {name: createGroupDto.name}}))
-        .length > 0
-    ) {
-      throw new ForbiddenException(
-        'Duplicate key detected. The names of groups must be unique.'
-      );
-    }
-    // eslint-disable-next-line @typescript-eslint/no-explicit-any
-    const group = new Group(createGroupDto as any);
->>>>>>> 5bdccf70
     return group.save();
   }
 
