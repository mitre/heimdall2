import { ForbiddenError } from '@casl/ability';
import { SequelizeModule } from '@nestjs/sequelize';
import { Test, TestingModule } from '@nestjs/testing';
import { EVALUATION_1 } from '../../test/constants/evaluations-test.constant';
import {
  GROUP_1,
  PRIVATE_GROUP,
  UPDATE_GROUP
} from '../../test/constants/groups-test.constant';
import {
  CREATE_USER_DTO_TEST_OBJ,
  CREATE_USER_DTO_TEST_OBJ_2,
  USERS_SERVICE_MOCK
} from '../../test/constants/users-test.constant';
import { AuthzService } from '../authz/authz.service';
import { ConfigModule } from '../config/config.module';
import { DatabaseModule } from '../database/database.module';
import { DatabaseService } from '../database/database.service';
import { EvaluationTag } from '../evaluation-tags/evaluation-tag.model';
import { Evaluation } from '../evaluations/evaluation.model';
import { EvaluationsService } from '../evaluations/evaluations.service';
import { GroupEvaluation } from '../group-evaluations/group-evaluation.model';
import { GroupUser } from '../group-users/group-user.model';
import { SlimUserDto } from '../users/dto/slim-user.dto';
import { User } from '../users/user.model';
import { UsersService } from '../users/users.service';
import { Group } from './group.model';
import { GroupsController } from './groups.controller';
import { GroupsService } from './groups.service';
import { UsersModule } from '../users/users.module';

describe('GroupsController', () => {
  let groupsController: GroupsController;
  let groupsService: GroupsService;
  let databaseService: DatabaseService;
  let usersService: UsersService;
  let evaluationsService: EvaluationsService;
  let module: TestingModule;

  let basicUser: User;

  beforeAll(async () => {
    module = await Test.createTestingModule({
      controllers: [GroupsController],
      imports: [
        ConfigModule,
        DatabaseModule,
        SequelizeModule.forFeature([
          Group,
          GroupUser,
          GroupEvaluation,
          Evaluation,
          EvaluationTag,
          User
        ]),
      ],
      providers: [
        AuthzService,
        DatabaseService,
        GroupsService,
        UsersService,
        EvaluationsService
      ]
    }).compile();

    groupsService = module.get<GroupsService>(GroupsService);
    groupsController = module.get<GroupsController>(GroupsController);
    databaseService = module.get<DatabaseService>(DatabaseService);
    usersService = module.get<UsersService>(UsersService);
    evaluationsService = module.get<EvaluationsService>(EvaluationsService);
  });

  beforeEach(async () => {
    await databaseService.cleanAll();
    basicUser = await usersService.create(CREATE_USER_DTO_TEST_OBJ);
  });

  afterAll((done) => {
    databaseService.closeConnection();
    done();
  });

  describe('Create', () => {
    it('should allow a user to create a group and make them owner', async () => {
      expect.assertions(3);

      const response = await groupsController.create(
        { user: basicUser },
        PRIVATE_GROUP
      );
      const group = await groupsService.findByPkBang(response.id);
      expect(response.name).toEqual(PRIVATE_GROUP.name);
      expect(group.users[0].id).toEqual(basicUser.id);
      expect(group.users[0].GroupUser.role).toEqual('owner');
    });
  });

  describe('Read', () => {
    let privateGroup: Group;

    beforeEach(async () => {
      await groupsService.create(GROUP_1);
      privateGroup = await groupsService.create(PRIVATE_GROUP);
    });

    it('findAll should only return public groups and groups the user is explicitly added to', async () => {
      expect.assertions(1);

      const groups = await groupsController.findAll({ user: basicUser });
      expect(groups.length).toEqual(1);
    });

    it('findAll should return all groups if the user explicitly is added to a private group', async () => {
      expect.assertions(1);

      await groupsService.addUserToGroup(privateGroup, basicUser, 'user');

      const groups = await groupsController.findAll({ user: basicUser });
      expect(groups.length).toEqual(2);
    });

    it('findForUser should return groups the user is a member of', async () => {
      expect.assertions(1);
      await groupsService.addUserToGroup(privateGroup, basicUser, 'member');
<<<<<<< HEAD
      const groups = await groupsController.findForUser({ user: basicUser });
      expect(groups.length).toEqual(1);
=======
      const publicGroups = (await groupsService.findAll()).filter(
        (group) => group.public && group.id !== privateGroup.id
      );
      const groups = await groupsController.findForUser({user: basicUser});
      expect(groups.length).toEqual(1 + publicGroups.length);
>>>>>>> 6d082f2a
    });

    it('findForUser should return users in groups the user is a member of', async () => {
      const otherUser = await usersService.create(CREATE_USER_DTO_TEST_OBJ_2);
      await groupsService.addUserToGroup(privateGroup, basicUser, 'member');
      await groupsService.addUserToGroup(privateGroup, otherUser, 'member');
      const groups = await groupsController.findForUser({ user: basicUser });

      expect(groups[0].users).toContainEqual(
        new SlimUserDto(otherUser, 'member')
      );
    });
  });

  describe('update', () => {
    let privateGroup: Group;

    beforeEach(async () => {
      privateGroup = await groupsService.create(PRIVATE_GROUP);
    });

    it('should allow owners of a group to update a group', async () => {
      expect.assertions(3);

      const owner = await usersService.create(CREATE_USER_DTO_TEST_OBJ_2);
      await groupsService.addUserToGroup(privateGroup, owner, 'owner');
      await groupsService.addUserToGroup(privateGroup, basicUser, 'user');

      const response = await groupsController.update(
        { user: owner },
        privateGroup.id,
        UPDATE_GROUP
      );
      expect(response.id).toEqual(privateGroup.id);
      expect(response.name).toEqual(UPDATE_GROUP.name);
      expect(response.public).toEqual(UPDATE_GROUP.public);
    });

    it('should stop regular users and others from updating a group', async () => {
      expect.assertions(2);

      const owner = await usersService.create(CREATE_USER_DTO_TEST_OBJ_2);
      await groupsService.addUserToGroup(privateGroup, owner, 'owner');

      await expect(
        groupsController.update(
          { user: basicUser },
          privateGroup.id,
          UPDATE_GROUP
        )
      ).rejects.toBeInstanceOf(ForbiddenError);

      await groupsService.addUserToGroup(privateGroup, basicUser, 'user');

      await expect(
        groupsController.update(
          { user: basicUser },
          privateGroup.id,
          UPDATE_GROUP
        )
      ).rejects.toBeInstanceOf(ForbiddenError);
    });

    it('should allow owners to add users to a group', async () => {
      expect.assertions(1);

      const owner = await usersService.create(CREATE_USER_DTO_TEST_OBJ_2);
      await groupsService.addUserToGroup(privateGroup, owner, 'owner');

      await groupsController.addUserToGroup(
        privateGroup.id,
        { user: owner },
        { userId: basicUser.id, groupRole: 'member' }
      );

      const groupMembers = await privateGroup.$get('users');
      expect(groupMembers.length).toEqual(2);
    });

    it('should stop non-owners from adding users to a group', async () => {
      expect.assertions(1);
      const user = await usersService.create(CREATE_USER_DTO_TEST_OBJ_2);
      await groupsService.addUserToGroup(privateGroup, basicUser, 'member');

      await expect(
        groupsController.addUserToGroup(
          privateGroup.id,
          { user: basicUser },
          { userId: user.id, groupRole: 'member' }
        )
      ).rejects.toBeInstanceOf(ForbiddenError);
    });

    it('should allow members to add an evaluation to a group', async () => {
      expect.assertions(1);
      const evaluation = await evaluationsService.create({
        ...EVALUATION_1,
        data: {},
        userId: basicUser.id
      });
      await groupsService.addUserToGroup(privateGroup, basicUser, 'member');

      await groupsController.addEvaluationToGroup(
        privateGroup.id,
        { user: basicUser },
        { id: evaluation.id }
      );

      const groupEvaluations = await privateGroup.$get('evaluations');
      expect(groupEvaluations.length).toEqual(1);
    });

    it('should stop non-members from adding an evaluation to a group', async () => {
      expect.assertions(1);
      const evaluation = await evaluationsService.create({
        ...EVALUATION_1,
        data: {},
        userId: basicUser.id
      });

      await expect(
        groupsController.addEvaluationToGroup(
          privateGroup.id,
          { user: basicUser },
          { id: evaluation.id }
        )
      ).rejects.toBeInstanceOf(ForbiddenError);
    });

    it('should stop members from adding an evaluation they do not have access to', async () => {
      expect.assertions(1);
      const evaluationOwner = await usersService.create(
        CREATE_USER_DTO_TEST_OBJ_2
      );
      const evaluation = await evaluationsService.create({
        ...EVALUATION_1,
        data: {},
        userId: evaluationOwner.id
      });
      await groupsService.addUserToGroup(privateGroup, basicUser, 'member');

      await expect(
        groupsController.addEvaluationToGroup(
          privateGroup.id,
          { user: basicUser },
          { id: evaluation.id }
        )
      ).rejects.toBeInstanceOf(ForbiddenError);
    });
  });

  describe('delete', () => {
    let privateGroup: Group;

    beforeEach(async () => {
      privateGroup = await groupsService.create(PRIVATE_GROUP);
    });

    it('should allow owners of a group to delete a group', async () => {
      const owner = await usersService.create(CREATE_USER_DTO_TEST_OBJ_2);
      await groupsService.addUserToGroup(privateGroup, owner, 'owner');
      await groupsService.addUserToGroup(privateGroup, basicUser, 'user');

      const response = await groupsController.remove(
        { user: owner },
        privateGroup.id
      );
      expect(response.id).toEqual(privateGroup.id);
      expect(response.name).toEqual(privateGroup.name);
      expect(response.public).toEqual(privateGroup.public);
    });

    it('should stop users and others from deleting a group', async () => {
      expect.assertions(2);

      await expect(
        groupsController.remove({ user: basicUser }, privateGroup.id)
      ).rejects.toBeInstanceOf(ForbiddenError);

      await groupsService.addUserToGroup(privateGroup, basicUser, 'user');

      await expect(
        groupsController.remove({ user: basicUser }, privateGroup.id)
      ).rejects.toBeInstanceOf(ForbiddenError);
    });

    it('should allow members to remove an evaluation', async () => {
      expect.assertions(2);
      const evaluation = await evaluationsService.create({
        ...EVALUATION_1,
        data: {},
        userId: basicUser.id
      });
      await groupsService.addEvaluationToGroup(privateGroup, evaluation);
      await groupsService.addUserToGroup(privateGroup, basicUser, 'member');
      expect((await privateGroup.$get('evaluations')).length).toEqual(1);
      await groupsController.removeEvaluationFromGroup(
        privateGroup.id,
        { user: basicUser },
        { id: evaluation.id }
      );
      expect((await privateGroup.$get('evaluations')).length).toEqual(0);
    });

    it('should prevent non-members from removing an evaluation', async () => {
      expect.assertions(1);
      const evaluationOwner = await usersService.create(
        CREATE_USER_DTO_TEST_OBJ_2
      );
      const evaluation = await evaluationsService.create({
        ...EVALUATION_1,
        data: {},
        userId: evaluationOwner.id
      });
      await groupsService.addEvaluationToGroup(privateGroup, evaluation);

      await expect(
        groupsController.removeEvaluationFromGroup(
          privateGroup.id,
          { user: basicUser },
          { id: evaluation.id }
        )
      ).rejects.toBeInstanceOf(ForbiddenError);
    });

    it('should allow owners to remove members', async () => {
      expect.assertions(2);
      await groupsService.addUserToGroup(privateGroup, basicUser, 'owner');
      const user = await usersService.create(CREATE_USER_DTO_TEST_OBJ_2);
      await groupsService.addUserToGroup(privateGroup, user, 'member');
      expect((await privateGroup.$get('users')).length).toEqual(2);
      await groupsController.removeUserFromGroup(
        privateGroup.id,
        { user: basicUser },
        { userId: user.id }
      );
      expect((await privateGroup.$get('users')).length).toEqual(1);
    });

    it('should allow owners to remove owners', async () => {
      expect.assertions(2);
      await groupsService.addUserToGroup(privateGroup, basicUser, 'owner');
      const user = await usersService.create(CREATE_USER_DTO_TEST_OBJ_2);
      await groupsService.addUserToGroup(privateGroup, user, 'owner');
      expect((await privateGroup.$get('users')).length).toEqual(2);
      await groupsController.removeUserFromGroup(
        privateGroup.id,
        { user: basicUser },
        { userId: user.id }
      );
      expect((await privateGroup.$get('users')).length).toEqual(1);
    });

    it('should prevent non-owners from removing members', async () => {
      expect.assertions(1);
      await groupsService.addUserToGroup(privateGroup, basicUser, 'member');
      const user = await usersService.create(CREATE_USER_DTO_TEST_OBJ_2);
      await groupsService.addUserToGroup(privateGroup, user, 'member');
      await expect(
        groupsController.removeUserFromGroup(
          privateGroup.id,
          { user: basicUser },
          { userId: user.id }
        )
      ).rejects.toBeInstanceOf(ForbiddenError);
    });
  });
});<|MERGE_RESOLUTION|>--- conflicted
+++ resolved
@@ -122,16 +122,11 @@
     it('findForUser should return groups the user is a member of', async () => {
       expect.assertions(1);
       await groupsService.addUserToGroup(privateGroup, basicUser, 'member');
-<<<<<<< HEAD
-      const groups = await groupsController.findForUser({ user: basicUser });
-      expect(groups.length).toEqual(1);
-=======
       const publicGroups = (await groupsService.findAll()).filter(
         (group) => group.public && group.id !== privateGroup.id
       );
       const groups = await groupsController.findForUser({user: basicUser});
       expect(groups.length).toEqual(1 + publicGroups.length);
->>>>>>> 6d082f2a
     });
 
     it('findForUser should return users in groups the user is a member of', async () => {
