import {ValidationPipe} from '@nestjs/common';
import {NestFactory} from '@nestjs/core';
import {json} from 'express';
import rateLimit from 'express-rate-limit';
import multer from 'multer';
import {AppModule} from './app.module';
import {ConfigService} from './config/config.service';
import {generateDefault} from './token/token.providers';
import session = require('express-session');
import postgresSessionStore = require('connect-pg-simple');
import helmet from 'helmet';
import passport = require('passport');

async function bootstrap() {
  const app = await NestFactory.create(AppModule);
  const configService = app.get<ConfigService>(ConfigService);
  app.enableShutdownHooks();
  app.use(helmet());
  app.use(
    helmet.contentSecurityPolicy({
      directives: {
        // These are the defaults from helmet, except upgrade-insecure-requests
        // is removed since it causes issues for users trying to run over http
        // https://github.com/mitre/heimdall2/issues/787
        // This whole block can be changed back to
        // ...helmet.contentSecurityPolicy.getDefaultDirectives()
        // If heimdall begins providing users with an easy way to generate a SSL
        // certificate as part of deployment.
        'base-uri': ["'self'"],
        'block-all-mixed-content': [],
        'default-src': ["'self'"],
        'font-src': ["'self'", 'https:', 'data:'],
        'frame-ancestors': ["'self'"],
        'img-src': ["'self'", 'data:'],
        'object-src': ["'none'"],
        'script-src': ["'self'"],
        'script-src-attr': ["'none'"],
        'style-src': ["'self'", 'https:', "'unsafe-inline'"],
        // This is the only setting that is different from the defaults.
        'connect-src': [
          "'self'",
          'https://api.github.com',
          'https://sts.amazonaws.com',
          configService.getTenableHostUrl(),
          configService.getSplunkHostUrl()
        ].filter((source) => source)
      }
    })
  );
  app.use(json({limit: '50mb'}));
  app.use(passport.initialize());
  // Sessions was previously set to only be used for oauth callbacks
  // but now is used for Tenable authentication as well.
  if (
    configService.enabledOauthStrategies().length ||
    configService.getTenableHostUrl().length
  ) {
    app.use(
      session({
        secret: generateDefault(),
        store: new (postgresSessionStore(session))({
          conObject: {
            ...configService.getDbConfig(),
            /* The pg conObject takes mostly the same parameters as Sequelize, except the ssl options,
          those are equal to the dialectOptions passed to sequelize */
            ssl: configService.getSSLConfig()
          },
          tableName: 'session'
        }),
        proxy: configService.isInProductionMode() ? true : undefined,
        cookie: {
<<<<<<< HEAD
          maxAge: 60 * 60 * 1000,
          secure: configService.isInProductionMode()
        }, // 1 hour
        saveUninitialized: false,
=======
          maxAge: 60 * 60 * 1000, // 1 hour
          secure: configService.isInProductionMode()
        },
        saveUninitialized: true,
>>>>>>> 3a36fe34
        resave: false
      })
    );
    if (configService.isInProductionMode()) {
      app.getHttpAdapter().getInstance().set('trust proxy', true);
    }
    app.use(passport.session());
  }
  app.use(
    '/authn/login',
    rateLimit({
      windowMs: 60 * 1000,
      max: 20,
      message: {
        status: 429,
        message: 'Too Many Requests',
        error: 'Ratelimited'
      }
    })
  );
  // Allow for file uploads up to 50 mb
  multer({
    limits: {
      fieldSize:
        parseInt(configService.get('MAX_FILE_UPLOAD_SIZE') || '50') *
        1024 *
        1024
    }
  });

  app.useGlobalPipes(
    new ValidationPipe({
      transform: true,
      whitelist: true
    })
  );

  //eslint-disable-next-line @typescript-eslint/no-explicit-any
  app.use((req: any, res: any, next: any) => {
    console.log('Url:', req.url);
    console.log('Session:', JSON.stringify(req.session, null, 2));
    next();
  });

  await app.listen(configService.get('PORT') || 3000);
}
bootstrap();<|MERGE_RESOLUTION|>--- conflicted
+++ resolved
@@ -69,17 +69,10 @@
         }),
         proxy: configService.isInProductionMode() ? true : undefined,
         cookie: {
-<<<<<<< HEAD
-          maxAge: 60 * 60 * 1000,
-          secure: configService.isInProductionMode()
-        }, // 1 hour
-        saveUninitialized: false,
-=======
           maxAge: 60 * 60 * 1000, // 1 hour
           secure: configService.isInProductionMode()
         },
-        saveUninitialized: true,
->>>>>>> 3a36fe34
+        saveUninitialized: false,
         resave: false
       })
     );
