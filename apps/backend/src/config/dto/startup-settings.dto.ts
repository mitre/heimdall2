--- conflicted
+++ resolved
@@ -2,18 +2,12 @@
 
 export class StartupSettingsDto implements IStartupSettings {
   readonly banner: string;
-<<<<<<< HEAD
   readonly enabledOAuth: string[];
+  readonly ldap: boolean;
 
   constructor(settings: IStartupSettings) {
     this.banner = settings.banner;
     this.enabledOAuth = settings.enabledOAuth;
-=======
-  readonly ldap: boolean;
-
-  constructor(settings: IStartupSettings) {
-    this.banner = settings.banner;
     this.ldap = settings.ldap;
->>>>>>> 2b002122
   }
 }