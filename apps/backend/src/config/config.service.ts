--- conflicted
+++ resolved
@@ -12,7 +12,6 @@
   }
 
   frontendStartupSettings(): StartupSettingsDto {
-<<<<<<< HEAD
     const supportedOauth: string[] = [
       'github',
       'gitlab',
@@ -20,8 +19,6 @@
       'okta',
       'OIDC'
     ];
-=======
->>>>>>> 63b92ee1
     const enabledOauth: string[] = [];
     supportedOauth.forEach((oauthStrategy) => {
       if (this.get(`${oauthStrategy.toUpperCase()}_CLIENTID`)) {
@@ -31,11 +28,8 @@
     return new StartupSettingsDto({
       banner: this.get('WARNING_BANNER') || '',
       enabledOAuth: enabledOauth,
-<<<<<<< HEAD
-      OIDCName: this.get('OIDC_NAME') || ''
-=======
+      OIDCName: this.get('OIDC_NAME') || '',
       ldap: this.get('LDAP_ENABLED')?.toLocaleLowerCase() === 'true' || false
->>>>>>> 63b92ee1
     });
   }
 
