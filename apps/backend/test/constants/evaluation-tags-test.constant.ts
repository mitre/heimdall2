import {CreateEvaluationTagDto} from '../../src/evaluation-tags/dto/create-evaluation-tag.dto';
import {EvaluationTagDto} from '../../src/evaluation-tags/dto/evaluation-tag.dto';
import {UpdateEvaluationTagDto} from '../../src/evaluation-tags/dto/update-evaluation-tag.dto';
import {EvaluationTag} from '../../src/evaluation-tags/evaluation-tag.model';

/* eslint-disable @typescript-eslint/ban-ts-comment */

// @ts-ignore
export const EVALUATION_TAG_1: EvaluationTag = {
  value: 'value string',
  evaluationId: '1'
};

export const EVALUATION_TAG_DTO: EvaluationTagDto = {
<<<<<<< HEAD
  id: 10001,
=======
  id: '10001',
  key: 'key string',
>>>>>>> 819a095d
  value: 'value string',
  evaluationId: '1',
  createdAt: new Date(),
  updatedAt: new Date()
};

export const CREATE_EVALUATION_TAG_DTO: CreateEvaluationTagDto = {
  value: 'value string'
};

// @ts-ignore
export const CREATE_EVALUATION_TAG_DTO_MISSING_KEY: CreateEvaluationTagDto = {
  value: 'value string'
};

// @ts-ignore
export const CREATE_EVALUATION_TAG_DTO_MISSING_VALUE: CreateEvaluationTagDto = {};

// @ts-ignore
export const UPDATE_EVALUATION_TAG_DTO: UpdateEvaluationTagDto = {
  value: 'new value string'
};

// @ts-ignore
export const UPDATE_EVALUATION_TAG_DTO_MISSING_KEY: UpdateEvaluationTagDto = {
  value: 'new value string'
};

// @ts-ignore
export const UPDATE_EVALUATION_TAG_DTO_MISSING_VALUE: UpdateEvaluationTagDto = {};

/* eslint-enable @typescript-eslint/ban-ts-comment */<|MERGE_RESOLUTION|>--- conflicted
+++ resolved
@@ -12,12 +12,7 @@
 };
 
 export const EVALUATION_TAG_DTO: EvaluationTagDto = {
-<<<<<<< HEAD
-  id: 10001,
-=======
   id: '10001',
-  key: 'key string',
->>>>>>> 819a095d
   value: 'value string',
   evaluationId: '1',
   createdAt: new Date(),
