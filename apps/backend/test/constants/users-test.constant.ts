--- conflicted
+++ resolved
@@ -35,7 +35,6 @@
   password: 'zoiderg'
 };
 
-<<<<<<< HEAD
 export const AWS_S3_AUTHENTICATION = {
   accessToken: 'localkey',
   secretToken: 'secretkey'
@@ -44,7 +43,8 @@
 export const BAD_AWS_S3_AUTHENTICATION = {
   accessToken: 'badlocalkey',
   secretToken: 'badsecretkey'
-=======
+};
+  
 export const SPLUNK_AUTHENTICATION = {
   username: 'admin',
   password: 'Valid_password!',
@@ -55,7 +55,6 @@
   username: 'admin',
   password: 'Invalid_password!',
   hostname: 'https://localhost:8089'
->>>>>>> 5d5bf6b0
 };
 
 // @ts-ignore
