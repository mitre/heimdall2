--- conflicted
+++ resolved
@@ -12,11 +12,7 @@
 ADMIN_PASSWORD=<Password for admin user (if nothing is provided, defaults to a randomly generated password)>
 EXTERNAL_URL=<The external URL for your Heimdall deployment, for example https://heimdall.mitre.org>
 
-<<<<<<< HEAD
 # Oauth Client IDs and Secrets, If a variable does not have client id values assigned then the feature is disabled.
-=======
-# Oauth Client IDs and Secrets, If a variable does not have values assigned then the feature is disabled.
->>>>>>> 63b92ee1
 GITHUB_CLIENTID=<Github Application Client ID>
 GITHUB_CLIENTSECRET=<Github Application Client Secret>
 
@@ -30,7 +26,6 @@
 OKTA_CLIENTID=<Your Client ID>
 OKTA_CLIENTSECRET=<Your Client Secret>
 
-<<<<<<< HEAD
 # Custom OIDC Service
 OIDC_NAME=<What you want your authentication method to be named on the frontend>
 OIDC_ISSUER=<Your OIDC Base URL (including the following /), for example: https://sample.us.auth0.com/>
@@ -38,9 +33,8 @@
 OIDC_TOKEN_URL=<Your OIDC token endpoint, for example: https://sample.us.auth0.com/oauth/token>
 OIDC_USER_INFO_URL=<Your OIDC user info endpoint, for example: https://sample.us.auth0.com/userinfo>
 OIDC_CLIENTID=<Your OIDC Client ID>
+OIDC_CLIENT_SECRET=<Your OIDC Client Secret>
 
-OIDC_CLIENT_SECRET=<Your OIDC Client Secret>
-=======
 # LDAP Configuration
 LDAP_ENABLED=<If you want to enable LDAP login (true/false)>
 LDAP_HOST=<Your LDAP target server>
@@ -54,5 +48,4 @@
 # If you are using Active Directory Users, you probably want "sAMAccountName={{username}}"
 LDAP_SEARCHFILTER="<Your LDAP search filter (if nothing is provided, defaults to (sAMAccountName={{username}})>"
 LDAP_NAMEFIELD="<The field that contains the user's full name (if nothing is provided, defaults to name)>"
-LDAP_MAILFIELD="<The field that contains the user's email (if nothing is provided, defaults to mail)>"
->>>>>>> 63b92ee1
+LDAP_MAILFIELD="<The field that contains the user's email (if nothing is provided, defaults to mail)>"