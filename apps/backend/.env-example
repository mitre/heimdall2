--- conflicted
+++ resolved
@@ -8,6 +8,7 @@
 CLASSIFICATION_BANNER_TEXT=<If a sensitivity classification banner should be shown to users, for example FOUO (if nothing is provided, no banner is shown)>
 CLASSIFICATION_BANNER_TEXT_COLOR=<The color of the text on the sensitivity classification banner, if enabled (defaults to white)>
 CLASSIFICATION_BANNER_COLOR=<The color of the sensitivity classification banner, if enabled (defaults to red)>
+DISABLE_UPDATE_CHECK=<Disable checking GitHub for an updated version of Heimdall2 (defaults to false)>
 
 ## Backend
 NODE_ENV=<development, production, or test (no default, must be set)>
@@ -41,14 +42,6 @@
 # Authentication
 
 EXTERNAL_URL=<The external URL for your Heimdall deployment, for example https://heimdall.mitre.org>
-<<<<<<< HEAD
-=======
-ONE_SESSION_PER_USER=<If users are only allowed to be logged in on one browser, (defaults to false)>
-CLASSIFICATION_BANNER_TEXT=<If a sensitivity classification banner should be shown to users, for example FOUO (if nothing is provided, no banner is shown)>
-CLASSIFICATION_BANNER_TEXT_COLOR=<The color of the text on the sensitivity classification banner, if enabled (defaults to white)>
-CLASSIFICATION_BANNER_COLOR=<The color of the sensitivity classification banner, if enabled (defaults to red)>
-DISABLE_UPDATE_CHECK=<Disable checking GitHub for an updated version of Heimdall2 (defaults to false)>
->>>>>>> 9d604d6b
 
 ## LDAP Configuration
 LDAP_ENABLED=<If you want to enable LDAP login (defaults to false)>
