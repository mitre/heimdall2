--- conflicted
+++ resolved
@@ -9,10 +9,7 @@
 JWT_EXPIRE_TIME=<JSON Web Token Length of time before signature expires (if nothing is provided, defaults to 60s)>
 NODE_ENV=<development, production, or test (no default, must be set)>
 HEIMDALL_HEADLESS_TESTS=<run integration tests in a headless browser (default=true)>
-<<<<<<< HEAD
+ADMIN_PASSWORD=<Password for admin user (if nothing is provided, defaults to a randomly generated password)>
 # Oauth Client IDs and Secrets, If a variable does not have both values assigned then the feature is disabled.
 GITHUB_CLIENTID=<Github Application Client ID>
 GITHUB_CLIENTSECRET=<Github Application Client Secret>
-=======
-ADMIN_PASSWORD=<Password for admin user (if nothing is provided, defaults to a randomly generated password)>
->>>>>>> 06152dfc
