# If a variable does not have a value assigned, remove the variable. (e.g if you aren't using a custom DATABASE_NAME, remove the DATABASE_NAME line.)
PORT=<Port that the app starts up on (if nothing is provided, defaults to 3000)>
DATABASE_HOST=<Hostname where the database exists (if nothing is provided, defaults to 127.0.0.1)>
DATABASE_PORT=<Port to connect to the database (if nothing is provided, defaults to 5432)>
DATABASE_USERNAME=<Username to authenticate to the database (if nothing is provided, defaults to postgres)>
DATABASE_PASSWORD=<Password to authenticate to the database (if nothing is provided, defaults to no password)>
DATABASE_NAME=<Name of the database (if nothing is provided, defaults to heimdall-server-NODE_ENV)>
JWT_SECRET=<JSON Web Token Secret (no default, must be set)>
JWT_EXPIRE_TIME=<JSON Web Token Length of time before signature expires (if nothing is provided, defaults to 60s)>
NODE_ENV=<development, production, or test (no default, must be set)>
HEIMDALL_HEADLESS_TESTS=<run integration tests in a headless browser (default=true)>
ADMIN_PASSWORD=<Password for admin user (if nothing is provided, defaults to a randomly generated password)>
<<<<<<< HEAD
EXTERNAL_URL=<The external URL for your Heimdall deployment, for example https://heimdall.mitre.org>

# Oauth Client IDs and Secrets, If a variable does not have values assigned then the feature is disabled.
GITHUB_CLIENTID=<Github Application Client ID>
GITHUB_CLIENTSECRET=<Github Application Client Secret>

GITLAB_CLIENTID=<Github Application Client ID>
GITLAB_CLIENTSECRET=<Github Application Client Secret>

GOOGLE_CLIENTID=<Google Application Client ID (apps.googleusercontent.com)>
GOOGLE_CLIENTSECRET="<Google Application Client Secret>"

OKTA_DOMAIN="<yourdomain>.okta.com"
OKTA_CLIENTID=<Your Client ID>
OKTA_CLIENTSECRET=<Your Client Secret>
=======

# LDAP Configuration
LDAP_ENABLED=<If you want to enable LDAP login (true/false)>
LDAP_HOST=<Your LDAP target server>
LDAP_PORT=<Your LDAP target port (if nothing is provided, defaults to 389)>
LDAP_BINDDN=<The Dn of the user used for lookups>
LDAP_PASSWORD=<Your LDAP user's passwords used for lookups>
# Here you set your LDAP searchbase, for more info see https://docs.oracle.com/cd/E19693-01/819-0997/auto45/index.html
# If you're using Active Directory, you probably want "OU=Users, DC=<yourdomain>, DC=local"
LDAP_SEARCHBASE="<Your LDAP search base>"
# Here you set your LDAP search filter, for more info see https://confluence.atlassian.com/kb/how-to-write-ldap-search-filters-792496933.html
# If you are using Active Directory Users, you probably want "sAMAccountName={{username}}"
LDAP_SEARCHFILTER="<Your LDAP search filter (if nothing is provided, defaults to (sAMAccountName={{username}})>"
LDAP_NAMEFIELD="<The field that contains the user's full name (if nothing is provided, defaults to name)>"
LDAP_MAILFIELD="<The field that contains the user's email (if nothing is provided, defaults to mail)>"
>>>>>>> 2b002122
<|MERGE_RESOLUTION|>--- conflicted
+++ resolved
@@ -10,7 +10,6 @@
 NODE_ENV=<development, production, or test (no default, must be set)>
 HEIMDALL_HEADLESS_TESTS=<run integration tests in a headless browser (default=true)>
 ADMIN_PASSWORD=<Password for admin user (if nothing is provided, defaults to a randomly generated password)>
-<<<<<<< HEAD
 EXTERNAL_URL=<The external URL for your Heimdall deployment, for example https://heimdall.mitre.org>
 
 # Oauth Client IDs and Secrets, If a variable does not have values assigned then the feature is disabled.
@@ -26,7 +25,6 @@
 OKTA_DOMAIN="<yourdomain>.okta.com"
 OKTA_CLIENTID=<Your Client ID>
 OKTA_CLIENTSECRET=<Your Client Secret>
-=======
 
 # LDAP Configuration
 LDAP_ENABLED=<If you want to enable LDAP login (true/false)>
@@ -41,5 +39,4 @@
 # If you are using Active Directory Users, you probably want "sAMAccountName={{username}}"
 LDAP_SEARCHFILTER="<Your LDAP search filter (if nothing is provided, defaults to (sAMAccountName={{username}})>"
 LDAP_NAMEFIELD="<The field that contains the user's full name (if nothing is provided, defaults to name)>"
-LDAP_MAILFIELD="<The field that contains the user's email (if nothing is provided, defaults to mail)>"
->>>>>>> 2b002122
+LDAP_MAILFIELD="<The field that contains the user's email (if nothing is provided, defaults to mail)>"