--- conflicted
+++ resolved
@@ -12,15 +12,10 @@
     "baseUrl": "./",
     "incremental": true,
     "strict": true,
-<<<<<<< HEAD
-    "lib": ["es2020", "DOM"],
-    "paths": {},
     "alwaysStrict": false,
-    "noImplicitUseStrict": true
-=======
+    "noImplicitUseStrict": true,
     "lib": ["ES5", "es2020", "DOM"],
     "paths": {}
->>>>>>> b47da3d4
   },
   "exclude": ["node_modules"],
   "include": ["src/**/*", "test/**/*"]
