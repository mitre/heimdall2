--- conflicted
+++ resolved
@@ -31,12 +31,9 @@
     "eslint-plugin-prettier": "^4.0.0",
     "lerna": "^5.0.0",
     "prettier": "^2.1.2",
-<<<<<<< HEAD
     "prettier-plugin-organize-imports": "^2.0.0",
     "swagger-ui-express": "^4.4.0",
-=======
     "prettier-plugin-organize-imports": "^3.0.0",
->>>>>>> a1b87055
     "typescript": "^4.0.5"
   },
   "devDependencies": {
