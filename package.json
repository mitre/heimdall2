--- conflicted
+++ resolved
@@ -34,11 +34,7 @@
     "postinstall-postinstall": "^2.1.0",
     "prettier": "^2.1.2",
     "prettier-plugin-organize-imports": "^3.0.0",
-<<<<<<< HEAD
     "typescript": "^4.9.3"
-=======
-    "typescript": "~4.6.4"
->>>>>>> 0d791b01
   },
   "devDependencies": {
     "dotenv-cli": "^7.0.0"
@@ -49,8 +45,5 @@
   },
   "engines": {
     "node": "^18.10.0"
-  },
-  "resolutions": {
-    "prismjs": "1.25.0"
   }
 }