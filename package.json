--- conflicted
+++ resolved
@@ -35,13 +35,9 @@
     "typescript": "^4.9.3"
   },
   "devDependencies": {
-<<<<<<< HEAD
-    "dotenv-cli": "^6.0.0",
     "patch-package": "^6.5.1",
-    "postinstall-prepare": "^2.0.0"
-=======
+    "postinstall-prepare": "^2.0.0",
     "dotenv-cli": "^7.0.0"
->>>>>>> c2915bfd
   },
   "engines": {
     "node": "^18.0.0"
