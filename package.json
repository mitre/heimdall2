--- conflicted
+++ resolved
@@ -23,14 +23,8 @@
   },
   "dependencies": {
     "@aws-sdk/client-config-service": "^3.23.0",
-<<<<<<< HEAD
-    "@typescript-eslint/eslint-plugin": "^4.8.0",
-    "@typescript-eslint/parser": "^4.8.0",
-    "cypress": "8.5.0",
-=======
     "@typescript-eslint/eslint-plugin": "^5.0.0",
     "@typescript-eslint/parser": "^5.0.0",
->>>>>>> 2a58db48
     "eslint": "^7.13.0",
     "eslint-config-prettier": "^8.0.0",
     "eslint-plugin-prettier": "^4.0.0",
