--- conflicted
+++ resolved
@@ -33,23 +33,14 @@
     "typescript": "^4.9.3",
     "vue": "^2.7.16",
     "vue-template-compiler": "^2.7.16"
-<<<<<<< HEAD
-    
-=======
->>>>>>> 7f4a609f
   },
   "devDependencies": {
     "dotenv-cli": "^7.0.0"
   },
   "resolutions": {
     "prismjs": "1.29.0",
-<<<<<<< HEAD
     "vue": "^2.7.16",
     "vue-template-compiler": "^2.7.16"
-=======
-    "vue": "^2.6.16",
-    "vue-template-compiler": "^2.6.16"
->>>>>>> 7f4a609f
   },
   "engines": {
     "node": "~18.18.0"
