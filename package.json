{
  "name": "root",
  "private": true,
  "workspaces": [
    "apps/*",
    "libs/*",
    "test"
  ],
  "scripts": {
    "backend": "yarn workspace heimdall-server",
    "build": "lerna run build",
    "cypress-test": "yarn workspace @heimdall/cypress-tests",
    "frontend": "yarn workspace @mitre/heimdall-lite",
    "hdf-converters": "yarn workspace @mitre/hdf-converters",
    "inspecjs": "yarn workspace inspecjs",
    "lint": "lerna run lint",
    "lint:ci": "lerna run lint:ci",
    "pack:all": "lerna exec yarn pack --scope inspecjs --scope @mitre/heimdall-lite --scope @mitre/hdf-converters --parallel",
    "start": "yarn backend start",
    "start:dev": "./node_modules/.bin/dotenv -e .env -- lerna exec yarn run start:dev --ignore @heimdall/interfaces --ignore @mitre/hdf-converters  --ignore @heimdall/password-complexity --ignore @heimdall/cypress-tests --ignore inspecjs",
    "test:ui": "cypress run",
    "test:ui:open": "cypress open"
  },
  "dependencies": {
<<<<<<< HEAD
    "@aws-sdk/client-config-service": "~3.428.0",
=======
>>>>>>> 6ed35cbe
    "@typescript-eslint/eslint-plugin": "^5.0.0",
    "@typescript-eslint/parser": "^5.0.0",
    "eslint": "^8.9.0",
    "eslint-config-prettier": "^9.0.0",
    "eslint-plugin-prettier": "^4.0.0",
    "lerna": "^5.0.0",
    "prettier": "^2.1.2",
    "prettier-plugin-organize-imports": "^3.0.0",
    "typescript": "^4.9.3"
  },
  "devDependencies": {
    "dotenv-cli": "^7.0.0"
  },
  "resolutions": {
    "prismjs": "1.29.0",
    "vue": "2.6.14"
  },
  "engines": {
    "node": "~18.18.0"
  },
  "version": "0.0.0"
}<|MERGE_RESOLUTION|>--- conflicted
+++ resolved
@@ -22,10 +22,7 @@
     "test:ui:open": "cypress open"
   },
   "dependencies": {
-<<<<<<< HEAD
-    "@aws-sdk/client-config-service": "~3.428.0",
-=======
->>>>>>> 6ed35cbe
+    "@aws-sdk/client-config-service": "^3.95.0",
     "@typescript-eslint/eslint-plugin": "^5.0.0",
     "@typescript-eslint/parser": "^5.0.0",
     "eslint": "^8.9.0",
