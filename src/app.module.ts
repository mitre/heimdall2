import { Module } from '@nestjs/common';
import { UsersModule } from './users/users.module';
import { DatabaseModule } from './database/database.module';
import { ConfigModule } from './config/config.module';
import { AuthzModule } from './authz/authz.module';
import { AuthnModule } from './authn/authn.module';

@Module({
  imports: [
    UsersModule,
    DatabaseModule,
<<<<<<< HEAD
    ConfigModule
  ],
=======
    ConfigModule,
    AuthzModule,
    AuthnModule
  ]
>>>>>>> e7dab32e
})
export class AppModule {}<|MERGE_RESOLUTION|>--- conflicted
+++ resolved
@@ -9,14 +9,9 @@
   imports: [
     UsersModule,
     DatabaseModule,
-<<<<<<< HEAD
-    ConfigModule
-  ],
-=======
     ConfigModule,
     AuthzModule,
     AuthnModule
   ]
->>>>>>> e7dab32e
 })
 export class AppModule {}